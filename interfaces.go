// Copyright 2016 The go-ethereum Authors
// This file is part of the go-ethereum library.
//
// The go-ethereum library is free software: you can redistribute it and/or modify
// it under the terms of the GNU Lesser General Public License as published by
// the Free Software Foundation, either version 3 of the License, or
// (at your option) any later version.
//
// The go-ethereum library is distributed in the hope that it will be useful,
// but WITHOUT ANY WARRANTY; without even the implied warranty of
// MERCHANTABILITY or FITNESS FOR A PARTICULAR PURPOSE. See the
// GNU Lesser General Public License for more details.
//
// You should have received a copy of the GNU Lesser General Public License
// along with the go-ethereum library. If not, see <http://www.gnu.org/licenses/>.

// Package ethereum defines interfaces for interacting with Ethereum.
package ethereum

import (
	"context"
	"errors"
	"math/big"

<<<<<<< HEAD
	"github.com/ubiq/go-ubiq/common"
	"github.com/ubiq/go-ubiq/core/types"
=======
	"github.com/ethereum/go-ethereum/common"
	"github.com/ethereum/go-ethereum/core/types"
>>>>>>> ab5646c5
)

// NotFound is returned by API methods if the requested item does not exist.
var NotFound = errors.New("not found")

// TODO: move subscription to package event

// Subscription represents an event subscription where events are
// delivered on a data channel.
type Subscription interface {
	// Unsubscribe cancels the sending of events to the data channel
	// and closes the error channel.
	Unsubscribe()
	// Err returns the subscription error channel. The error channel receives
	// a value if there is an issue with the subscription (e.g. the network connection
	// delivering the events has been closed). Only one value will ever be sent.
	// The error channel is closed by Unsubscribe.
	Err() <-chan error
}

// ChainReader provides access to the blockchain. The methods in this interface access raw
// data from either the canonical chain (when requesting by block number) or any
// blockchain fork that was previously downloaded and processed by the node. The block
// number argument can be nil to select the latest canonical block. Reading block headers
// should be preferred over full blocks whenever possible.
//
// The returned error is NotFound if the requested item does not exist.
type ChainReader interface {
	BlockByHash(ctx context.Context, hash common.Hash) (*types.Block, error)
	BlockByNumber(ctx context.Context, number *big.Int) (*types.Block, error)
	HeaderByHash(ctx context.Context, hash common.Hash) (*types.Header, error)
	HeaderByNumber(ctx context.Context, number *big.Int) (*types.Header, error)
	TransactionCount(ctx context.Context, blockHash common.Hash) (uint, error)
	TransactionInBlock(ctx context.Context, blockHash common.Hash, index uint) (*types.Transaction, error)

	// This method subscribes to notifications about changes of the head block of
	// the canonical chain.
	SubscribeNewHead(ctx context.Context, ch chan<- *types.Header) (Subscription, error)
}

// TransactionReader provides access to past transactions and their receipts.
// Implementations may impose arbitrary restrictions on the transactions and receipts that
// can be retrieved. Historic transactions may not be available.
//
// Avoid relying on this interface if possible. Contract logs (through the LogFilterer
// interface) are more reliable and usually safer in the presence of chain
// reorganisations.
//
// The returned error is NotFound if the requested item does not exist.
type TransactionReader interface {
	// TransactionByHash checks the pool of pending transactions in addition to the
	// blockchain. The isPending return value indicates whether the transaction has been
	// mined yet. Note that the transaction may not be part of the canonical chain even if
	// it's not pending.
	TransactionByHash(ctx context.Context, txHash common.Hash) (tx *types.Transaction, isPending bool, err error)
	// TransactionReceipt returns the receipt of a mined transaction. Note that the
	// transaction may not be included in the current canonical chain even if a receipt
	// exists.
	TransactionReceipt(ctx context.Context, txHash common.Hash) (*types.Receipt, error)
}

// ChainStateReader wraps access to the state trie of the canonical blockchain. Note that
// implementations of the interface may be unable to return state values for old blocks.
// In many cases, using CallContract can be preferable to reading raw contract storage.
type ChainStateReader interface {
	BalanceAt(ctx context.Context, account common.Address, blockNumber *big.Int) (*big.Int, error)
	StorageAt(ctx context.Context, account common.Address, key common.Hash, blockNumber *big.Int) ([]byte, error)
	CodeAt(ctx context.Context, account common.Address, blockNumber *big.Int) ([]byte, error)
	NonceAt(ctx context.Context, account common.Address, blockNumber *big.Int) (uint64, error)
}

// SyncProgress gives progress indications when the node is synchronising with
// the Ethereum network.
type SyncProgress struct {
	StartingBlock uint64 // Block number where sync began
	CurrentBlock  uint64 // Current block number where sync is at
	HighestBlock  uint64 // Highest alleged block number in the chain
	PulledStates  uint64 // Number of state trie entries already downloaded
	KnownStates   uint64 // Total number os state trie entries known about
}

// ChainSyncReader wraps access to the node's current sync status. If there's no
// sync currently running, it returns nil.
type ChainSyncReader interface {
	SyncProgress(ctx context.Context) (*SyncProgress, error)
}

// CallMsg contains parameters for contract calls.
type CallMsg struct {
	From     common.Address  // the sender of the 'transaction'
	To       *common.Address // the destination contract (nil for contract creation)
	Gas      *big.Int        // if nil, the call executes with near-infinite gas
	GasPrice *big.Int        // wei <-> gas exchange ratio
	Value    *big.Int        // amount of wei sent along with the call
	Data     []byte          // input data, usually an ABI-encoded contract method invocation
}

// A ContractCaller provides contract calls, essentially transactions that are executed by
// the EVM but not mined into the blockchain. ContractCall is a low-level method to
// execute such calls. For applications which are structured around specific contracts,
// the abigen tool provides a nicer, properly typed way to perform calls.
type ContractCaller interface {
	CallContract(ctx context.Context, call CallMsg, blockNumber *big.Int) ([]byte, error)
}

// FilterQuery contains options for contact log filtering.
type FilterQuery struct {
	FromBlock *big.Int         // beginning of the queried range, nil means genesis block
	ToBlock   *big.Int         // end of the range, nil means latest block
	Addresses []common.Address // restricts matches to events created by specific contracts

	// The Topic list restricts matches to particular event topics. Each event has a list
	// of topics. Topics matches a prefix of that list. An empty element slice matches any
	// topic. Non-empty elements represent an alternative that matches any of the
	// contained topics.
	//
	// Examples:
	// {} or nil          matches any topic list
	// {{A}}              matches topic A in first position
	// {{}, {B}}          matches any topic in first position, B in second position
	// {{A}}, {B}}        matches topic A in first position, B in second position
	// {{A, B}}, {C, D}}  matches topic (A OR B) in first position, (C OR D) in second position
	Topics [][]common.Hash
}

// LogFilterer provides access to contract log events using a one-off query or continuous
// event subscription.
//
// Logs received through a streaming query subscription may have Removed set to true,
// indicating that the log was reverted due to a chain reorganisation.
type LogFilterer interface {
	FilterLogs(ctx context.Context, q FilterQuery) ([]types.Log, error)
	SubscribeFilterLogs(ctx context.Context, q FilterQuery, ch chan<- types.Log) (Subscription, error)
}

// TransactionSender wraps transaction sending. The SendTransaction method injects a
// signed transaction into the pending transaction pool for execution. If the transaction
// was a contract creation, the TransactionReceipt method can be used to retrieve the
// contract address after the transaction has been mined.
//
// The transaction must be signed and have a valid nonce to be included. Consumers of the
// API can use package accounts to maintain local private keys and need can retrieve the
// next available nonce using PendingNonceAt.
type TransactionSender interface {
	SendTransaction(ctx context.Context, tx *types.Transaction) error
}

// GasPricer wraps the gas price oracle, which monitors the blockchain to determine the
// optimal gas price given current fee market conditions.
type GasPricer interface {
	SuggestGasPrice(ctx context.Context) (*big.Int, error)
}

// A PendingStateReader provides access to the pending state, which is the result of all
// known executable transactions which have not yet been included in the blockchain. It is
// commonly used to display the result of ’unconfirmed’ actions (e.g. wallet value
// transfers) initiated by the user. The PendingNonceAt operation is a good way to
// retrieve the next available transaction nonce for a specific account.
type PendingStateReader interface {
	PendingBalanceAt(ctx context.Context, account common.Address) (*big.Int, error)
	PendingStorageAt(ctx context.Context, account common.Address, key common.Hash) ([]byte, error)
	PendingCodeAt(ctx context.Context, account common.Address) ([]byte, error)
	PendingNonceAt(ctx context.Context, account common.Address) (uint64, error)
	PendingTransactionCount(ctx context.Context) (uint, error)
}

// PendingContractCaller can be used to perform calls against the pending state.
type PendingContractCaller interface {
	PendingCallContract(ctx context.Context, call CallMsg) ([]byte, error)
}

// GasEstimator wraps EstimateGas, which tries to estimate the gas needed to execute a
// specific transaction based on the pending state. There is no guarantee that this is the
// true gas limit requirement as other transactions may be added or removed by miners, but
// it should provide a basis for setting a reasonable default.
type GasEstimator interface {
	EstimateGas(ctx context.Context, call CallMsg) (usedGas *big.Int, err error)
}

// A PendingStateEventer provides access to real time notifications about changes to the
// pending state.
type PendingStateEventer interface {
	SubscribePendingTransactions(ctx context.Context, ch chan<- *types.Transaction) (Subscription, error)
}<|MERGE_RESOLUTION|>--- conflicted
+++ resolved
@@ -22,13 +22,8 @@
 	"errors"
 	"math/big"
 
-<<<<<<< HEAD
 	"github.com/ubiq/go-ubiq/common"
 	"github.com/ubiq/go-ubiq/core/types"
-=======
-	"github.com/ethereum/go-ethereum/common"
-	"github.com/ethereum/go-ethereum/core/types"
->>>>>>> ab5646c5
 )
 
 // NotFound is returned by API methods if the requested item does not exist.
@@ -101,7 +96,7 @@
 }
 
 // SyncProgress gives progress indications when the node is synchronising with
-// the Ethereum network.
+// the Ubiq network.
 type SyncProgress struct {
 	StartingBlock uint64 // Block number where sync began
 	CurrentBlock  uint64 // Current block number where sync is at
