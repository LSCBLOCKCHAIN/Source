--- conflicted
+++ resolved
@@ -25,29 +25,15 @@
 	"strings"
 	"time"
 
-<<<<<<< HEAD
 	"github.com/expanse-org/go-expanse/accounts/abi/bind"
 	"github.com/expanse-org/go-expanse/common"
 	"github.com/expanse-org/go-expanse/eth"
 	"github.com/expanse-org/go-expanse/internal/ethapi"
 	"github.com/expanse-org/go-expanse/les"
-	"github.com/expanse-org/go-expanse/logger"
-	"github.com/expanse-org/go-expanse/logger/glog"
+	"github.com/expanse-org/go-expanse/log"
 	"github.com/expanse-org/go-expanse/node"
 	"github.com/expanse-org/go-expanse/p2p"
 	"github.com/expanse-org/go-expanse/rpc"
-	"golang.org/x/net/context"
-=======
-	"github.com/ethereum/go-ethereum/accounts/abi/bind"
-	"github.com/ethereum/go-ethereum/common"
-	"github.com/ethereum/go-ethereum/eth"
-	"github.com/ethereum/go-ethereum/internal/ethapi"
-	"github.com/ethereum/go-ethereum/les"
-	"github.com/ethereum/go-ethereum/log"
-	"github.com/ethereum/go-ethereum/node"
-	"github.com/ethereum/go-ethereum/p2p"
-	"github.com/ethereum/go-ethereum/rpc"
->>>>>>> 1018bf6a
 )
 
 // Interval to check for new releases
@@ -133,43 +119,7 @@
 		case <-timer.C:
 			// Rechedule the timer before continuing
 			timer.Reset(releaseRecheckInterval)
-<<<<<<< HEAD
-
-			// Retrieve the current version, and handle missing contracts gracefully
-			ctx, _ := context.WithTimeout(context.Background(), time.Second*5)
-			opts := &bind.CallOpts{Context: ctx}
-			version, err := r.oracle.CurrentVersion(opts)
-			if err != nil {
-				if err == bind.ErrNoCode {
-					glog.V(logger.Debug).Infof("Release oracle not found at %x", r.config.Oracle)
-					continue
-				}
-				glog.V(logger.Error).Infof("Failed to retrieve current release: %v", err)
-				continue
-			}
-			// Version was successfully retrieved, notify if newer than ours
-			if version.Major > r.config.Major ||
-				(version.Major == r.config.Major && version.Minor > r.config.Minor) ||
-				(version.Major == r.config.Major && version.Minor == r.config.Minor && version.Patch > r.config.Patch) {
-
-				warning := fmt.Sprintf("Client v%d.%d.%d-%x seems older than the latest upstream release v%d.%d.%d-%x",
-					r.config.Major, r.config.Minor, r.config.Patch, r.config.Commit[:4], version.Major, version.Minor, version.Patch, version.Commit[:4])
-				howtofix := fmt.Sprintf("Please check https://github.com/expanse-org/go-expanse/releases for new releases")
-				separator := strings.Repeat("-", len(warning))
-
-				glog.V(logger.Warn).Info(separator)
-				glog.V(logger.Warn).Info(warning)
-				glog.V(logger.Warn).Info(howtofix)
-				glog.V(logger.Warn).Info(separator)
-			} else {
-				glog.V(logger.Debug).Infof("Client v%d.%d.%d-%x seems up to date with upstream v%d.%d.%d-%x",
-					r.config.Major, r.config.Minor, r.config.Patch, r.config.Commit[:4], version.Major, version.Minor, version.Patch, version.Commit[:4])
-			}
-
-		// If termination was requested, return
-=======
 			r.checkVersion()
->>>>>>> 1018bf6a
 		case errc := <-r.quit:
 			errc <- nil
 			return
@@ -199,7 +149,7 @@
 
 		warning := fmt.Sprintf("Client v%d.%d.%d-%x seems older than the latest upstream release v%d.%d.%d-%x",
 			r.config.Major, r.config.Minor, r.config.Patch, r.config.Commit[:4], version.Major, version.Minor, version.Patch, version.Commit[:4])
-		howtofix := fmt.Sprintf("Please check https://github.com/ethereum/go-ethereum/releases for new releases")
+		howtofix := fmt.Sprintf("Please check https://github.com/expanse-org/go-expanse/releases for new releases")
 		separator := strings.Repeat("-", len(warning))
 
 		log.Warn(separator)
