--- conflicted
+++ resolved
@@ -2,13 +2,8 @@
 
 ## Usage
 
-<<<<<<< HEAD
 Full documentation for the Expanse Name Service [can be found as EIP 137](https://github.com/expanse-org/EIPs/issues/137).
 This package offers a simple binding that streamlines the registration arbitrary utf8 domain names to swarm content hashes.
-=======
-Full documentation for the Ethereum Name Service [can be found as EIP 137](https://github.com/ethereum/EIPs/issues/137).
-This package offers a simple binding that streamlines the registration of arbitrary UTF8 domain names to swarm content hashes.
->>>>>>> e9295163
 
 ## Development
 
