--- conflicted
+++ resolved
@@ -412,11 +412,7 @@
 		// Notify the subscribers. This event is posted in a goroutine
 		// because it's possible that somewhere during the post "Remove transaction"
 		// gets called which will then wait for the global tx pool lock and deadlock.
-<<<<<<< HEAD
 		go pool.txFeed.Send(core.NewTxsEvent{Txs: types.Transactions{tx}})
-=======
-		go self.txFeed.Send(core.NewTxsEvent{Txs: types.Transactions{tx}})
->>>>>>> 38c7eb0f
 	}
 
 	// Print a log message if low enough level is set
