--- conflicted
+++ resolved
@@ -40,13 +40,8 @@
 		genesis = gspec.MustCommit(fulldb)
 	)
 	gspec.MustCommit(lightdb)
-<<<<<<< HEAD
-	blockchain, _ := core.NewBlockChain(fulldb, params.TestChainConfig, ubqhash.NewFullFaker(), vm.Config{})
-	gchain, _ := core.GenerateChain(params.TestChainConfig, genesis, fulldb, 4, testChainGen)
-=======
-	blockchain, _ := core.NewBlockChain(fulldb, nil, params.TestChainConfig, ethash.NewFullFaker(), vm.Config{}, nil)
-	gchain, _ := core.GenerateChain(params.TestChainConfig, genesis, ethash.NewFaker(), fulldb, 4, testChainGen)
->>>>>>> c9427004
+	blockchain, _ := core.NewBlockChain(fulldb, nil, params.TestChainConfig, ubqhash.NewFullFaker(), vm.Config{}, nil)
+	gchain, _ := core.GenerateChain(params.TestChainConfig, genesis, ubqhash.NewFaker(), fulldb, 4, testChainGen)
 	if _, err := blockchain.InsertChain(gchain); err != nil {
 		panic(err)
 	}
