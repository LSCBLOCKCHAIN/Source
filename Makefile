# This Makefile is meant to be used by people that do not usually work
# with Go source code. If you know what GOPATH is then you probably
# don't need to bother with make.

<<<<<<< HEAD

.PHONY: gexp gexp-cross gexp-linux gexp-darwin gexp-windows gexp-android evm all test travis-test-with-coverage xgo clean
GOBIN = build/bin

gexp:
	build/env.sh go install -v $(shell build/flags.sh) ./cmd/gexp
=======
.PHONY: geth geth-cross evm all test travis-test-with-coverage xgo clean
.PHONY: geth-linux geth-linux-arm geth-linux-386 geth-linux-amd64
.PHONY: geth-darwin geth-darwin-386 geth-darwin-amd64
.PHONY: geth-windows geth-windows-386 geth-windows-amd64
.PHONY: geth-android geth-android-16 geth-android-21

GOBIN = build/bin

CROSSDEPS = https://gmplib.org/download/gmp/gmp-6.0.0a.tar.bz2
GO ?= latest

geth:
	build/env.sh go install -v $(shell build/flags.sh) ./cmd/geth
>>>>>>> 54904379
	@echo "Done building."
	@echo "Run \"$(GOBIN)/gexp\" to launch gexp."

gexp-cross: gexp-linux gexp-darwin gexp-windows gexp-android
	@echo "Full cross compilation done:"
	@ls -l $(GOBIN)/gexp-*

<<<<<<< HEAD
gexp-linux: xgo
	build/env.sh $(GOBIN)/xgo --dest=$(GOBIN) --deps=https://gmplib.org/download/gmp/gmp-6.0.0a.tar.bz2 --targets=linux/* -v $(shell build/flags.sh) ./cmd/gexp
=======
geth-linux: xgo geth-linux-arm geth-linux-386 geth-linux-amd64
>>>>>>> 54904379
	@echo "Linux cross compilation done:"
	@ls -l $(GOBIN)/gexp-linux-*

<<<<<<< HEAD
gexp-darwin: xgo
	build/env.sh $(GOBIN)/xgo --dest=$(GOBIN) --deps=https://gmplib.org/download/gmp/gmp-6.0.0a.tar.bz2 --targets=darwin/* -v $(shell build/flags.sh) ./cmd/gexp
=======
geth-linux-arm: xgo
	build/env.sh $(GOBIN)/xgo --go=$(GO) --dest=$(GOBIN) --deps=$(CROSSDEPS) --targets=linux/arm -v $(shell build/flags.sh) ./cmd/geth
	@echo "Linux ARM cross compilation done:"
	@ls -l $(GOBIN)/geth-linux-* | grep arm

geth-linux-386: xgo
	build/env.sh $(GOBIN)/xgo --go=$(GO) --dest=$(GOBIN) --deps=$(CROSSDEPS) --targets=linux/386 -v $(shell build/flags.sh) ./cmd/geth
	@echo "Linux 386 cross compilation done:"
	@ls -l $(GOBIN)/geth-linux-* | grep 386

geth-linux-amd64: xgo
	build/env.sh $(GOBIN)/xgo --go=$(GO) --dest=$(GOBIN) --deps=$(CROSSDEPS) --targets=linux/amd64 -v $(shell build/flags.sh) ./cmd/geth
	@echo "Linux amd64 cross compilation done:"
	@ls -l $(GOBIN)/geth-linux-* | grep amd64

geth-darwin: xgo geth-darwin-386 geth-darwin-amd64
>>>>>>> 54904379
	@echo "Darwin cross compilation done:"
	@ls -l $(GOBIN)/gexp-darwin-*

<<<<<<< HEAD
gexp-windows: xgo
	build/env.sh $(GOBIN)/xgo --dest=$(GOBIN) --deps=https://gmplib.org/download/gmp/gmp-6.0.0a.tar.bz2 --targets=windows/* -v $(shell build/flags.sh) ./cmd/gexp
=======
geth-darwin-386: xgo
	build/env.sh $(GOBIN)/xgo --go=$(GO) --dest=$(GOBIN) --deps=$(CROSSDEPS) --targets=darwin/386 -v $(shell build/flags.sh) ./cmd/geth
	@echo "Darwin 386 cross compilation done:"
	@ls -l $(GOBIN)/geth-darwin-* | grep 386

geth-darwin-amd64: xgo
	build/env.sh $(GOBIN)/xgo --go=$(GO) --dest=$(GOBIN) --deps=$(CROSSDEPS) --targets=darwin/amd64 -v $(shell build/flags.sh) ./cmd/geth
	@echo "Darwin amd64 cross compilation done:"
	@ls -l $(GOBIN)/geth-darwin-* | grep amd64

geth-windows: xgo geth-windows-386 geth-windows-amd64
>>>>>>> 54904379
	@echo "Windows cross compilation done:"
	@ls -l $(GOBIN)/gexp-windows-*

<<<<<<< HEAD
gexp-android: xgo
	build/env.sh $(GOBIN)/xgo --dest=$(GOBIN) --deps=https://gmplib.org/download/gmp/gmp-6.0.0a.tar.bz2 --targets=android-16/*,android-21/* -v $(shell build/flags.sh) ./cmd/gexp
=======
geth-windows-386: xgo
	build/env.sh $(GOBIN)/xgo --go=$(GO) --dest=$(GOBIN) --deps=$(CROSSDEPS) --targets=windows/386 -v $(shell build/flags.sh) ./cmd/geth
	@echo "Windows 386 cross compilation done:"
	@ls -l $(GOBIN)/geth-windows-* | grep 386

geth-windows-amd64: xgo
	build/env.sh $(GOBIN)/xgo --go=$(GO) --dest=$(GOBIN) --deps=$(CROSSDEPS) --targets=windows/amd64 -v $(shell build/flags.sh) ./cmd/geth
	@echo "Windows amd64 cross compilation done:"
	@ls -l $(GOBIN)/geth-windows-* | grep amd64

geth-android: xgo geth-android-16 geth-android-21
>>>>>>> 54904379
	@echo "Android cross compilation done:"
	@ls -l $(GOBIN)/gexp-android-*

geth-android-16: xgo
	build/env.sh $(GOBIN)/xgo --go=$(GO) --dest=$(GOBIN) --deps=$(CROSSDEPS) --targets=android-16/* -v $(shell build/flags.sh) ./cmd/geth
	@echo "Android 16 cross compilation done:"
	@ls -l $(GOBIN)/geth-android-16-*

geth-android-21: xgo
	build/env.sh $(GOBIN)/xgo --go=$(GO) --dest=$(GOBIN) --deps=$(CROSSDEPS) --targets=android-21/* -v $(shell build/flags.sh) ./cmd/geth
	@echo "Android 21 cross compilation done:"
	@ls -l $(GOBIN)/geth-android-21-*

evm:
	build/env.sh $(GOROOT)/bin/go install -v $(shell build/flags.sh) ./cmd/evm
	@echo "Done building."
	@echo "Run \"$(GOBIN)/evm to start the evm."

all:
	build/env.sh go install -v $(shell build/flags.sh) ./...

test: all
	build/env.sh go test ./...

travis-test-with-coverage: all
	build/env.sh build/test-global-coverage.sh

xgo:
	build/env.sh go get github.com/karalabe/xgo

clean:
	rm -fr build/_workspace/pkg/ Godeps/_workspace/pkg $(GOBIN)/*<|MERGE_RESOLUTION|>--- conflicted
+++ resolved
@@ -2,28 +2,19 @@
 # with Go source code. If you know what GOPATH is then you probably
 # don't need to bother with make.
 
-<<<<<<< HEAD
-
-.PHONY: gexp gexp-cross gexp-linux gexp-darwin gexp-windows gexp-android evm all test travis-test-with-coverage xgo clean
-GOBIN = build/bin
-
-gexp:
-	build/env.sh go install -v $(shell build/flags.sh) ./cmd/gexp
-=======
-.PHONY: geth geth-cross evm all test travis-test-with-coverage xgo clean
-.PHONY: geth-linux geth-linux-arm geth-linux-386 geth-linux-amd64
-.PHONY: geth-darwin geth-darwin-386 geth-darwin-amd64
-.PHONY: geth-windows geth-windows-386 geth-windows-amd64
-.PHONY: geth-android geth-android-16 geth-android-21
+.PHONY: gexp gexp-cross evm all test travis-test-with-coverage xgo clean
+.PHONY: gexp-linux gexp-linux-arm gexp-linux-386 gexp-linux-amd64
+.PHONY: gexp-darwin gexp-darwin-386 gexp-darwin-amd64
+.PHONY: gexp-windows gexp-windows-386 gexp-windows-amd64
+.PHONY: gexp-android gexp-android-16 gexp-android-21
 
 GOBIN = build/bin
 
 CROSSDEPS = https://gmplib.org/download/gmp/gmp-6.0.0a.tar.bz2
 GO ?= latest
 
-geth:
-	build/env.sh go install -v $(shell build/flags.sh) ./cmd/geth
->>>>>>> 54904379
+gexp:
+	build/env.sh go install -v $(shell build/flags.sh) ./cmd/gexp
 	@echo "Done building."
 	@echo "Run \"$(GOBIN)/gexp\" to launch gexp."
 
@@ -31,86 +22,66 @@
 	@echo "Full cross compilation done:"
 	@ls -l $(GOBIN)/gexp-*
 
-<<<<<<< HEAD
-gexp-linux: xgo
-	build/env.sh $(GOBIN)/xgo --dest=$(GOBIN) --deps=https://gmplib.org/download/gmp/gmp-6.0.0a.tar.bz2 --targets=linux/* -v $(shell build/flags.sh) ./cmd/gexp
-=======
-geth-linux: xgo geth-linux-arm geth-linux-386 geth-linux-amd64
->>>>>>> 54904379
+gexp-linux: xgo gexp-linux-arm gexp-linux-386 gexp-linux-amd64
 	@echo "Linux cross compilation done:"
 	@ls -l $(GOBIN)/gexp-linux-*
 
-<<<<<<< HEAD
-gexp-darwin: xgo
-	build/env.sh $(GOBIN)/xgo --dest=$(GOBIN) --deps=https://gmplib.org/download/gmp/gmp-6.0.0a.tar.bz2 --targets=darwin/* -v $(shell build/flags.sh) ./cmd/gexp
-=======
-geth-linux-arm: xgo
-	build/env.sh $(GOBIN)/xgo --go=$(GO) --dest=$(GOBIN) --deps=$(CROSSDEPS) --targets=linux/arm -v $(shell build/flags.sh) ./cmd/geth
+gexp-linux-arm: xgo
+	build/env.sh $(GOBIN)/xgo --go=$(GO) --dest=$(GOBIN) --deps=$(CROSSDEPS) --targets=linux/arm -v $(shell build/flags.sh) ./cmd/gexp
 	@echo "Linux ARM cross compilation done:"
-	@ls -l $(GOBIN)/geth-linux-* | grep arm
+	@ls -l $(GOBIN)/gexp-linux-* | grep arm
 
-geth-linux-386: xgo
-	build/env.sh $(GOBIN)/xgo --go=$(GO) --dest=$(GOBIN) --deps=$(CROSSDEPS) --targets=linux/386 -v $(shell build/flags.sh) ./cmd/geth
+gexp-linux-386: xgo
+	build/env.sh $(GOBIN)/xgo --go=$(GO) --dest=$(GOBIN) --deps=$(CROSSDEPS) --targets=linux/386 -v $(shell build/flags.sh) ./cmd/gexp
 	@echo "Linux 386 cross compilation done:"
-	@ls -l $(GOBIN)/geth-linux-* | grep 386
+	@ls -l $(GOBIN)/gexp-linux-* | grep 386
 
-geth-linux-amd64: xgo
-	build/env.sh $(GOBIN)/xgo --go=$(GO) --dest=$(GOBIN) --deps=$(CROSSDEPS) --targets=linux/amd64 -v $(shell build/flags.sh) ./cmd/geth
+gexp-linux-amd64: xgo
+	build/env.sh $(GOBIN)/xgo --go=$(GO) --dest=$(GOBIN) --deps=$(CROSSDEPS) --targets=linux/amd64 -v $(shell build/flags.sh) ./cmd/gexp
 	@echo "Linux amd64 cross compilation done:"
-	@ls -l $(GOBIN)/geth-linux-* | grep amd64
+	@ls -l $(GOBIN)/gexp-linux-* | grep amd64
 
-geth-darwin: xgo geth-darwin-386 geth-darwin-amd64
->>>>>>> 54904379
+gexp-darwin: xgo gexp-darwin-386 gexp-darwin-amd64
 	@echo "Darwin cross compilation done:"
 	@ls -l $(GOBIN)/gexp-darwin-*
 
-<<<<<<< HEAD
-gexp-windows: xgo
-	build/env.sh $(GOBIN)/xgo --dest=$(GOBIN) --deps=https://gmplib.org/download/gmp/gmp-6.0.0a.tar.bz2 --targets=windows/* -v $(shell build/flags.sh) ./cmd/gexp
-=======
-geth-darwin-386: xgo
-	build/env.sh $(GOBIN)/xgo --go=$(GO) --dest=$(GOBIN) --deps=$(CROSSDEPS) --targets=darwin/386 -v $(shell build/flags.sh) ./cmd/geth
+gexp-darwin-386: xgo
+	build/env.sh $(GOBIN)/xgo --go=$(GO) --dest=$(GOBIN) --deps=$(CROSSDEPS) --targets=darwin/386 -v $(shell build/flags.sh) ./cmd/gexp
 	@echo "Darwin 386 cross compilation done:"
-	@ls -l $(GOBIN)/geth-darwin-* | grep 386
+	@ls -l $(GOBIN)/gexp-darwin-* | grep 386
 
-geth-darwin-amd64: xgo
-	build/env.sh $(GOBIN)/xgo --go=$(GO) --dest=$(GOBIN) --deps=$(CROSSDEPS) --targets=darwin/amd64 -v $(shell build/flags.sh) ./cmd/geth
+gexp-darwin-amd64: xgo
+	build/env.sh $(GOBIN)/xgo --go=$(GO) --dest=$(GOBIN) --deps=$(CROSSDEPS) --targets=darwin/amd64 -v $(shell build/flags.sh) ./cmd/gexp
 	@echo "Darwin amd64 cross compilation done:"
-	@ls -l $(GOBIN)/geth-darwin-* | grep amd64
+	@ls -l $(GOBIN)/gexp-darwin-* | grep amd64
 
-geth-windows: xgo geth-windows-386 geth-windows-amd64
->>>>>>> 54904379
+gexp-windows: xgo gexp-windows-386 gexp-windows-amd64
 	@echo "Windows cross compilation done:"
 	@ls -l $(GOBIN)/gexp-windows-*
 
-<<<<<<< HEAD
-gexp-android: xgo
-	build/env.sh $(GOBIN)/xgo --dest=$(GOBIN) --deps=https://gmplib.org/download/gmp/gmp-6.0.0a.tar.bz2 --targets=android-16/*,android-21/* -v $(shell build/flags.sh) ./cmd/gexp
-=======
-geth-windows-386: xgo
-	build/env.sh $(GOBIN)/xgo --go=$(GO) --dest=$(GOBIN) --deps=$(CROSSDEPS) --targets=windows/386 -v $(shell build/flags.sh) ./cmd/geth
+gexp-windows-386: xgo
+	build/env.sh $(GOBIN)/xgo --go=$(GO) --dest=$(GOBIN) --deps=$(CROSSDEPS) --targets=windows/386 -v $(shell build/flags.sh) ./cmd/gexp
 	@echo "Windows 386 cross compilation done:"
-	@ls -l $(GOBIN)/geth-windows-* | grep 386
+	@ls -l $(GOBIN)/gexp-windows-* | grep 386
 
-geth-windows-amd64: xgo
-	build/env.sh $(GOBIN)/xgo --go=$(GO) --dest=$(GOBIN) --deps=$(CROSSDEPS) --targets=windows/amd64 -v $(shell build/flags.sh) ./cmd/geth
+gexp-windows-amd64: xgo
+	build/env.sh $(GOBIN)/xgo --go=$(GO) --dest=$(GOBIN) --deps=$(CROSSDEPS) --targets=windows/amd64 -v $(shell build/flags.sh) ./cmd/gexp
 	@echo "Windows amd64 cross compilation done:"
-	@ls -l $(GOBIN)/geth-windows-* | grep amd64
+	@ls -l $(GOBIN)/gexp-windows-* | grep amd64
 
-geth-android: xgo geth-android-16 geth-android-21
->>>>>>> 54904379
+gexp-android: xgo gexp-android-16 gexp-android-21
 	@echo "Android cross compilation done:"
 	@ls -l $(GOBIN)/gexp-android-*
 
-geth-android-16: xgo
-	build/env.sh $(GOBIN)/xgo --go=$(GO) --dest=$(GOBIN) --deps=$(CROSSDEPS) --targets=android-16/* -v $(shell build/flags.sh) ./cmd/geth
+gexp-android-16: xgo
+	build/env.sh $(GOBIN)/xgo --go=$(GO) --dest=$(GOBIN) --deps=$(CROSSDEPS) --targets=android-16/* -v $(shell build/flags.sh) ./cmd/gexp
 	@echo "Android 16 cross compilation done:"
-	@ls -l $(GOBIN)/geth-android-16-*
+	@ls -l $(GOBIN)/gexp-android-16-*
 
-geth-android-21: xgo
-	build/env.sh $(GOBIN)/xgo --go=$(GO) --dest=$(GOBIN) --deps=$(CROSSDEPS) --targets=android-21/* -v $(shell build/flags.sh) ./cmd/geth
+gexp-android-21: xgo
+	build/env.sh $(GOBIN)/xgo --go=$(GO) --dest=$(GOBIN) --deps=$(CROSSDEPS) --targets=android-21/* -v $(shell build/flags.sh) ./cmd/gexp
 	@echo "Android 21 cross compilation done:"
-	@ls -l $(GOBIN)/geth-android-21-*
+	@ls -l $(GOBIN)/gexp-android-21-*
 
 evm:
 	build/env.sh $(GOROOT)/bin/go install -v $(shell build/flags.sh) ./cmd/evm
