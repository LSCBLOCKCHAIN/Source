--- conflicted
+++ resolved
@@ -66,12 +66,10 @@
 	history  *Message
 	lock     sync.RWMutex // Lock protecting the dashboard's internals
 
-<<<<<<< HEAD
 	ethServ *eth.Ethereum
 	lesServ *les.LightEthereum
-=======
+
 	logdir string
->>>>>>> 0e643ad8
 
 	quit chan chan error // Channel used for graceful exit
 	wg   sync.WaitGroup
@@ -85,11 +83,7 @@
 }
 
 // New creates a new dashboard instance with the given configuration.
-<<<<<<< HEAD
-func New(config *Config, commit string, ethServ *eth.Ethereum, lesServ *les.LightEthereum) (*Dashboard, error) {
-=======
-func New(config *Config, commit string, logdir string) (*Dashboard, error) {
->>>>>>> 0e643ad8
+func New(config *Config, commit string, ethServ *eth.Ethereum, lesServ *les.LightEthereum, logdir string) (*Dashboard, error) {
 	now := time.Now()
 	versionMeta := ""
 	if len(params.VersionMeta) > 0 {
@@ -115,16 +109,10 @@
 				DiskWrite:      emptyChartEntries(now, diskWriteSampleLimit, config.Refresh),
 			},
 		},
-<<<<<<< HEAD
-		commit:  commit,
 		ethServ: ethServ,
 		lesServ: lesServ,
-	}
-	return db, nil
-=======
 		logdir: logdir,
 	}, nil
->>>>>>> 0e643ad8
 }
 
 // emptyChartEntries returns a ChartEntry array containing limit number of empty samples.
