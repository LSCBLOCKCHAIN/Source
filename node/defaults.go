--- conflicted
+++ resolved
@@ -41,16 +41,10 @@
 	WSPort:      DefaultWSPort,
 	WSModules:   []string{"net", "web3"},
 	P2P: p2p.Config{
-<<<<<<< HEAD
-		ListenAddr: ":42786",
-		MaxPeers:   50,
-		NAT:        nat.Any(),
-=======
-		ListenAddr:      ":30303",
-		DiscoveryV5Addr: ":30304",
-		MaxPeers:        25,
+		ListenAddr:      ":42786",
+		DiscoveryV5Addr: ":42787",
+		MaxPeers:        50,
 		NAT:             nat.Any(),
->>>>>>> 6171d01b
 	},
 }
 
