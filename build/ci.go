--- conflicted
+++ resolved
@@ -73,13 +73,8 @@
 		executablePath("abigen"),
 		executablePath("bootnode"),
 		executablePath("evm"),
-<<<<<<< HEAD
 		executablePath("gubiq"),
-		executablePath("swarm"),
-=======
-		executablePath("geth"),
 		executablePath("puppeth"),
->>>>>>> ab5646c5
 		executablePath("rlpdump"),
 		executablePath("swarm"),
 		executablePath("wnode"),
@@ -88,13 +83,8 @@
 	// A debian package is created for all executables listed here.
 	debExecutables = []debExecutable{
 		{
-<<<<<<< HEAD
-			Name:        "gubiq",
-			Description: "Ubiq CLI client.",
-=======
 			Name:        "abigen",
-			Description: "Source code generator to convert Ethereum contract definitions into easy to use, compile-time type-safe Go packages.",
->>>>>>> ab5646c5
+			Description: "Source code generator to convert Ubiq contract definitions into easy to use, compile-time type-safe Go packages.",
 		},
 		{
 			Name:        "bootnode",
@@ -105,12 +95,12 @@
 			Description: "Developer utility version of the EVM (Ethereum Virtual Machine) that is capable of running bytecode snippets within a configurable environment and execution mode.",
 		},
 		{
-			Name:        "geth",
-			Description: "Ethereum CLI client.",
+			Name:        "gubiq",
+			Description: "Ubiq CLI client.",
 		},
 		{
 			Name:        "puppeth",
-			Description: "Ethereum private network manager.",
+			Description: "Ubiq private network manager.",
 		},
 		{
 			Name:        "rlpdump",
@@ -185,7 +175,6 @@
 
 	// Check Go version. People regularly open issues about compilation
 	// failure with outdated Go. This should save them the trouble.
-<<<<<<< HEAD
 	if !strings.Contains(runtime.Version(), "devel") {
 		// Figure out the minor version number since we can't textually compare (1.10 < 1.7)
 		var minor int
@@ -193,17 +182,10 @@
 
 		if minor < 7 {
 			log.Println("You have Go version", runtime.Version())
-			log.Println("go-ethereum requires at least Go version 1.7 and cannot")
+			log.Println("go-ubiq requires at least Go version 1.7 and cannot")
 			log.Println("be compiled with an earlier version. Please upgrade your Go installation.")
 			os.Exit(1)
 		}
-=======
-	if runtime.Version() < "go1.7" && !strings.Contains(runtime.Version(), "devel") {
-		log.Println("You have Go version", runtime.Version())
-		log.Println("go-ethereum requires at least Go version 1.7 and cannot")
-		log.Println("be compiled with an earlier version. Please upgrade your Go installation.")
-		os.Exit(1)
->>>>>>> ab5646c5
 	}
 	// Compile packages given as arguments, or everything if there are no arguments.
 	packages := []string{"./..."}
@@ -258,19 +240,12 @@
 	if env.Commit != "" {
 		ld = append(ld, "-X", "main.gitCommit="+env.Commit)
 	}
-<<<<<<< HEAD
-
-	// Set gitCommit constant via link-time assignment.
-	if env.Commit != "" {
-		flags = append(flags, "-ldflags", "-X main.gitCommit="+env.Commit)
-=======
 	if runtime.GOOS == "darwin" {
 		ld = append(ld, "-s")
 	}
 
 	if len(ld) > 0 {
 		flags = append(flags, "-ldflags", strings.Join(ld, " "))
->>>>>>> ab5646c5
 	}
 	return flags
 }
@@ -1009,7 +984,7 @@
 
 func doPurge(cmdline []string) {
 	var (
-		store = flag.String("store", "", `Destination from where to purge archives (usually "gethstore/builds")`)
+		store = flag.String("store", "", `Destination from where to purge archives (usually "gubiqstore/builds")`)
 		limit = flag.Int("days", 30, `Age threshold above which to delete unstalbe archives`)
 	)
 	flag.CommandLine.Parse(cmdline)
