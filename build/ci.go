// Copyright 2016 The go-ethereum Authors
// This file is part of the go-ethereum library.
//
// The go-ethereum library is free software: you can redistribute it and/or modify
// it under the terms of the GNU Lesser General Public License as published by
// the Free Software Foundation, either version 3 of the License, or
// (at your option) any later version.
//
// The go-ethereum library is distributed in the hope that it will be useful,
// but WITHOUT ANY WARRANTY; without even the implied warranty of
// MERCHANTABILITY or FITNESS FOR A PARTICULAR PURPOSE. See the
// GNU Lesser General Public License for more details.
//
// You should have received a copy of the GNU Lesser General Public License
// along with the go-ethereum library. If not, see <http://www.gnu.org/licenses/>.

// +build none

/*
The ci command is called from Continuous Integration scripts.

Usage: go run ci.go <command> <command flags/arguments>

Available commands are:

   install    [-arch architecture] [ packages... ]                                           -- builds packages and executables
   test       [ -coverage ] [ -vet ] [ packages... ]                                         -- runs the tests
   archive    [-arch architecture] [ -type zip|tar ] [ -signer key-envvar ] [ -upload dest ] -- archives build artefacts
   importkeys                                                                                -- imports signing keys from env
   debsrc     [ -signer key-id ] [ -upload dest ]                                            -- creates a debian source package
   nsis                                                                                      -- creates a Windows NSIS installer
   aar        [ -local ] [ -sign key-id ] [-deploy repo] [ -upload dest ]                    -- creates an Android archive
   xcode      [ -local ] [ -sign key-id ] [-deploy repo] [ -upload dest ]                    -- creates an iOS XCode framework
   xgo        [ options ]                                                                    -- cross builds according to options

For all commands, -n prevents execution of external programs (dry run mode).

*/
package main

import (
	"bufio"
	"bytes"
	"encoding/base64"
	"flag"
	"fmt"
	"go/parser"
	"go/token"
	"io/ioutil"
	"log"
	"os"
	"os/exec"
	"path/filepath"
	"regexp"
	"runtime"
	"strings"
	"time"

	"github.com/ubiq/go-ubiq/internal/build"
)

var (
	// Files that end up in the gubiq*.zip archive.
	gubiqArchiveFiles = []string{
		"COPYING",
		executablePath("gubiq"),
	}

	// Files that end up in the gubiq-alltools*.zip archive.
	allToolsArchiveFiles = []string{
		"COPYING",
		executablePath("abigen"),
		executablePath("evm"),
<<<<<<< HEAD
		executablePath("gubiq"),
=======
		executablePath("geth"),
		executablePath("bzzd"),
		executablePath("bzzhash"),
		executablePath("bzzup"),
>>>>>>> 2dcf75a7
		executablePath("rlpdump"),
	}

	// A debian package is created for all executables listed here.
	debExecutables = []debExecutable{
		{
			Name:        "gubiq",
			Description: "Ubiq CLI client.",
		},
		{
			Name:        "rlpdump",
			Description: "Developer utility tool that prints RLP structures.",
		},
		{
			Name:        "evm",
			Description: "Developer utility version of the EVM (Ethereum Virtual Machine) that is capable of running bytecode snippets within a configurable environment and execution mode.",
		},
		{
			Name:        "bzzd",
			Description: "Ethereum Swarm daemon",
		},
		{
			Name:        "bzzup",
			Description: "Ethereum Swarm command line file/directory uploader",
		},
		{
			Name:        "bzzhash",
			Description: "Ethereum Swarm file/directory hash calculator",
		},
		{
			Name:        "abigen",
			Description: "Source code generator to convert Ethereum contract definitions into easy to use, compile-time type-safe Go packages.",
		},
	}

	// Distros for which packages are created.
	// Note: vivid is unsupported because there is no golang-1.6 package for it.
	debDistros = []string{"trusty", "wily", "xenial", "yakkety"}
)

var GOBIN, _ = filepath.Abs(filepath.Join("build", "bin"))

func executablePath(name string) string {
	if runtime.GOOS == "windows" {
		name += ".exe"
	}
	return filepath.Join(GOBIN, name)
}

func main() {
	log.SetFlags(log.Lshortfile)

	if _, err := os.Stat(filepath.Join("build", "ci.go")); os.IsNotExist(err) {
		log.Fatal("this script must be run from the root of the repository")
	}
	if len(os.Args) < 2 {
		log.Fatal("need subcommand as first argument")
	}
	switch os.Args[1] {
	case "install":
		doInstall(os.Args[2:])
	case "test":
		doTest(os.Args[2:])
	case "archive":
		doArchive(os.Args[2:])
	case "debsrc":
		doDebianSource(os.Args[2:])
	case "nsis":
		doWindowsInstaller(os.Args[2:])
	case "aar":
		doAndroidArchive(os.Args[2:])
	case "xcode":
		doXCodeFramework(os.Args[2:])
	case "xgo":
		doXgo(os.Args[2:])
	default:
		log.Fatal("unknown command ", os.Args[1])
	}
}

// Compiling

func doInstall(cmdline []string) {
	var (
		arch = flag.String("arch", "", "Architecture to cross build for")
	)
	flag.CommandLine.Parse(cmdline)
	env := build.Env()

	// Check Go version. People regularly open issues about compilation
	// failure with outdated Go. This should save them the trouble.
	if runtime.Version() < "go1.4" && !strings.HasPrefix(runtime.Version(), "devel") {
		log.Println("You have Go version", runtime.Version())
		log.Println("go-ubiq requires at least Go version 1.4 and cannot")
		log.Println("be compiled with an earlier version. Please upgrade your Go installation.")
		os.Exit(1)
	}
	// Compile packages given as arguments, or everything if there are no arguments.
	packages := []string{"./..."}
	if flag.NArg() > 0 {
		packages = flag.Args()
	}
	if *arch == "" || *arch == runtime.GOARCH {
		goinstall := goTool("install", buildFlags(env)...)
		goinstall.Args = append(goinstall.Args, "-v")
		goinstall.Args = append(goinstall.Args, packages...)
		build.MustRun(goinstall)
		return
	}
	// If we are cross compiling to ARMv5 ARMv6 or ARMv7, clean any prvious builds
	if *arch == "arm" {
		os.RemoveAll(filepath.Join(runtime.GOROOT(), "pkg", runtime.GOOS+"_arm"))
		for _, path := range filepath.SplitList(build.GOPATH()) {
			os.RemoveAll(filepath.Join(path, "pkg", runtime.GOOS+"_arm"))
		}
	}
	// Seems we are cross compiling, work around forbidden GOBIN
	goinstall := goToolArch(*arch, "install", buildFlags(env)...)
	goinstall.Args = append(goinstall.Args, "-v")
	goinstall.Args = append(goinstall.Args, []string{"-buildmode", "archive"}...)
	goinstall.Args = append(goinstall.Args, packages...)
	build.MustRun(goinstall)

	if cmds, err := ioutil.ReadDir("cmd"); err == nil {
		for _, cmd := range cmds {
			pkgs, err := parser.ParseDir(token.NewFileSet(), filepath.Join(".", "cmd", cmd.Name()), nil, parser.PackageClauseOnly)
			if err != nil {
				log.Fatal(err)
			}
			for name, _ := range pkgs {
				if name == "main" {
					gobuild := goToolArch(*arch, "build", buildFlags(env)...)
					gobuild.Args = append(gobuild.Args, "-v")
					gobuild.Args = append(gobuild.Args, []string{"-o", executablePath(cmd.Name())}...)
					gobuild.Args = append(gobuild.Args, "."+string(filepath.Separator)+filepath.Join("cmd", cmd.Name()))
					build.MustRun(gobuild)
					break
				}
			}
		}
	}
}

func buildFlags(env build.Environment) (flags []string) {
	if os.Getenv("GO_OPENCL") != "" {
		flags = append(flags, "-tags", "opencl")
	}

	// Since Go 1.5, the separator char for link time assignments
	// is '=' and using ' ' prints a warning. However, Go < 1.5 does
	// not support using '='.
	sep := " "
	if runtime.Version() > "go1.5" || strings.Contains(runtime.Version(), "devel") {
		sep = "="
	}
	// Set gitCommit constant via link-time assignment.
	if env.Commit != "" {
		flags = append(flags, "-ldflags", "-X main.gitCommit"+sep+env.Commit)
	}
	return flags
}

func goTool(subcmd string, args ...string) *exec.Cmd {
	return goToolArch(runtime.GOARCH, subcmd, args...)
}

func goToolArch(arch string, subcmd string, args ...string) *exec.Cmd {
	gocmd := filepath.Join(runtime.GOROOT(), "bin", "go")
	cmd := exec.Command(gocmd, subcmd)
	cmd.Args = append(cmd.Args, args...)
	cmd.Env = []string{
		"GO15VENDOREXPERIMENT=1",
		"GOPATH=" + build.GOPATH(),
	}
	if arch == "" || arch == runtime.GOARCH {
		cmd.Env = append(cmd.Env, "GOBIN="+GOBIN)
	} else {
		cmd.Env = append(cmd.Env, "CGO_ENABLED=1")
		cmd.Env = append(cmd.Env, "GOARCH="+arch)
	}
	for _, e := range os.Environ() {
		if strings.HasPrefix(e, "GOPATH=") || strings.HasPrefix(e, "GOBIN=") {
			continue
		}
		cmd.Env = append(cmd.Env, e)
	}
	return cmd
}

// Running The Tests
//
// "tests" also includes static analysis tools such as vet.

func doTest(cmdline []string) {
	var (
		vet      = flag.Bool("vet", false, "Whether to run go vet")
		coverage = flag.Bool("coverage", false, "Whether to record code coverage")
	)
	flag.CommandLine.Parse(cmdline)

	packages := []string{"./..."}
	if len(flag.CommandLine.Args()) > 0 {
		packages = flag.CommandLine.Args()
	}
	if len(packages) == 1 && packages[0] == "./..." {
		// Resolve ./... manually since go vet will fail on vendored stuff
		out, err := goTool("list", "./...").CombinedOutput()
		if err != nil {
			log.Fatalf("package listing failed: %v\n%s", err, string(out))
		}
		packages = []string{}
		for _, line := range strings.Split(string(out), "\n") {
			if !strings.Contains(line, "vendor") {
				packages = append(packages, strings.TrimSpace(line))
			}
		}
	}
	// Run analysis tools before the tests.
	if *vet {
		build.MustRun(goTool("vet", packages...))
	}

	// Run the actual tests.
	gotest := goTool("test")
	// Test a single package at a time. CI builders are slow
	// and some tests run into timeouts under load.
	gotest.Args = append(gotest.Args, "-p", "1")
	if *coverage {
		gotest.Args = append(gotest.Args, "-covermode=atomic", "-cover")
	}
	gotest.Args = append(gotest.Args, packages...)
	build.MustRun(gotest)
}

// Release Packaging

func doArchive(cmdline []string) {
	var (
		arch   = flag.String("arch", runtime.GOARCH, "Architecture cross packaging")
		atype  = flag.String("type", "zip", "Type of archive to write (zip|tar)")
		signer = flag.String("signer", "", `Environment variable holding the signing key (e.g. LINUX_SIGNING_KEY)`)
		upload = flag.String("upload", "", `Destination to upload the archives (usually "gubiqstore/builds")`)
		ext    string
	)
	flag.CommandLine.Parse(cmdline)
	switch *atype {
	case "zip":
		ext = ".zip"
	case "tar":
		ext = ".tar.gz"
	default:
		log.Fatal("unknown archive type: ", atype)
	}

	var (
		env      = build.Env()
		base     = archiveBasename(*arch, env)
		gubiq     = "gubiq-" + base + ext
		alltools = "gubiq-alltools-" + base + ext
	)
	maybeSkipArchive(env)
	if err := build.WriteArchive(gubiq, gubiqArchiveFiles); err != nil {
		log.Fatal(err)
	}
	if err := build.WriteArchive(alltools, allToolsArchiveFiles); err != nil {
		log.Fatal(err)
	}
	for _, archive := range []string{gubiq, alltools} {
		if err := archiveUpload(archive, *upload, *signer); err != nil {
			log.Fatal(err)
		}
	}
}

func archiveBasename(arch string, env build.Environment) string {
	platform := runtime.GOOS + "-" + arch
	if arch == "arm" {
		platform += os.Getenv("GOARM")
	}
	if arch == "android" {
		platform = "android-all"
	}
	if arch == "ios" {
		platform = "ios-all"
	}
	return platform + "-" + archiveVersion(env)
}

func archiveVersion(env build.Environment) string {
	version := build.VERSION()
	if isUnstableBuild(env) {
		version += "-unstable"
	}
	if env.Commit != "" {
		version += "-" + env.Commit[:8]
	}
	return version
}

func archiveUpload(archive string, blobstore string, signer string) error {
	// If signing was requested, generate the signature files
	if signer != "" {
		pgpkey, err := base64.StdEncoding.DecodeString(os.Getenv(signer))
		if err != nil {
			return fmt.Errorf("invalid base64 %s", signer)
		}
		if err := build.PGPSignFile(archive, archive+".asc", string(pgpkey)); err != nil {
			return err
		}
	}
	// If uploading to Azure was requested, push the archive possibly with its signature
	if blobstore != "" {
		auth := build.AzureBlobstoreConfig{
			Account:   strings.Split(blobstore, "/")[0],
			Token:     os.Getenv("AZURE_BLOBSTORE_TOKEN"),
			Container: strings.SplitN(blobstore, "/", 2)[1],
		}
		if err := build.AzureBlobstoreUpload(archive, filepath.Base(archive), auth); err != nil {
			return err
		}
		if signer != "" {
			if err := build.AzureBlobstoreUpload(archive+".asc", filepath.Base(archive+".asc"), auth); err != nil {
				return err
			}
		}
	}
	return nil
}

// skips archiving for some build configurations.
func maybeSkipArchive(env build.Environment) {
	if env.IsPullRequest {
		log.Printf("skipping because this is a PR build")
		os.Exit(0)
	}
	if env.Branch != "master" && !strings.HasPrefix(env.Tag, "v1.") {
		log.Printf("skipping because branch %q, tag %q is not on the whitelist", env.Branch, env.Tag)
		os.Exit(0)
	}
}

// Debian Packaging

func doDebianSource(cmdline []string) {
	var (
		signer  = flag.String("signer", "", `Signing key name, also used as package author`)
		upload  = flag.String("upload", "", `Where to upload the source package (usually "ppa:ethereum/ethereum")`)
		workdir = flag.String("workdir", "", `Output directory for packages (uses temp dir if unset)`)
		now     = time.Now()
	)
	flag.CommandLine.Parse(cmdline)
	*workdir = makeWorkdir(*workdir)
	env := build.Env()
	maybeSkipArchive(env)

	// Import the signing key.
	if b64key := os.Getenv("PPA_SIGNING_KEY"); b64key != "" {
		key, err := base64.StdEncoding.DecodeString(b64key)
		if err != nil {
			log.Fatal("invalid base64 PPA_SIGNING_KEY")
		}
		gpg := exec.Command("gpg", "--import")
		gpg.Stdin = bytes.NewReader(key)
		build.MustRun(gpg)
	}

	// Create the packages.
	for _, distro := range debDistros {
		meta := newDebMetadata(distro, *signer, env, now)
		pkgdir := stageDebianSource(*workdir, meta)
		debuild := exec.Command("debuild", "-S", "-sa", "-us", "-uc")
		debuild.Dir = pkgdir
		build.MustRun(debuild)

		changes := fmt.Sprintf("%s_%s_source.changes", meta.Name(), meta.VersionString())
		changes = filepath.Join(*workdir, changes)
		if *signer != "" {
			build.MustRunCommand("debsign", changes)
		}
		if *upload != "" {
			build.MustRunCommand("dput", *upload, changes)
		}
	}
}

func makeWorkdir(wdflag string) string {
	var err error
	if wdflag != "" {
		err = os.MkdirAll(wdflag, 0744)
	} else {
		wdflag, err = ioutil.TempDir("", "gubiq-build-")
	}
	if err != nil {
		log.Fatal(err)
	}
	return wdflag
}

func isUnstableBuild(env build.Environment) bool {
	if env.Tag != "" {
		return false
	}
	return true
}

type debMetadata struct {
	Env build.Environment

	// go-ubiq version being built. Note that this
	// is not the debian package version. The package version
	// is constructed by VersionString.
	Version string

	Author       string // "name <email>", also selects signing key
	Distro, Time string
	Executables  []debExecutable
}

type debExecutable struct {
	Name, Description string
}

func newDebMetadata(distro, author string, env build.Environment, t time.Time) debMetadata {
	if author == "" {
		// No signing key, use default author.
		author = "Ubiq Builds <fjl@ethereum.org>"
	}
	return debMetadata{
		Env:         env,
		Author:      author,
		Distro:      distro,
		Version:     build.VERSION(),
		Time:        t.Format(time.RFC1123Z),
		Executables: debExecutables,
	}
}

// Name returns the name of the metapackage that depends
// on all executable packages.
func (meta debMetadata) Name() string {
	if isUnstableBuild(meta.Env) {
		return "ubiq-unstable"
	}
	return "ubiq"
}

// VersionString returns the debian version of the packages.
func (meta debMetadata) VersionString() string {
	vsn := meta.Version
	if meta.Env.Buildnum != "" {
		vsn += "+build" + meta.Env.Buildnum
	}
	if meta.Distro != "" {
		vsn += "+" + meta.Distro
	}
	return vsn
}

// ExeList returns the list of all executable packages.
func (meta debMetadata) ExeList() string {
	names := make([]string, len(meta.Executables))
	for i, e := range meta.Executables {
		names[i] = meta.ExeName(e)
	}
	return strings.Join(names, ", ")
}

// ExeName returns the package name of an executable package.
func (meta debMetadata) ExeName(exe debExecutable) string {
	if isUnstableBuild(meta.Env) {
		return exe.Name + "-unstable"
	}
	return exe.Name
}

// ExeConflicts returns the content of the Conflicts field
// for executable packages.
func (meta debMetadata) ExeConflicts(exe debExecutable) string {
	if isUnstableBuild(meta.Env) {
		// Set up the conflicts list so that the *-unstable packages
		// cannot be installed alongside the regular version.
		//
		// https://www.debian.org/doc/debian-policy/ch-relationships.html
		// is very explicit about Conflicts: and says that Breaks: should
		// be preferred and the conflicting files should be handled via
		// alternates. We might do this eventually but using a conflict is
		// easier now.
		return "ubiq, " + exe.Name
	}
	return ""
}

func stageDebianSource(tmpdir string, meta debMetadata) (pkgdir string) {
	pkg := meta.Name() + "-" + meta.VersionString()
	pkgdir = filepath.Join(tmpdir, pkg)
	if err := os.Mkdir(pkgdir, 0755); err != nil {
		log.Fatal(err)
	}

	// Copy the source code.
	build.MustRunCommand("git", "checkout-index", "-a", "--prefix", pkgdir+string(filepath.Separator))

	// Put the debian build files in place.
	debian := filepath.Join(pkgdir, "debian")
	build.Render("build/deb.rules", filepath.Join(debian, "rules"), 0755, meta)
	build.Render("build/deb.changelog", filepath.Join(debian, "changelog"), 0644, meta)
	build.Render("build/deb.control", filepath.Join(debian, "control"), 0644, meta)
	build.Render("build/deb.copyright", filepath.Join(debian, "copyright"), 0644, meta)
	build.RenderString("8\n", filepath.Join(debian, "compat"), 0644, meta)
	build.RenderString("3.0 (native)\n", filepath.Join(debian, "source/format"), 0644, meta)
	for _, exe := range meta.Executables {
		install := filepath.Join(debian, meta.ExeName(exe)+".install")
		docs := filepath.Join(debian, meta.ExeName(exe)+".docs")
		build.Render("build/deb.install", install, 0644, exe)
		build.Render("build/deb.docs", docs, 0644, exe)
	}

	return pkgdir
}

// Windows installer

func doWindowsInstaller(cmdline []string) {
	// Parse the flags and make skip installer generation on PRs
	var (
		arch    = flag.String("arch", runtime.GOARCH, "Architecture for cross build packaging")
		signer  = flag.String("signer", "", `Environment variable holding the signing key (e.g. WINDOWS_SIGNING_KEY)`)
		upload  = flag.String("upload", "", `Destination to upload the archives (usually "gubiqstore/builds")`)
		workdir = flag.String("workdir", "", `Output directory for packages (uses temp dir if unset)`)
	)
	flag.CommandLine.Parse(cmdline)
	*workdir = makeWorkdir(*workdir)
	env := build.Env()
	maybeSkipArchive(env)

	// Aggregate binaries that are included in the installer
	var (
		devTools []string
		allTools []string
		gubiqTool string
	)
	for _, file := range allToolsArchiveFiles {
		if file == "COPYING" { // license, copied later
			continue
		}
		allTools = append(allTools, filepath.Base(file))
		if filepath.Base(file) == "gubiq.exe" {
			gubiqTool = file
		} else {
			devTools = append(devTools, file)
		}
	}

	// Render NSIS scripts: Installer NSIS contains two installer sections,
	// first section contains the gubiq binary, second section holds the dev tools.
	templateData := map[string]interface{}{
		"License":  "COPYING",
		"Gubiq":     gubiqTool,
		"DevTools": devTools,
	}
	build.Render("build/nsis.gubiq.nsi", filepath.Join(*workdir, "gubiq.nsi"), 0644, nil)
	build.Render("build/nsis.install.nsh", filepath.Join(*workdir, "install.nsh"), 0644, templateData)
	build.Render("build/nsis.uninstall.nsh", filepath.Join(*workdir, "uninstall.nsh"), 0644, allTools)
	build.Render("build/nsis.envvarupdate.nsh", filepath.Join(*workdir, "EnvVarUpdate.nsh"), 0644, nil)
	build.CopyFile(filepath.Join(*workdir, "SimpleFC.dll"), "build/nsis.simplefc.dll", 0755)
	build.CopyFile(filepath.Join(*workdir, "COPYING"), "COPYING", 0755)

	// Build the installer. This assumes that all the needed files have been previously
	// built (don't mix building and packaging to keep cross compilation complexity to a
	// minimum).
	version := strings.Split(build.VERSION(), ".")
	if env.Commit != "" {
		version[2] += "-" + env.Commit[:8]
	}
	installer, _ := filepath.Abs("gubiq-" + archiveBasename(*arch, env) + ".exe")
	build.MustRunCommand("makensis.exe",
		"/DOUTPUTFILE="+installer,
		"/DMAJORVERSION="+version[0],
		"/DMINORVERSION="+version[1],
		"/DBUILDVERSION="+version[2],
		"/DARCH="+*arch,
		filepath.Join(*workdir, "gubiq.nsi"),
	)

	// Sign and publish installer.
	if err := archiveUpload(installer, *upload, *signer); err != nil {
		log.Fatal(err)
	}
}

// Android archives

func doAndroidArchive(cmdline []string) {
	var (
		local  = flag.Bool("local", false, `Flag whether we're only doing a local build (skip Maven artifacts)`)
		signer = flag.String("signer", "", `Environment variable holding the signing key (e.g. ANDROID_SIGNING_KEY)`)
		deploy = flag.String("deploy", "", `Destination to deploy the archive (usually "https://oss.sonatype.org")`)
		upload = flag.String("upload", "", `Destination to upload the archive (usually "gubiqstore/builds")`)
	)
	flag.CommandLine.Parse(cmdline)
	env := build.Env()

	// Build the Android archive and Maven resources
	build.MustRun(goTool("get", "golang.org/x/mobile/cmd/gomobile"))
	build.MustRun(gomobileTool("init"))
	build.MustRun(gomobileTool("bind", "--target", "android", "--javapkg", "org.ethereum", "-v", "github.com/ubiq/go-ubiq/mobile"))

	if *local {
		// If we're building locally, copy bundle to build dir and skip Maven
		os.Rename("geth.aar", filepath.Join(GOBIN, "geth.aar"))
		return
	}
	meta := newMavenMetadata(env)
	build.Render("build/mvn.pom", meta.Package+".pom", 0755, meta)

	// Skip Maven deploy and Azure upload for PR builds
	maybeSkipArchive(env)

	// Sign and upload the archive to Azure
	archive := "gubiq-" + archiveBasename("android", env) + ".aar"
	os.Rename("gubiq.aar", archive)

	if err := archiveUpload(archive, *upload, *signer); err != nil {
		log.Fatal(err)
	}
	// Sign and upload all the artifacts to Maven Central
	os.Rename(archive, meta.Package+".aar")
	if *signer != "" && *deploy != "" {
		// Import the signing key into the local GPG instance
		if b64key := os.Getenv(*signer); b64key != "" {
			key, err := base64.StdEncoding.DecodeString(b64key)
			if err != nil {
				log.Fatalf("invalid base64 %s", *signer)
			}
			gpg := exec.Command("gpg", "--import")
			gpg.Stdin = bytes.NewReader(key)
			build.MustRun(gpg)
		}
		// Upload the artifacts to Sonatype and/or Maven Central
		repo := *deploy + "/service/local/staging/deploy/maven2"
		if meta.Develop {
			repo = *deploy + "/content/repositories/snapshots"
		}
		build.MustRunCommand("mvn", "gpg:sign-and-deploy-file",
			"-settings=build/mvn.settings", "-Durl="+repo, "-DrepositoryId=ossrh",
			"-DpomFile="+meta.Package+".pom", "-Dfile="+meta.Package+".aar")
	}
}

func gomobileTool(subcmd string, args ...string) *exec.Cmd {
	cmd := exec.Command(filepath.Join(GOBIN, "gomobile"), subcmd)
	cmd.Args = append(cmd.Args, args...)
	cmd.Env = []string{
		"GOPATH=" + build.GOPATH(),
	}
	for _, e := range os.Environ() {
		if strings.HasPrefix(e, "GOPATH=") {
			continue
		}
		cmd.Env = append(cmd.Env, e)
	}
	return cmd
}

type mavenMetadata struct {
	Version      string
	Package      string
	Develop      bool
	Contributors []mavenContributor
}

type mavenContributor struct {
	Name  string
	Email string
}

func newMavenMetadata(env build.Environment) mavenMetadata {
	// Collect the list of authors from the repo root
	contribs := []mavenContributor{}
	if authors, err := os.Open("AUTHORS"); err == nil {
		defer authors.Close()

		scanner := bufio.NewScanner(authors)
		for scanner.Scan() {
			// Skip any whitespace from the authors list
			line := strings.TrimSpace(scanner.Text())
			if line == "" || line[0] == '#' {
				continue
			}
			// Split the author and insert as a contributor
			re := regexp.MustCompile("([^<]+) <(.+)>")
			parts := re.FindStringSubmatch(line)
			if len(parts) == 3 {
				contribs = append(contribs, mavenContributor{Name: parts[1], Email: parts[2]})
			}
		}
	}
	// Render the version and package strings
	version := build.VERSION()
	if isUnstableBuild(env) {
		version += "-SNAPSHOT"
	}
	return mavenMetadata{
		Version:      version,
		Package:      "gubiq-" + version,
		Develop:      isUnstableBuild(env),
		Contributors: contribs,
	}
}

// XCode frameworks

func doXCodeFramework(cmdline []string) {
	var (
		local  = flag.Bool("local", false, `Flag whether we're only doing a local build (skip Maven artifacts)`)
		signer = flag.String("signer", "", `Environment variable holding the signing key (e.g. IOS_SIGNING_KEY)`)
		deploy = flag.String("deploy", "", `Destination to deploy the archive (usually "trunk")`)
		upload = flag.String("upload", "", `Destination to upload the archives (usually "gubiqstore/builds")`)
	)
	flag.CommandLine.Parse(cmdline)
	env := build.Env()

	// Build the iOS XCode framework
	build.MustRun(goTool("get", "golang.org/x/mobile/cmd/gomobile"))
	build.MustRun(gomobileTool("init"))
	bind := gomobileTool("bind", "--target", "ios", "--tags", "ios", "--prefix", "GE", "-v", "github.com/ethereum/go-ethereum/mobile")

<<<<<<< HEAD
	archive := "gubiq-" + archiveBasename("ios", env)
	if err := os.Mkdir(archive, os.ModePerm); err != nil {
		log.Fatal(err)
	}
	bind := gomobileTool("bind", "--target", "ios", "--tags", "ios", "--prefix", "GE", "-v", "github.com/ubiq/go-ubiq/mobile")
=======
	if *local {
		// If we're building locally, use the build folder and stop afterwards
		bind.Dir, _ = filepath.Abs(GOBIN)
		build.MustRun(bind)
		return
	}
	archive := "geth-" + archiveBasename("ios", env)
	if err := os.Mkdir(archive, os.ModePerm); err != nil {
		log.Fatal(err)
	}
>>>>>>> 2dcf75a7
	bind.Dir, _ = filepath.Abs(archive)
	build.MustRun(bind)
	build.MustRunCommand("tar", "-zcvf", archive+".tar.gz", archive)

	// Skip CocoaPods deploy and Azure upload for PR builds
	maybeSkipArchive(env)

	// Sign and upload the framework to Azure
	if err := archiveUpload(archive+".tar.gz", *upload, *signer); err != nil {
		log.Fatal(err)
	}
	// Prepare and upload a PodSpec to CocoaPods
	if *deploy != "" {
		meta := newPodMetadata(env, archive)
		build.Render("build/pod.podspec", "Geth.podspec", 0755, meta)
		build.MustRunCommand("pod", *deploy, "push", "Geth.podspec", "--allow-warnings", "--verbose")
	}
}

type podMetadata struct {
	Version      string
	Commit       string
	Archive      string
	Contributors []podContributor
}

type podContributor struct {
	Name  string
	Email string
}

func newPodMetadata(env build.Environment, archive string) podMetadata {
	// Collect the list of authors from the repo root
	contribs := []podContributor{}
	if authors, err := os.Open("AUTHORS"); err == nil {
		defer authors.Close()

		scanner := bufio.NewScanner(authors)
		for scanner.Scan() {
			// Skip any whitespace from the authors list
			line := strings.TrimSpace(scanner.Text())
			if line == "" || line[0] == '#' {
				continue
			}
			// Split the author and insert as a contributor
			re := regexp.MustCompile("([^<]+) <(.+)>")
			parts := re.FindStringSubmatch(line)
			if len(parts) == 3 {
				contribs = append(contribs, podContributor{Name: parts[1], Email: parts[2]})
			}
		}
	}
<<<<<<< HEAD
	name := "Gubiq"
=======
	version := build.VERSION()
>>>>>>> 2dcf75a7
	if isUnstableBuild(env) {
		version += "-unstable." + env.Buildnum
	}
	return podMetadata{
		Archive:      archive,
		Version:      version,
		Commit:       env.Commit,
		Contributors: contribs,
	}
}

// Cross compilation

func doXgo(cmdline []string) {
	flag.CommandLine.Parse(cmdline)
	env := build.Env()

	// Make sure xgo is available for cross compilation
	gogetxgo := goTool("get", "github.com/karalabe/xgo")
	build.MustRun(gogetxgo)

	// Execute the actual cross compilation
	xgo := xgoTool(append(buildFlags(env), flag.Args()...))
	build.MustRun(xgo)
}

func xgoTool(args []string) *exec.Cmd {
	cmd := exec.Command(filepath.Join(GOBIN, "xgo"), args...)
	cmd.Env = []string{
		"GOPATH=" + build.GOPATH(),
		"GOBIN=" + GOBIN,
	}
	for _, e := range os.Environ() {
		if strings.HasPrefix(e, "GOPATH=") || strings.HasPrefix(e, "GOBIN=") {
			continue
		}
		cmd.Env = append(cmd.Env, e)
	}
	return cmd
}<|MERGE_RESOLUTION|>--- conflicted
+++ resolved
@@ -71,14 +71,10 @@
 		"COPYING",
 		executablePath("abigen"),
 		executablePath("evm"),
-<<<<<<< HEAD
 		executablePath("gubiq"),
-=======
-		executablePath("geth"),
 		executablePath("bzzd"),
 		executablePath("bzzhash"),
 		executablePath("bzzup"),
->>>>>>> 2dcf75a7
 		executablePath("rlpdump"),
 	}
 
@@ -688,7 +684,7 @@
 
 	if *local {
 		// If we're building locally, copy bundle to build dir and skip Maven
-		os.Rename("geth.aar", filepath.Join(GOBIN, "geth.aar"))
+		os.Rename("gubiq.aar", filepath.Join(GOBIN, "gubiq.aar"))
 		return
 	}
 	meta := newMavenMetadata(env)
@@ -804,26 +800,18 @@
 	// Build the iOS XCode framework
 	build.MustRun(goTool("get", "golang.org/x/mobile/cmd/gomobile"))
 	build.MustRun(gomobileTool("init"))
-	bind := gomobileTool("bind", "--target", "ios", "--tags", "ios", "--prefix", "GE", "-v", "github.com/ethereum/go-ethereum/mobile")
-
-<<<<<<< HEAD
-	archive := "gubiq-" + archiveBasename("ios", env)
-	if err := os.Mkdir(archive, os.ModePerm); err != nil {
-		log.Fatal(err)
-	}
 	bind := gomobileTool("bind", "--target", "ios", "--tags", "ios", "--prefix", "GE", "-v", "github.com/ubiq/go-ubiq/mobile")
-=======
+
 	if *local {
 		// If we're building locally, use the build folder and stop afterwards
 		bind.Dir, _ = filepath.Abs(GOBIN)
 		build.MustRun(bind)
 		return
 	}
-	archive := "geth-" + archiveBasename("ios", env)
+	archive := "gubiq-" + archiveBasename("ios", env)
 	if err := os.Mkdir(archive, os.ModePerm); err != nil {
 		log.Fatal(err)
 	}
->>>>>>> 2dcf75a7
 	bind.Dir, _ = filepath.Abs(archive)
 	build.MustRun(bind)
 	build.MustRunCommand("tar", "-zcvf", archive+".tar.gz", archive)
@@ -838,8 +826,8 @@
 	// Prepare and upload a PodSpec to CocoaPods
 	if *deploy != "" {
 		meta := newPodMetadata(env, archive)
-		build.Render("build/pod.podspec", "Geth.podspec", 0755, meta)
-		build.MustRunCommand("pod", *deploy, "push", "Geth.podspec", "--allow-warnings", "--verbose")
+		build.Render("build/pod.podspec", "Gubiq.podspec", 0755, meta)
+		build.MustRunCommand("pod", *deploy, "push", "Gubiq.podspec", "--allow-warnings", "--verbose")
 	}
 }
 
@@ -876,11 +864,7 @@
 			}
 		}
 	}
-<<<<<<< HEAD
-	name := "Gubiq"
-=======
 	version := build.VERSION()
->>>>>>> 2dcf75a7
 	if isUnstableBuild(env) {
 		version += "-unstable." + env.Buildnum
 	}
