<<<<<<< HEAD
# Vendored Dependencies

Dependencies are almost all vendored in at the standard Go `/vendor` path. This allows
people to build go-expanse using the standard toolchain without any particular package
manager. It also plays nicely with `go get`, not requiring external code to be relied on.

The one single dependent package missing from `vendor` is `golang.org/x/net/context`. As
this is a package exposed via public library APIs, it must not be vendored as dependent
code woulnd't be able to instantiate.

To allow reproducible builds of go-expanse nonetheless that don't need network access
during build time to fetch `golang.org/x/net/context`, a version was copied into our repo
at the very specific `/build/_vendor` path, which is added automatically by all CI build
scripts and the makefile too.

=======
>>>>>>> 1018bf6a
# Debian Packaging

Tagged releases and develop branch commits are available as installable Debian packages
for Ubuntu. Packages are built for the all Ubuntu versions which are supported by
Canonical:

- Trusty Tahr (14.04 LTS)
- Wily Werewolf (15.10)
- Xenial Xerus (16.04 LTS)
- Yakkety Yak (16.10)

Packages of develop branch commits have suffix -unstable and cannot be installed alongside
the stable version. Switching between release streams requires user intervention.

The packages are built and served by launchpad.net. We generate a Debian source package
for each distribution and upload it. Their builder picks up the source package, builds it
and installs the new version into the PPA repository. Launchpad requires a valid signature
by a team member for source package uploads. The signing key is stored in an environment
variable which Travis CI makes available to certain builds.

We want to build go-expanse with the most recent version of Go, irrespective of the Go
version that is available in the main Ubuntu repository. In order to make this possible,
our PPA depends on the ~gophers/ubuntu/archive PPA. Our source package build-depends on
golang-1.7, which is co-installable alongside the regular golang package. PPA dependencies
can be edited at https://launchpad.net/%7Eethereum/+archive/ubuntu/ethereum/+edit-dependencies

## Building Packages Locally (for testing)

You need to run Ubuntu to do test packaging.

Add the gophers PPA and install Go 1.7 and Debian packaging tools:

    $ sudo apt-add-repository ppa:gophers/ubuntu/archive
    $ sudo apt-get update
    $ sudo apt-get install build-essential golang-1.7 devscripts debhelper

Create the source packages:

    $ go run build/ci.go debsrc -workdir dist

Then go into the source package directory for your running distribution and build the package:

    $ cd dist/expanse-unstable-1.5.0+xenial
    $ dpkg-buildpackage

Built packages are placed in the dist/ directory.

    $ cd ..
    $ dpkg-deb -c gexp-unstable_1.5.0+xenial_amd64.deb<|MERGE_RESOLUTION|>--- conflicted
+++ resolved
@@ -1,21 +1,3 @@
-<<<<<<< HEAD
-# Vendored Dependencies
-
-Dependencies are almost all vendored in at the standard Go `/vendor` path. This allows
-people to build go-expanse using the standard toolchain without any particular package
-manager. It also plays nicely with `go get`, not requiring external code to be relied on.
-
-The one single dependent package missing from `vendor` is `golang.org/x/net/context`. As
-this is a package exposed via public library APIs, it must not be vendored as dependent
-code woulnd't be able to instantiate.
-
-To allow reproducible builds of go-expanse nonetheless that don't need network access
-during build time to fetch `golang.org/x/net/context`, a version was copied into our repo
-at the very specific `/build/_vendor` path, which is added automatically by all CI build
-scripts and the makefile too.
-
-=======
->>>>>>> 1018bf6a
 # Debian Packaging
 
 Tagged releases and develop branch commits are available as installable Debian packages
