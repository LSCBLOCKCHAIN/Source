--- conflicted
+++ resolved
@@ -46,8 +46,4 @@
 Built packages are placed in the dist/ directory.
 
     $ cd ..
-<<<<<<< HEAD
-    $ dpkg-deb -c gubiq-unstable_1.5.0+xenial_amd64.deb
-=======
-    $ dpkg-deb -c geth-unstable_1.6.0+xenial_amd64.deb
->>>>>>> ab5646c5
+    $ dpkg-deb -c gubiq-unstable_1.6.0+xenial_amd64.deb