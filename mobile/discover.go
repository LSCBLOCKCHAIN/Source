// Copyright 2016 The go-ethereum Authors
// This file is part of the go-ethereum library.
//
// The go-ethereum library is free software: you can redistribute it and/or modify
// it under the terms of the GNU Lesser General Public License as published by
// the Free Software Foundation, either version 3 of the License, or
// (at your option) any later version.
//
// The go-ethereum library is distributed in the hope that it will be useful,
// but WITHOUT ANY WARRANTY; without even the implied warranty of
// MERCHANTABILITY or FITNESS FOR A PARTICULAR PURPOSE. See the
// GNU Lesser General Public License for more details.
//
// You should have received a copy of the GNU Lesser General Public License
// along with the go-ethereum library. If not, see <http://www.gnu.org/licenses/>.

// Contains all the wrappers from the accounts package to support client side enode
// management on mobile platforms.

package gubiq

import (
	"errors"

	"github.com/ubiq/go-ubiq/p2p/discv5"
)

// Enode represents a host on the network.
type Enode struct {
	node *discv5.Node
}

// NewEnode parses a node designator.
//
// There are two basic forms of node designators
//   - incomplete nodes, which only have the public key (node ID)
//   - complete nodes, which contain the public key and IP/Port information
//
// For incomplete nodes, the designator must look like one of these
//
//    enode://<hex node id>
//    <hex node id>
//
// For complete nodes, the node ID is encoded in the username portion
// of the URL, separated from the host by an @ sign. The hostname can
// only be given as an IP address, DNS domain names are not allowed.
// The port in the host name section is the TCP listening port. If the
// TCP and UDP (discovery) ports differ, the UDP port is specified as
// query parameter "discport".
//
// In the following example, the node URL describes
// a node with IP address 10.3.58.6, TCP listening port 30388
// and UDP discovery port 30301.
//
<<<<<<< HEAD
//    enode://<hex node id>@10.3.58.6:30388?discport=30301
func NewEnode(rawurl string) (*Enode, error) {
=======
//    enode://<hex node id>@10.3.58.6:30303?discport=30301
func NewEnode(rawurl string) (enode *Enode, _ error) {
>>>>>>> b5a100b8
	node, err := discv5.ParseNode(rawurl)
	if err != nil {
		return nil, err
	}
	return &Enode{node}, nil
}

// Enodes represents a slice of accounts.
type Enodes struct{ nodes []*discv5.Node }

// NewEnodes creates a slice of uninitialized enodes.
func NewEnodes(size int) *Enodes {
	return &Enodes{
		nodes: make([]*discv5.Node, size),
	}
}

// NewEnodesEmpty creates an empty slice of Enode values.
func NewEnodesEmpty() *Enodes {
	return NewEnodes(0)
}

// Size returns the number of enodes in the slice.
func (e *Enodes) Size() int {
	return len(e.nodes)
}

// Get returns the enode at the given index from the slice.
func (e *Enodes) Get(index int) (enode *Enode, _ error) {
	if index < 0 || index >= len(e.nodes) {
		return nil, errors.New("index out of bounds")
	}
	return &Enode{e.nodes[index]}, nil
}

// Set sets the enode at the given index in the slice.
func (e *Enodes) Set(index int, enode *Enode) error {
	if index < 0 || index >= len(e.nodes) {
		return errors.New("index out of bounds")
	}
	e.nodes[index] = enode.node
	return nil
}

// Append adds a new enode element to the end of the slice.
func (e *Enodes) Append(enode *Enode) {
	e.nodes = append(e.nodes, enode.node)
}<|MERGE_RESOLUTION|>--- conflicted
+++ resolved
@@ -52,13 +52,8 @@
 // a node with IP address 10.3.58.6, TCP listening port 30388
 // and UDP discovery port 30301.
 //
-<<<<<<< HEAD
 //    enode://<hex node id>@10.3.58.6:30388?discport=30301
-func NewEnode(rawurl string) (*Enode, error) {
-=======
-//    enode://<hex node id>@10.3.58.6:30303?discport=30301
 func NewEnode(rawurl string) (enode *Enode, _ error) {
->>>>>>> b5a100b8
 	node, err := discv5.ParseNode(rawurl)
 	if err != nil {
 		return nil, err
