--- conflicted
+++ resolved
@@ -14,14 +14,7 @@
 // You should have received a copy of the GNU Lesser General Public License
 // along with the go-ethereum library. If not, see <http://www.gnu.org/licenses/>.
 
-<<<<<<< HEAD
-// Contains all the wrappers from the accounts package to support client side key
-// management on mobile platforms.
-
 package gubiq
-=======
-package geth
->>>>>>> b5a100b8
 
 import (
 	"io/ioutil"
@@ -50,13 +43,8 @@
 	public AndroidTest() {}
 
 	public void testAccountManagement() {
-<<<<<<< HEAD
-		try {
-			AccountManager am = new AccountManager(getInstrumentation().getContext().getFilesDir() + "/keystore", Gubiq.LightScryptN, Gubiq.LightScryptP);
-=======
 		// Create an encrypted keystore manager with light crypto parameters.
-		AccountManager am = new AccountManager(getInstrumentation().getContext().getFilesDir() + "/keystore", Geth.LightScryptN, Geth.LightScryptP);
->>>>>>> b5a100b8
+		AccountManager am = new AccountManager(getInstrumentation().getContext().getFilesDir() + "/keystore", Gubiq.LightScryptN, Gubiq.LightScryptP);
 
 		try {
 			// Create a new account with the specified encryption passphrase.
