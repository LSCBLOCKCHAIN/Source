// Copyright 2015 The go-ethereum Authors
// This file is part of the go-ethereum library.
//
// The go-ethereum library is free software: you can redistribute it and/or modify
// it under the terms of the GNU Lesser General Public License as published by
// the Free Software Foundation, either version 3 of the License, or
// (at your option) any later version.
//
// The go-ethereum library is distributed in the hope that it will be useful,
// but WITHOUT ANY WARRANTY; without even the implied warranty of
// MERCHANTABILITY or FITNESS FOR A PARTICULAR PURPOSE. See the
// GNU Lesser General Public License for more details.
//
// You should have received a copy of the GNU Lesser General Public License
// along with the go-ethereum library. If not, see <http://www.gnu.org/licenses/>.

package ethapi

import (
	"bytes"
	"encoding/hex"
	"errors"
	"fmt"
	"math"
	"math/big"
	"strings"
	"time"

	"github.com/ethereum/ethash"
<<<<<<< HEAD
	"github.com/ubiq/go-ubiq/accounts"
	"github.com/ubiq/go-ubiq/common"
	"github.com/ubiq/go-ubiq/core"
	"github.com/ubiq/go-ubiq/core/types"
	"github.com/ubiq/go-ubiq/core/vm"
	"github.com/ubiq/go-ubiq/crypto"
	"github.com/ubiq/go-ubiq/ethdb"
	"github.com/ubiq/go-ubiq/logger"
	"github.com/ubiq/go-ubiq/logger/glog"
	"github.com/ubiq/go-ubiq/p2p"
	"github.com/ubiq/go-ubiq/rlp"
	"github.com/ubiq/go-ubiq/rpc"
=======
	"github.com/ethereum/go-ethereum/accounts"
	"github.com/ethereum/go-ethereum/common"
	"github.com/ethereum/go-ethereum/common/hexutil"
	"github.com/ethereum/go-ethereum/core"
	"github.com/ethereum/go-ethereum/core/types"
	"github.com/ethereum/go-ethereum/core/vm"
	"github.com/ethereum/go-ethereum/crypto"
	"github.com/ethereum/go-ethereum/ethdb"
	"github.com/ethereum/go-ethereum/logger"
	"github.com/ethereum/go-ethereum/logger/glog"
	"github.com/ethereum/go-ethereum/p2p"
	"github.com/ethereum/go-ethereum/rlp"
	"github.com/ethereum/go-ethereum/rpc"
>>>>>>> b5a100b8
	"github.com/syndtr/goleveldb/leveldb"
	"github.com/syndtr/goleveldb/leveldb/util"
	"golang.org/x/net/context"
)

const defaultGas = 90000

// PublicEthereumAPI provides an API to access Ethereum related information.
// It offers only methods that operate on public data that is freely available to anyone.
type PublicEthereumAPI struct {
	b Backend
}

// NewPublicEthereumAPI creates a new Etheruem protocol API.
func NewPublicEthereumAPI(b Backend) *PublicEthereumAPI {
	return &PublicEthereumAPI{b}
}

// GasPrice returns a suggestion for a gas price.
func (s *PublicEthereumAPI) GasPrice(ctx context.Context) (*big.Int, error) {
	return s.b.SuggestPrice(ctx)
}

// ProtocolVersion returns the current Ethereum protocol version this node supports
func (s *PublicEthereumAPI) ProtocolVersion() hexutil.Uint {
	return hexutil.Uint(s.b.ProtocolVersion())
}

// Syncing returns false in case the node is currently not syncing with the network. It can be up to date or has not
// yet received the latest block headers from its pears. In case it is synchronizing:
// - startingBlock: block number this node started to synchronise from
// - currentBlock:  block number this node is currently importing
// - highestBlock:  block number of the highest block header this node has received from peers
// - pulledStates:  number of state entries processed until now
// - knownStates:   number of known state entries that still need to be pulled
func (s *PublicEthereumAPI) Syncing() (interface{}, error) {
	progress := s.b.Downloader().Progress()

	// Return not syncing if the synchronisation already completed
	if progress.CurrentBlock >= progress.HighestBlock {
		return false, nil
	}
	// Otherwise gather the block sync stats
	return map[string]interface{}{
		"startingBlock": hexutil.Uint64(progress.StartingBlock),
		"currentBlock":  hexutil.Uint64(progress.CurrentBlock),
		"highestBlock":  hexutil.Uint64(progress.HighestBlock),
		"pulledStates":  hexutil.Uint64(progress.PulledStates),
		"knownStates":   hexutil.Uint64(progress.KnownStates),
	}, nil
}

// PublicTxPoolAPI offers and API for the transaction pool. It only operates on data that is non confidential.
type PublicTxPoolAPI struct {
	b Backend
}

// NewPublicTxPoolAPI creates a new tx pool service that gives information about the transaction pool.
func NewPublicTxPoolAPI(b Backend) *PublicTxPoolAPI {
	return &PublicTxPoolAPI{b}
}

// Content returns the transactions contained within the transaction pool.
func (s *PublicTxPoolAPI) Content() map[string]map[string]map[string]*RPCTransaction {
	content := map[string]map[string]map[string]*RPCTransaction{
		"pending": make(map[string]map[string]*RPCTransaction),
		"queued":  make(map[string]map[string]*RPCTransaction),
	}
	pending, queue := s.b.TxPoolContent()

	// Flatten the pending transactions
	for account, txs := range pending {
		dump := make(map[string]*RPCTransaction)
		for nonce, tx := range txs {
			dump[fmt.Sprintf("%d", nonce)] = newRPCPendingTransaction(tx)
		}
		content["pending"][account.Hex()] = dump
	}
	// Flatten the queued transactions
	for account, txs := range queue {
		dump := make(map[string]*RPCTransaction)
		for nonce, tx := range txs {
			dump[fmt.Sprintf("%d", nonce)] = newRPCPendingTransaction(tx)
		}
		content["queued"][account.Hex()] = dump
	}
	return content
}

// Status returns the number of pending and queued transaction in the pool.
func (s *PublicTxPoolAPI) Status() map[string]hexutil.Uint {
	pending, queue := s.b.Stats()
	return map[string]hexutil.Uint{
		"pending": hexutil.Uint(pending),
		"queued":  hexutil.Uint(queue),
	}
}

// Inspect retrieves the content of the transaction pool and flattens it into an
// easily inspectable list.
func (s *PublicTxPoolAPI) Inspect() map[string]map[string]map[string]string {
	content := map[string]map[string]map[string]string{
		"pending": make(map[string]map[string]string),
		"queued":  make(map[string]map[string]string),
	}
	pending, queue := s.b.TxPoolContent()

	// Define a formatter to flatten a transaction into a string
	var format = func(tx *types.Transaction) string {
		if to := tx.To(); to != nil {
			return fmt.Sprintf("%s: %v wei + %v × %v gas", tx.To().Hex(), tx.Value(), tx.Gas(), tx.GasPrice())
		}
		return fmt.Sprintf("contract creation: %v wei + %v × %v gas", tx.Value(), tx.Gas(), tx.GasPrice())
	}
	// Flatten the pending transactions
	for account, txs := range pending {
		dump := make(map[string]string)
		for nonce, tx := range txs {
			dump[fmt.Sprintf("%d", nonce)] = format(tx)
		}
		content["pending"][account.Hex()] = dump
	}
	// Flatten the queued transactions
	for account, txs := range queue {
		dump := make(map[string]string)
		for nonce, tx := range txs {
			dump[fmt.Sprintf("%d", nonce)] = format(tx)
		}
		content["queued"][account.Hex()] = dump
	}
	return content
}

// PublicAccountAPI provides an API to access accounts managed by this node.
// It offers only methods that can retrieve accounts.
type PublicAccountAPI struct {
	am *accounts.Manager
}

// NewPublicAccountAPI creates a new PublicAccountAPI.
func NewPublicAccountAPI(am *accounts.Manager) *PublicAccountAPI {
	return &PublicAccountAPI{am: am}
}

// Accounts returns the collection of accounts this node manages
func (s *PublicAccountAPI) Accounts() []accounts.Account {
	return s.am.Accounts()
}

// PrivateAccountAPI provides an API to access accounts managed by this node.
// It offers methods to create, (un)lock en list accounts. Some methods accept
// passwords and are therefore considered private by default.
type PrivateAccountAPI struct {
	am *accounts.Manager
	b  Backend
}

// NewPrivateAccountAPI create a new PrivateAccountAPI.
func NewPrivateAccountAPI(b Backend) *PrivateAccountAPI {
	return &PrivateAccountAPI{
		am: b.AccountManager(),
		b:  b,
	}
}

// ListAccounts will return a list of addresses for accounts this node manages.
func (s *PrivateAccountAPI) ListAccounts() []common.Address {
	accounts := s.am.Accounts()
	addresses := make([]common.Address, len(accounts))
	for i, acc := range accounts {
		addresses[i] = acc.Address
	}
	return addresses
}

// NewAccount will create a new account and returns the address for the new account.
func (s *PrivateAccountAPI) NewAccount(password string) (common.Address, error) {
	acc, err := s.am.NewAccount(password)
	if err == nil {
		return acc.Address, nil
	}
	return common.Address{}, err
}

// ImportRawKey stores the given hex encoded ECDSA key into the key directory,
// encrypting it with the passphrase.
func (s *PrivateAccountAPI) ImportRawKey(privkey string, password string) (common.Address, error) {
	hexkey, err := hex.DecodeString(privkey)
	if err != nil {
		return common.Address{}, err
	}

	acc, err := s.am.ImportECDSA(crypto.ToECDSA(hexkey), password)
	return acc.Address, err
}

// UnlockAccount will unlock the account associated with the given address with
// the given password for duration seconds. If duration is nil it will use a
// default of 300 seconds. It returns an indication if the account was unlocked.
func (s *PrivateAccountAPI) UnlockAccount(addr common.Address, password string, duration *uint64) (bool, error) {
	const max = uint64(time.Duration(math.MaxInt64) / time.Second)
	var d time.Duration
	if duration == nil {
		d = 300 * time.Second
	} else if *duration > max {
		return false, errors.New("unlock duration too large")
	} else {
		d = time.Duration(*duration) * time.Second
	}
	err := s.am.TimedUnlock(accounts.Account{Address: addr}, password, d)
	return err == nil, err
}

// LockAccount will lock the account associated with the given address when it's unlocked.
func (s *PrivateAccountAPI) LockAccount(addr common.Address) bool {
	return s.am.Lock(addr) == nil
}

// SendTransaction will create a transaction from the given arguments and
// tries to sign it with the key associated with args.To. If the given passwd isn't
// able to decrypt the key it fails.
func (s *PrivateAccountAPI) SendTransaction(ctx context.Context, args SendTxArgs, passwd string) (common.Hash, error) {
	if err := args.setDefaults(ctx, s.b); err != nil {
		return common.Hash{}, err
	}
	tx := args.toTransaction()
	signer := types.MakeSigner(s.b.ChainConfig(), s.b.CurrentBlock().Number())
	signature, err := s.am.SignWithPassphrase(accounts.Account{Address: args.From}, passwd, signer.Hash(tx).Bytes())
	if err != nil {
		return common.Hash{}, err
	}

	return submitTransaction(ctx, s.b, tx, signature)
}

// signHash is a helper function that calculates a hash for the given message that can be
// safely used to calculate a signature from.
//
// The hash is calulcated as
//   keccak256("\x19Ethereum Signed Message:\n"${message length}${message}).
//
// This gives context to the signed message and prevents signing of transactions.
func signHash(data []byte) []byte {
	msg := fmt.Sprintf("\x19Ethereum Signed Message:\n%d%s", len(data), data)
	return crypto.Keccak256([]byte(msg))
}

// Sign calculates an Ethereum ECDSA signature for:
// keccack256("\x19Ethereum Signed Message:\n" + len(message) + message))
//
// Note, the produced signature conforms to the secp256k1 curve R, S and V values,
// where the V value will be 27 or 28 for legacy reasons.
//
// The key used to calculate the signature is decrypted with the given password.
//
<<<<<<< HEAD
// https://github.com/ubiq/go-ubiq/wiki/Management-APIs#personal_sign
func (s *PrivateAccountAPI) Sign(ctx context.Context, message string, addr common.Address, passwd string) (string, error) {
	hash := signHash(message)
	signature, err := s.b.AccountManager().SignWithPassphrase(addr, passwd, hash)
=======
// https://github.com/ethereum/go-ethereum/wiki/Management-APIs#personal_sign
func (s *PrivateAccountAPI) Sign(ctx context.Context, data hexutil.Bytes, addr common.Address, passwd string) (hexutil.Bytes, error) {
	signature, err := s.b.AccountManager().SignWithPassphrase(accounts.Account{Address: addr}, passwd, signHash(data))
>>>>>>> b5a100b8
	if err != nil {
		return nil, err
	}
	signature[64] += 27 // Transform V from 0/1 to 27/28 according to the yellow paper
	return signature, nil
}

// EcRecover returns the address for the account that was used to create the signature.
// Note, this function is compatible with eth_sign and personal_sign. As such it recovers
// the address of:
// hash = keccak256("\x19Ethereum Signed Message:\n"${message length}${message})
// addr = ecrecover(hash, signature)
//
<<<<<<< HEAD
// https://github.com/ubiq/go-ubiq/wiki/Management-APIs#personal_ecRecover
func (s *PrivateAccountAPI) EcRecover(ctx context.Context, message string, signature string) (common.Address, error) {
	var (
		hash = signHash(message)
		sig  = common.FromHex(signature)
	)

=======
// Note, the signature must conform to the secp256k1 curve R, S and V values, where
// the V value must be be 27 or 28 for legacy reasons.
//
// https://github.com/ethereum/go-ethereum/wiki/Management-APIs#personal_ecRecover
func (s *PrivateAccountAPI) EcRecover(ctx context.Context, data, sig hexutil.Bytes) (common.Address, error) {
>>>>>>> b5a100b8
	if len(sig) != 65 {
		return common.Address{}, fmt.Errorf("signature must be 65 bytes long")
	}
	if sig[64] != 27 && sig[64] != 28 {
		return common.Address{}, fmt.Errorf("invalid Ethereum signature (V is not 27 or 28)")
	}
	sig[64] -= 27 // Transform yellow paper V from 27/28 to 0/1

	rpk, err := crypto.Ecrecover(signHash(data), sig)
	if err != nil {
		return common.Address{}, err
	}
	pubKey := crypto.ToECDSAPub(rpk)
	recoveredAddr := crypto.PubkeyToAddress(*pubKey)
	return recoveredAddr, nil
}

// SignAndSendTransaction was renamed to SendTransaction. This method is deprecated
// and will be removed in the future. It primary goal is to give clients time to update.
func (s *PrivateAccountAPI) SignAndSendTransaction(ctx context.Context, args SendTxArgs, passwd string) (common.Hash, error) {
	return s.SendTransaction(ctx, args, passwd)
}

// PublicBlockChainAPI provides an API to access the Ethereum blockchain.
// It offers only methods that operate on public data that is freely available to anyone.
type PublicBlockChainAPI struct {
	b Backend
}

// NewPublicBlockChainAPI creates a new Etheruem blockchain API.
func NewPublicBlockChainAPI(b Backend) *PublicBlockChainAPI {
	return &PublicBlockChainAPI{b}
}

// BlockNumber returns the block number of the chain head.
func (s *PublicBlockChainAPI) BlockNumber() *big.Int {
	header, _ := s.b.HeaderByNumber(context.Background(), rpc.LatestBlockNumber) // latest header should always be available
	return header.Number
}

// GetBalance returns the amount of wei for the given address in the state of the
// given block number. The rpc.LatestBlockNumber and rpc.PendingBlockNumber meta
// block numbers are also allowed.
func (s *PublicBlockChainAPI) GetBalance(ctx context.Context, address common.Address, blockNr rpc.BlockNumber) (*big.Int, error) {
	state, _, err := s.b.StateAndHeaderByNumber(ctx, blockNr)
	if state == nil || err != nil {
		return nil, err
	}

	return state.GetBalance(ctx, address)
}

// GetBlockByNumber returns the requested block. When blockNr is -1 the chain head is returned. When fullTx is true all
// transactions in the block are returned in full detail, otherwise only the transaction hash is returned.
func (s *PublicBlockChainAPI) GetBlockByNumber(ctx context.Context, blockNr rpc.BlockNumber, fullTx bool) (map[string]interface{}, error) {
	block, err := s.b.BlockByNumber(ctx, blockNr)
	if block != nil {
		response, err := s.rpcOutputBlock(block, true, fullTx)
		if err == nil && blockNr == rpc.PendingBlockNumber {
			// Pending blocks need to nil out a few fields
			for _, field := range []string{"hash", "nonce", "logsBloom", "miner"} {
				response[field] = nil
			}
		}
		return response, err
	}
	return nil, err
}

// GetBlockByHash returns the requested block. When fullTx is true all transactions in the block are returned in full
// detail, otherwise only the transaction hash is returned.
func (s *PublicBlockChainAPI) GetBlockByHash(ctx context.Context, blockHash common.Hash, fullTx bool) (map[string]interface{}, error) {
	block, err := s.b.GetBlock(ctx, blockHash)
	if block != nil {
		return s.rpcOutputBlock(block, true, fullTx)
	}
	return nil, err
}

// GetUncleByBlockNumberAndIndex returns the uncle block for the given block hash and index. When fullTx is true
// all transactions in the block are returned in full detail, otherwise only the transaction hash is returned.
func (s *PublicBlockChainAPI) GetUncleByBlockNumberAndIndex(ctx context.Context, blockNr rpc.BlockNumber, index hexutil.Uint) (map[string]interface{}, error) {
	block, err := s.b.BlockByNumber(ctx, blockNr)
	if block != nil {
		uncles := block.Uncles()
		if index >= hexutil.Uint(len(uncles)) {
			glog.V(logger.Debug).Infof("uncle block on index %d not found for block #%d", index, blockNr)
			return nil, nil
		}
		block = types.NewBlockWithHeader(uncles[index])
		return s.rpcOutputBlock(block, false, false)
	}
	return nil, err
}

// GetUncleByBlockHashAndIndex returns the uncle block for the given block hash and index. When fullTx is true
// all transactions in the block are returned in full detail, otherwise only the transaction hash is returned.
func (s *PublicBlockChainAPI) GetUncleByBlockHashAndIndex(ctx context.Context, blockHash common.Hash, index hexutil.Uint) (map[string]interface{}, error) {
	block, err := s.b.GetBlock(ctx, blockHash)
	if block != nil {
		uncles := block.Uncles()
		if index >= hexutil.Uint(len(uncles)) {
			glog.V(logger.Debug).Infof("uncle block on index %d not found for block %s", index, blockHash.Hex())
			return nil, nil
		}
		block = types.NewBlockWithHeader(uncles[index])
		return s.rpcOutputBlock(block, false, false)
	}
	return nil, err
}

// GetUncleCountByBlockNumber returns number of uncles in the block for the given block number
func (s *PublicBlockChainAPI) GetUncleCountByBlockNumber(ctx context.Context, blockNr rpc.BlockNumber) *hexutil.Uint {
	if block, _ := s.b.BlockByNumber(ctx, blockNr); block != nil {
		n := hexutil.Uint(len(block.Uncles()))
		return &n
	}
	return nil
}

// GetUncleCountByBlockHash returns number of uncles in the block for the given block hash
func (s *PublicBlockChainAPI) GetUncleCountByBlockHash(ctx context.Context, blockHash common.Hash) *hexutil.Uint {
	if block, _ := s.b.GetBlock(ctx, blockHash); block != nil {
		n := hexutil.Uint(len(block.Uncles()))
		return &n
	}
	return nil
}

// GetCode returns the code stored at the given address in the state for the given block number.
func (s *PublicBlockChainAPI) GetCode(ctx context.Context, address common.Address, blockNr rpc.BlockNumber) (string, error) {
	state, _, err := s.b.StateAndHeaderByNumber(ctx, blockNr)
	if state == nil || err != nil {
		return "", err
	}
	res, err := state.GetCode(ctx, address)
	if len(res) == 0 || err != nil { // backwards compatibility
		return "0x", err
	}
	return common.ToHex(res), nil
}

// GetStorageAt returns the storage from the state at the given address, key and
// block number. The rpc.LatestBlockNumber and rpc.PendingBlockNumber meta block
// numbers are also allowed.
func (s *PublicBlockChainAPI) GetStorageAt(ctx context.Context, address common.Address, key string, blockNr rpc.BlockNumber) (string, error) {
	state, _, err := s.b.StateAndHeaderByNumber(ctx, blockNr)
	if state == nil || err != nil {
		return "0x", err
	}
	res, err := state.GetState(ctx, address, common.HexToHash(key))
	if err != nil {
		return "0x", err
	}
	return res.Hex(), nil
}

// callmsg is the message type used for call transitions.
type callmsg struct {
	addr          common.Address
	to            *common.Address
	gas, gasPrice *big.Int
	value         *big.Int
	data          []byte
}

// accessor boilerplate to implement core.Message
func (m callmsg) From() (common.Address, error)         { return m.addr, nil }
func (m callmsg) FromFrontier() (common.Address, error) { return m.addr, nil }
func (m callmsg) Nonce() uint64                         { return 0 }
func (m callmsg) CheckNonce() bool                      { return false }
func (m callmsg) To() *common.Address                   { return m.to }
func (m callmsg) GasPrice() *big.Int                    { return m.gasPrice }
func (m callmsg) Gas() *big.Int                         { return m.gas }
func (m callmsg) Value() *big.Int                       { return m.value }
func (m callmsg) Data() []byte                          { return m.data }

// CallArgs represents the arguments for a call.
type CallArgs struct {
	From     common.Address  `json:"from"`
	To       *common.Address `json:"to"`
	Gas      hexutil.Big     `json:"gas"`
	GasPrice hexutil.Big     `json:"gasPrice"`
	Value    hexutil.Big     `json:"value"`
	Data     hexutil.Bytes   `json:"data"`
}

func (s *PublicBlockChainAPI) doCall(ctx context.Context, args CallArgs, blockNr rpc.BlockNumber) (string, *big.Int, error) {
	defer func(start time.Time) { glog.V(logger.Debug).Infof("call took %v", time.Since(start)) }(time.Now())

	state, header, err := s.b.StateAndHeaderByNumber(ctx, blockNr)
	if state == nil || err != nil {
		return "0x", common.Big0, err
	}

	// Set the account address to interact with
	var addr common.Address
	if args.From == (common.Address{}) {
		accounts := s.b.AccountManager().Accounts()
		if len(accounts) == 0 {
			addr = common.Address{}
		} else {
			addr = accounts[0].Address
		}
	} else {
		addr = args.From
	}

	// Assemble the CALL invocation
	gas, gasPrice := args.Gas.ToInt(), args.GasPrice.ToInt()
	if gas.Cmp(common.Big0) == 0 {
		gas = big.NewInt(50000000)
	}
	if gasPrice.Cmp(common.Big0) == 0 {
		gasPrice = new(big.Int).Mul(big.NewInt(50), common.Shannon)
	}
	msg := types.NewMessage(addr, args.To, 0, args.Value.ToInt(), gas, gasPrice, args.Data, false)

	// Execute the call and return
	vmenv, vmError, err := s.b.GetVMEnv(ctx, msg, state, header)
	if err != nil {
		return "0x", common.Big0, err
	}
	gp := new(core.GasPool).AddGas(common.MaxBig)
	res, gas, err := core.ApplyMessage(vmenv, msg, gp)
	if err := vmError(); err != nil {
		return "0x", common.Big0, err
	}
	if len(res) == 0 { // backwards compatibility
		return "0x", gas, err
	}
	return common.ToHex(res), gas, err
}

// Call executes the given transaction on the state for the given block number.
// It doesn't make and changes in the state/blockchain and is useful to execute and retrieve values.
func (s *PublicBlockChainAPI) Call(ctx context.Context, args CallArgs, blockNr rpc.BlockNumber) (string, error) {
	result, _, err := s.doCall(ctx, args, blockNr)
	return result, err
}

// EstimateGas returns an estimate of the amount of gas needed to execute the given transaction.
func (s *PublicBlockChainAPI) EstimateGas(ctx context.Context, args CallArgs) (*hexutil.Big, error) {
	_, gas, err := s.doCall(ctx, args, rpc.PendingBlockNumber)
	return (*hexutil.Big)(gas), err
}

// ExecutionResult groups all structured logs emitted by the EVM
// while replaying a transaction in debug mode as well as the amount of
// gas used and the return value
type ExecutionResult struct {
	Gas         *big.Int       `json:"gas"`
	ReturnValue string         `json:"returnValue"`
	StructLogs  []StructLogRes `json:"structLogs"`
}

// StructLogRes stores a structured log emitted by the EVM while replaying a
// transaction in debug mode
type StructLogRes struct {
	Pc      uint64            `json:"pc"`
	Op      string            `json:"op"`
	Gas     *big.Int          `json:"gas"`
	GasCost *big.Int          `json:"gasCost"`
	Depth   int               `json:"depth"`
	Error   error             `json:"error"`
	Stack   []string          `json:"stack"`
	Memory  []string          `json:"memory"`
	Storage map[string]string `json:"storage"`
}

// formatLogs formats EVM returned structured logs for json output
func FormatLogs(structLogs []vm.StructLog) []StructLogRes {
	formattedStructLogs := make([]StructLogRes, len(structLogs))
	for index, trace := range structLogs {
		formattedStructLogs[index] = StructLogRes{
			Pc:      trace.Pc,
			Op:      trace.Op.String(),
			Gas:     trace.Gas,
			GasCost: trace.GasCost,
			Depth:   trace.Depth,
			Error:   trace.Err,
			Stack:   make([]string, len(trace.Stack)),
			Storage: make(map[string]string),
		}

		for i, stackValue := range trace.Stack {
			formattedStructLogs[index].Stack[i] = fmt.Sprintf("%x", common.LeftPadBytes(stackValue.Bytes(), 32))
		}

		for i := 0; i+32 <= len(trace.Memory); i += 32 {
			formattedStructLogs[index].Memory = append(formattedStructLogs[index].Memory, fmt.Sprintf("%x", trace.Memory[i:i+32]))
		}

		for i, storageValue := range trace.Storage {
			formattedStructLogs[index].Storage[fmt.Sprintf("%x", i)] = fmt.Sprintf("%x", storageValue)
		}
	}
	return formattedStructLogs
}

// rpcOutputBlock converts the given block to the RPC output which depends on fullTx. If inclTx is true transactions are
// returned. When fullTx is true the returned block contains full transaction details, otherwise it will only contain
// transaction hashes.
func (s *PublicBlockChainAPI) rpcOutputBlock(b *types.Block, inclTx bool, fullTx bool) (map[string]interface{}, error) {
	head := b.Header() // copies the header once
	fields := map[string]interface{}{
		"number":           (*hexutil.Big)(head.Number),
		"hash":             b.Hash(),
		"parentHash":       head.ParentHash,
		"nonce":            head.Nonce,
		"mixHash":          head.MixDigest,
		"sha3Uncles":       head.UncleHash,
		"logsBloom":        head.Bloom,
		"stateRoot":        head.Root,
		"miner":            head.Coinbase,
		"difficulty":       (*hexutil.Big)(head.Difficulty),
		"totalDifficulty":  (*hexutil.Big)(s.b.GetTd(b.Hash())),
		"extraData":        hexutil.Bytes(head.Extra),
		"size":             hexutil.Uint64(uint64(b.Size().Int64())),
		"gasLimit":         (*hexutil.Big)(head.GasLimit),
		"gasUsed":          (*hexutil.Big)(head.GasUsed),
		"timestamp":        (*hexutil.Big)(head.Time),
		"transactionsRoot": head.TxHash,
		"receiptsRoot":     head.ReceiptHash,
	}

	if inclTx {
		formatTx := func(tx *types.Transaction) (interface{}, error) {
			return tx.Hash(), nil
		}

		if fullTx {
			formatTx = func(tx *types.Transaction) (interface{}, error) {
				return newRPCTransaction(b, tx.Hash())
			}
		}

		txs := b.Transactions()
		transactions := make([]interface{}, len(txs))
		var err error
		for i, tx := range b.Transactions() {
			if transactions[i], err = formatTx(tx); err != nil {
				return nil, err
			}
		}
		fields["transactions"] = transactions
	}

	uncles := b.Uncles()
	uncleHashes := make([]common.Hash, len(uncles))
	for i, uncle := range uncles {
		uncleHashes[i] = uncle.Hash()
	}
	fields["uncles"] = uncleHashes

	return fields, nil
}

// RPCTransaction represents a transaction that will serialize to the RPC representation of a transaction
type RPCTransaction struct {
	BlockHash        common.Hash     `json:"blockHash"`
	BlockNumber      *hexutil.Big    `json:"blockNumber"`
	From             common.Address  `json:"from"`
	Gas              *hexutil.Big    `json:"gas"`
	GasPrice         *hexutil.Big    `json:"gasPrice"`
	Hash             common.Hash     `json:"hash"`
	Input            hexutil.Bytes   `json:"input"`
	Nonce            hexutil.Uint64  `json:"nonce"`
	To               *common.Address `json:"to"`
	TransactionIndex hexutil.Uint    `json:"transactionIndex"`
	Value            *hexutil.Big    `json:"value"`
	V                *hexutil.Big    `json:"v"`
	R                *hexutil.Big    `json:"r"`
	S                *hexutil.Big    `json:"s"`
}

// newRPCPendingTransaction returns a pending transaction that will serialize to the RPC representation
func newRPCPendingTransaction(tx *types.Transaction) *RPCTransaction {
	var signer types.Signer = types.FrontierSigner{}
	if tx.Protected() {
		signer = types.NewEIP155Signer(tx.ChainId())
	}
	from, _ := types.Sender(signer, tx)
	v, r, s := tx.RawSignatureValues()
	return &RPCTransaction{
		From:     from,
		Gas:      (*hexutil.Big)(tx.Gas()),
		GasPrice: (*hexutil.Big)(tx.GasPrice()),
		Hash:     tx.Hash(),
		Input:    hexutil.Bytes(tx.Data()),
		Nonce:    hexutil.Uint64(tx.Nonce()),
		To:       tx.To(),
		Value:    (*hexutil.Big)(tx.Value()),
		V:        (*hexutil.Big)(v),
		R:        (*hexutil.Big)(r),
		S:        (*hexutil.Big)(s),
	}
}

// newRPCTransaction returns a transaction that will serialize to the RPC representation.
func newRPCTransactionFromBlockIndex(b *types.Block, txIndex uint) (*RPCTransaction, error) {
	if txIndex < uint(len(b.Transactions())) {
		tx := b.Transactions()[txIndex]
		var signer types.Signer = types.FrontierSigner{}
		if tx.Protected() {
			signer = types.NewEIP155Signer(tx.ChainId())
		}
		from, _ := types.Sender(signer, tx)
		v, r, s := tx.RawSignatureValues()
		return &RPCTransaction{
			BlockHash:        b.Hash(),
			BlockNumber:      (*hexutil.Big)(b.Number()),
			From:             from,
			Gas:              (*hexutil.Big)(tx.Gas()),
			GasPrice:         (*hexutil.Big)(tx.GasPrice()),
			Hash:             tx.Hash(),
			Input:            hexutil.Bytes(tx.Data()),
			Nonce:            hexutil.Uint64(tx.Nonce()),
			To:               tx.To(),
			TransactionIndex: hexutil.Uint(txIndex),
			Value:            (*hexutil.Big)(tx.Value()),
			V:                (*hexutil.Big)(v),
			R:                (*hexutil.Big)(r),
			S:                (*hexutil.Big)(s),
		}, nil
	}

	return nil, nil
}

// newRPCRawTransactionFromBlockIndex returns the bytes of a transaction given a block and a transaction index.
func newRPCRawTransactionFromBlockIndex(b *types.Block, txIndex uint) (hexutil.Bytes, error) {
	if txIndex < uint(len(b.Transactions())) {
		tx := b.Transactions()[txIndex]
		return rlp.EncodeToBytes(tx)
	}

	return nil, nil
}

// newRPCTransaction returns a transaction that will serialize to the RPC representation.
func newRPCTransaction(b *types.Block, txHash common.Hash) (*RPCTransaction, error) {
	for idx, tx := range b.Transactions() {
		if tx.Hash() == txHash {
			return newRPCTransactionFromBlockIndex(b, uint(idx))
		}
	}

	return nil, nil
}

// PublicTransactionPoolAPI exposes methods for the RPC interface
type PublicTransactionPoolAPI struct {
	b Backend
}

// NewPublicTransactionPoolAPI creates a new RPC service with methods specific for the transaction pool.
func NewPublicTransactionPoolAPI(b Backend) *PublicTransactionPoolAPI {
	return &PublicTransactionPoolAPI{b}
}

func getTransaction(chainDb ethdb.Database, b Backend, txHash common.Hash) (*types.Transaction, bool, error) {
	txData, err := chainDb.Get(txHash.Bytes())
	isPending := false
	tx := new(types.Transaction)

	if err == nil && len(txData) > 0 {
		if err := rlp.DecodeBytes(txData, tx); err != nil {
			return nil, isPending, err
		}
	} else {
		// pending transaction?
		tx = b.GetPoolTransaction(txHash)
		isPending = true
	}

	return tx, isPending, nil
}

// GetBlockTransactionCountByNumber returns the number of transactions in the block with the given block number.
func (s *PublicTransactionPoolAPI) GetBlockTransactionCountByNumber(ctx context.Context, blockNr rpc.BlockNumber) *hexutil.Uint {
	if block, _ := s.b.BlockByNumber(ctx, blockNr); block != nil {
		n := hexutil.Uint(len(block.Transactions()))
		return &n
	}
	return nil
}

// GetBlockTransactionCountByHash returns the number of transactions in the block with the given hash.
func (s *PublicTransactionPoolAPI) GetBlockTransactionCountByHash(ctx context.Context, blockHash common.Hash) *hexutil.Uint {
	if block, _ := s.b.GetBlock(ctx, blockHash); block != nil {
		n := hexutil.Uint(len(block.Transactions()))
		return &n
	}
	return nil
}

// GetTransactionByBlockNumberAndIndex returns the transaction for the given block number and index.
func (s *PublicTransactionPoolAPI) GetTransactionByBlockNumberAndIndex(ctx context.Context, blockNr rpc.BlockNumber, index hexutil.Uint) (*RPCTransaction, error) {
	if block, _ := s.b.BlockByNumber(ctx, blockNr); block != nil {
		return newRPCTransactionFromBlockIndex(block, uint(index))
	}
	return nil, nil
}

// GetTransactionByBlockHashAndIndex returns the transaction for the given block hash and index.
func (s *PublicTransactionPoolAPI) GetTransactionByBlockHashAndIndex(ctx context.Context, blockHash common.Hash, index hexutil.Uint) (*RPCTransaction, error) {
	if block, _ := s.b.GetBlock(ctx, blockHash); block != nil {
		return newRPCTransactionFromBlockIndex(block, uint(index))
	}
	return nil, nil
}

// GetRawTransactionByBlockNumberAndIndex returns the bytes of the transaction for the given block number and index.
func (s *PublicTransactionPoolAPI) GetRawTransactionByBlockNumberAndIndex(ctx context.Context, blockNr rpc.BlockNumber, index hexutil.Uint) (hexutil.Bytes, error) {
	if block, _ := s.b.BlockByNumber(ctx, blockNr); block != nil {
		return newRPCRawTransactionFromBlockIndex(block, uint(index))
	}
	return nil, nil
}

// GetRawTransactionByBlockHashAndIndex returns the bytes of the transaction for the given block hash and index.
func (s *PublicTransactionPoolAPI) GetRawTransactionByBlockHashAndIndex(ctx context.Context, blockHash common.Hash, index hexutil.Uint) (hexutil.Bytes, error) {
	if block, _ := s.b.GetBlock(ctx, blockHash); block != nil {
		return newRPCRawTransactionFromBlockIndex(block, uint(index))
	}
	return nil, nil
}

// GetTransactionCount returns the number of transactions the given address has sent for the given block number
func (s *PublicTransactionPoolAPI) GetTransactionCount(ctx context.Context, address common.Address, blockNr rpc.BlockNumber) (*hexutil.Uint64, error) {
	state, _, err := s.b.StateAndHeaderByNumber(ctx, blockNr)
	if state == nil || err != nil {
		return nil, err
	}
	nonce, err := state.GetNonce(ctx, address)
	if err != nil {
		return nil, err
	}
	return (*hexutil.Uint64)(&nonce), nil
}

// getTransactionBlockData fetches the meta data for the given transaction from the chain database. This is useful to
// retrieve block information for a hash. It returns the block hash, block index and transaction index.
func getTransactionBlockData(chainDb ethdb.Database, txHash common.Hash) (common.Hash, uint64, uint64, error) {
	var txBlock struct {
		BlockHash  common.Hash
		BlockIndex uint64
		Index      uint64
	}

	blockData, err := chainDb.Get(append(txHash.Bytes(), 0x0001))
	if err != nil {
		return common.Hash{}, uint64(0), uint64(0), err
	}

	reader := bytes.NewReader(blockData)
	if err = rlp.Decode(reader, &txBlock); err != nil {
		return common.Hash{}, uint64(0), uint64(0), err
	}

	return txBlock.BlockHash, txBlock.BlockIndex, txBlock.Index, nil
}

// GetTransactionByHash returns the transaction for the given hash
func (s *PublicTransactionPoolAPI) GetTransactionByHash(ctx context.Context, txHash common.Hash) (*RPCTransaction, error) {
	var tx *types.Transaction
	var isPending bool
	var err error

	if tx, isPending, err = getTransaction(s.b.ChainDb(), s.b, txHash); err != nil {
		glog.V(logger.Debug).Infof("%v\n", err)
		return nil, nil
	} else if tx == nil {
		return nil, nil
	}

	if isPending {
		return newRPCPendingTransaction(tx), nil
	}

	blockHash, _, _, err := getTransactionBlockData(s.b.ChainDb(), txHash)
	if err != nil {
		glog.V(logger.Debug).Infof("%v\n", err)
		return nil, nil
	}

	if block, _ := s.b.GetBlock(ctx, blockHash); block != nil {
		return newRPCTransaction(block, txHash)
	}

	return nil, nil
}

// GetRawTransactionByHash returns the bytes of the transaction for the given hash.
func (s *PublicTransactionPoolAPI) GetRawTransactionByHash(ctx context.Context, txHash common.Hash) (hexutil.Bytes, error) {
	var tx *types.Transaction
	var err error

	if tx, _, err = getTransaction(s.b.ChainDb(), s.b, txHash); err != nil {
		glog.V(logger.Debug).Infof("%v\n", err)
		return nil, nil
	} else if tx == nil {
		return nil, nil
	}

	return rlp.EncodeToBytes(tx)
}

// GetTransactionReceipt returns the transaction receipt for the given transaction hash.
func (s *PublicTransactionPoolAPI) GetTransactionReceipt(txHash common.Hash) (map[string]interface{}, error) {
	receipt := core.GetReceipt(s.b.ChainDb(), txHash)
	if receipt == nil {
		glog.V(logger.Debug).Infof("receipt not found for transaction %s", txHash.Hex())
		return nil, nil
	}

	tx, _, err := getTransaction(s.b.ChainDb(), s.b, txHash)
	if err != nil {
		glog.V(logger.Debug).Infof("%v\n", err)
		return nil, nil
	}

	txBlock, blockIndex, index, err := getTransactionBlockData(s.b.ChainDb(), txHash)
	if err != nil {
		glog.V(logger.Debug).Infof("%v\n", err)
		return nil, nil
	}

	var signer types.Signer = types.FrontierSigner{}
	if tx.Protected() {
		signer = types.NewEIP155Signer(tx.ChainId())
	}
	from, _ := types.Sender(signer, tx)

	fields := map[string]interface{}{
		"root":              hexutil.Bytes(receipt.PostState),
		"blockHash":         txBlock,
		"blockNumber":       hexutil.Uint64(blockIndex),
		"transactionHash":   txHash,
		"transactionIndex":  hexutil.Uint64(index),
		"from":              from,
		"to":                tx.To(),
		"gasUsed":           (*hexutil.Big)(receipt.GasUsed),
		"cumulativeGasUsed": (*hexutil.Big)(receipt.CumulativeGasUsed),
		"contractAddress":   nil,
		"logs":              receipt.Logs,
		"logsBloom":         receipt.Bloom,
	}
	if receipt.Logs == nil {
		fields["logs"] = [][]*types.Log{}
	}
	// If the ContractAddress is 20 0x0 bytes, assume it is not a contract creation
	if receipt.ContractAddress != (common.Address{}) {
		fields["contractAddress"] = receipt.ContractAddress
	}
	return fields, nil
}

// sign is a helper function that signs a transaction with the private key of the given address.
func (s *PublicTransactionPoolAPI) sign(addr common.Address, tx *types.Transaction) (*types.Transaction, error) {
	signer := types.MakeSigner(s.b.ChainConfig(), s.b.CurrentBlock().Number())

	signature, err := s.b.AccountManager().Sign(addr, signer.Hash(tx).Bytes())
	if err != nil {
		return nil, err
	}
	return tx.WithSignature(signer, signature)
}

// SendTxArgs represents the arguments to sumbit a new transaction into the transaction pool.
type SendTxArgs struct {
	From     common.Address  `json:"from"`
	To       *common.Address `json:"to"`
	Gas      *hexutil.Big    `json:"gas"`
	GasPrice *hexutil.Big    `json:"gasPrice"`
	Value    *hexutil.Big    `json:"value"`
	Data     hexutil.Bytes   `json:"data"`
	Nonce    *hexutil.Uint64 `json:"nonce"`
}

// prepareSendTxArgs is a helper function that fills in default values for unspecified tx fields.
func (args *SendTxArgs) setDefaults(ctx context.Context, b Backend) error {
	if args.Gas == nil {
		args.Gas = (*hexutil.Big)(big.NewInt(defaultGas))
	}
	if args.GasPrice == nil {
		price, err := b.SuggestPrice(ctx)
		if err != nil {
			return err
		}
		args.GasPrice = (*hexutil.Big)(price)
	}
	if args.Value == nil {
		args.Value = new(hexutil.Big)
	}
	if args.Nonce == nil {
		nonce, err := b.GetPoolNonce(ctx, args.From)
		if err != nil {
			return err
		}
		args.Nonce = (*hexutil.Uint64)(&nonce)
	}
	return nil
}

func (args *SendTxArgs) toTransaction() *types.Transaction {
	if args.To == nil {
		return types.NewContractCreation(uint64(*args.Nonce), (*big.Int)(args.Value), (*big.Int)(args.Gas), (*big.Int)(args.GasPrice), args.Data)
	}
	return types.NewTransaction(uint64(*args.Nonce), *args.To, (*big.Int)(args.Value), (*big.Int)(args.Gas), (*big.Int)(args.GasPrice), args.Data)
}

// submitTransaction is a helper function that submits tx to txPool and logs a message.
func submitTransaction(ctx context.Context, b Backend, tx *types.Transaction, signature []byte) (common.Hash, error) {
	signer := types.MakeSigner(b.ChainConfig(), b.CurrentBlock().Number())

	signedTx, err := tx.WithSignature(signer, signature)
	if err != nil {
		return common.Hash{}, err
	}

	if err := b.SendTx(ctx, signedTx); err != nil {
		return common.Hash{}, err
	}

	if signedTx.To() == nil {
		from, _ := types.Sender(signer, signedTx)
		addr := crypto.CreateAddress(from, signedTx.Nonce())
		glog.V(logger.Info).Infof("Tx(%s) created: %s\n", signedTx.Hash().Hex(), addr.Hex())
	} else {
		glog.V(logger.Info).Infof("Tx(%s) to: %s\n", signedTx.Hash().Hex(), tx.To().Hex())
	}

	return signedTx.Hash(), nil
}

// SendTransaction creates a transaction for the given argument, sign it and submit it to the
// transaction pool.
func (s *PublicTransactionPoolAPI) SendTransaction(ctx context.Context, args SendTxArgs) (common.Hash, error) {
	if err := args.setDefaults(ctx, s.b); err != nil {
		return common.Hash{}, err
	}
	tx := args.toTransaction()
	signer := types.MakeSigner(s.b.ChainConfig(), s.b.CurrentBlock().Number())
	signature, err := s.b.AccountManager().Sign(args.From, signer.Hash(tx).Bytes())
	if err != nil {
		return common.Hash{}, err
	}
	return submitTransaction(ctx, s.b, tx, signature)
}

// SendRawTransaction will add the signed transaction to the transaction pool.
// The sender is responsible for signing the transaction and using the correct nonce.
func (s *PublicTransactionPoolAPI) SendRawTransaction(ctx context.Context, encodedTx hexutil.Bytes) (string, error) {
	tx := new(types.Transaction)
	if err := rlp.DecodeBytes(encodedTx, tx); err != nil {
		return "", err
	}

	if err := s.b.SendTx(ctx, tx); err != nil {
		return "", err
	}

	signer := types.MakeSigner(s.b.ChainConfig(), s.b.CurrentBlock().Number())
	if tx.To() == nil {
		from, err := types.Sender(signer, tx)
		if err != nil {
			return "", err
		}
		addr := crypto.CreateAddress(from, tx.Nonce())
		glog.V(logger.Info).Infof("Tx(%x) created: %x\n", tx.Hash(), addr)
	} else {
		glog.V(logger.Info).Infof("Tx(%x) to: %x\n", tx.Hash(), tx.To())
	}

	return tx.Hash().Hex(), nil
}

// Sign calculates an ECDSA signature for:
// keccack256("\x19Ethereum Signed Message:\n" + len(message) + message).
//
// Note, the produced signature conforms to the secp256k1 curve R, S and V values,
// where the V value will be 27 or 28 for legacy reasons.
//
// The account associated with addr must be unlocked.
//
<<<<<<< HEAD
// https://github.com/ubiq/wiki/wiki/JSON-RPC#eth_sign
func (s *PublicTransactionPoolAPI) Sign(addr common.Address, message string) (string, error) {
	hash := signHash(message)
	signature, err := s.b.AccountManager().SignEthereum(addr, hash)
	return common.ToHex(signature), err
}

// SignTransactionArgs represents the arguments to sign a transaction.
type SignTransactionArgs struct {
	From     common.Address
	To       *common.Address
	Nonce    *rpc.HexNumber
	Value    *rpc.HexNumber
	Gas      *rpc.HexNumber
	GasPrice *rpc.HexNumber
	Data     string

	BlockNumber int64
}

// Tx is a helper object for argument and return values
type Tx struct {
	tx *types.Transaction

	To       *common.Address `json:"to"`
	From     common.Address  `json:"from"`
	Nonce    *rpc.HexNumber  `json:"nonce"`
	Value    *rpc.HexNumber  `json:"value"`
	Data     string          `json:"data"`
	GasLimit *rpc.HexNumber  `json:"gas"`
	GasPrice *rpc.HexNumber  `json:"gasPrice"`
	Hash     common.Hash     `json:"hash"`
}

// UnmarshalJSON parses JSON data into tx.
func (tx *Tx) UnmarshalJSON(b []byte) (err error) {
	req := struct {
		To       *common.Address `json:"to"`
		From     common.Address  `json:"from"`
		Nonce    *rpc.HexNumber  `json:"nonce"`
		Value    *rpc.HexNumber  `json:"value"`
		Data     string          `json:"data"`
		GasLimit *rpc.HexNumber  `json:"gas"`
		GasPrice *rpc.HexNumber  `json:"gasPrice"`
		Hash     common.Hash     `json:"hash"`
	}{}

	if err := json.Unmarshal(b, &req); err != nil {
		return err
	}

	tx.To = req.To
	tx.From = req.From
	tx.Nonce = req.Nonce
	tx.Value = req.Value
	tx.Data = req.Data
	tx.GasLimit = req.GasLimit
	tx.GasPrice = req.GasPrice
	tx.Hash = req.Hash

	data := common.Hex2Bytes(tx.Data)

	if tx.Nonce == nil {
		return fmt.Errorf("need nonce")
	}
	if tx.Value == nil {
		tx.Value = rpc.NewHexNumber(0)
	}
	if tx.GasLimit == nil {
		tx.GasLimit = rpc.NewHexNumber(0)
	}
	if tx.GasPrice == nil {
		tx.GasPrice = rpc.NewHexNumber(int64(50000000000))
	}

	if req.To == nil {
		tx.tx = types.NewContractCreation(tx.Nonce.Uint64(), tx.Value.BigInt(), tx.GasLimit.BigInt(), tx.GasPrice.BigInt(), data)
	} else {
		tx.tx = types.NewTransaction(tx.Nonce.Uint64(), *tx.To, tx.Value.BigInt(), tx.GasLimit.BigInt(), tx.GasPrice.BigInt(), data)
=======
// https://github.com/ethereum/wiki/wiki/JSON-RPC#eth_sign
func (s *PublicTransactionPoolAPI) Sign(addr common.Address, data hexutil.Bytes) (hexutil.Bytes, error) {
	signature, err := s.b.AccountManager().Sign(addr, signHash(data))
	if err == nil {
		signature[64] += 27 // Transform V from 0/1 to 27/28 according to the yellow paper
>>>>>>> b5a100b8
	}
	return signature, err
}

// SignTransactionResult represents a RLP encoded signed transaction.
type SignTransactionResult struct {
	Raw hexutil.Bytes      `json:"raw"`
	Tx  *types.Transaction `json:"tx"`
}

// SignTransaction will sign the given transaction with the from account.
// The node needs to have the private key of the account corresponding with
// the given from address and it needs to be unlocked.
func (s *PublicTransactionPoolAPI) SignTransaction(ctx context.Context, args SendTxArgs) (*SignTransactionResult, error) {
	if err := args.setDefaults(ctx, s.b); err != nil {
		return nil, err
	}
	tx, err := s.sign(args.From, args.toTransaction())
	if err != nil {
		return nil, err
	}
	data, err := rlp.EncodeToBytes(tx)
	if err != nil {
		return nil, err
	}
	return &SignTransactionResult{data, tx}, nil
}

// PendingTransactions returns the transactions that are in the transaction pool and have a from address that is one of
// the accounts this node manages.
func (s *PublicTransactionPoolAPI) PendingTransactions() ([]*RPCTransaction, error) {
	pending, err := s.b.GetPoolTransactions()
	if err != nil {
		return nil, err
	}

	transactions := make([]*RPCTransaction, 0, len(pending))
	for _, tx := range pending {
		var signer types.Signer = types.HomesteadSigner{}
		if tx.Protected() {
			signer = types.NewEIP155Signer(tx.ChainId())
		}
		from, _ := types.Sender(signer, tx)
		if s.b.AccountManager().HasAddress(from) {
			transactions = append(transactions, newRPCPendingTransaction(tx))
		}
	}
	return transactions, nil
}

// Resend accepts an existing transaction and a new gas price and limit. It will remove
// the given transaction from the pool and reinsert it with the new gas price and limit.
func (s *PublicTransactionPoolAPI) Resend(ctx context.Context, sendArgs SendTxArgs, gasPrice, gasLimit *hexutil.Big) (common.Hash, error) {
	if sendArgs.Nonce == nil {
		return common.Hash{}, fmt.Errorf("missing transaction nonce in transaction spec")
	}
	if err := sendArgs.setDefaults(ctx, s.b); err != nil {
		return common.Hash{}, err
	}
	matchTx := sendArgs.toTransaction()
	pending, err := s.b.GetPoolTransactions()
	if err != nil {
		return common.Hash{}, err
	}

	for _, p := range pending {
		var signer types.Signer = types.HomesteadSigner{}
		if p.Protected() {
			signer = types.NewEIP155Signer(p.ChainId())
		}
		wantSigHash := signer.Hash(matchTx)

		if pFrom, err := types.Sender(signer, p); err == nil && pFrom == sendArgs.From && signer.Hash(p) == wantSigHash {
			// Match. Re-sign and send the transaction.
			if gasPrice != nil {
				sendArgs.GasPrice = gasPrice
			}
			if gasLimit != nil {
				sendArgs.Gas = gasLimit
			}
			signedTx, err := s.sign(sendArgs.From, sendArgs.toTransaction())
			if err != nil {
				return common.Hash{}, err
			}
			s.b.RemoveTx(p.Hash())
			if err = s.b.SendTx(ctx, signedTx); err != nil {
				return common.Hash{}, err
			}
			return signedTx.Hash(), nil
		}
	}

	return common.Hash{}, fmt.Errorf("Transaction %#x not found", matchTx.Hash())
}

// PublicDebugAPI is the collection of Etheruem APIs exposed over the public
// debugging endpoint.
type PublicDebugAPI struct {
	b Backend
}

// NewPublicDebugAPI creates a new API definition for the public debug methods
// of the Ethereum service.
func NewPublicDebugAPI(b Backend) *PublicDebugAPI {
	return &PublicDebugAPI{b: b}
}

// GetBlockRlp retrieves the RLP encoded for of a single block.
func (api *PublicDebugAPI) GetBlockRlp(ctx context.Context, number uint64) (string, error) {
	block, _ := api.b.BlockByNumber(ctx, rpc.BlockNumber(number))
	if block == nil {
		return "", fmt.Errorf("block #%d not found", number)
	}
	encoded, err := rlp.EncodeToBytes(block)
	if err != nil {
		return "", err
	}
	return fmt.Sprintf("%x", encoded), nil
}

// PrintBlock retrieves a block and returns its pretty printed form.
func (api *PublicDebugAPI) PrintBlock(ctx context.Context, number uint64) (string, error) {
	block, _ := api.b.BlockByNumber(ctx, rpc.BlockNumber(number))
	if block == nil {
		return "", fmt.Errorf("block #%d not found", number)
	}
	return fmt.Sprintf("%s", block), nil
}

// SeedHash retrieves the seed hash of a block.
func (api *PublicDebugAPI) SeedHash(ctx context.Context, number uint64) (string, error) {
	block, _ := api.b.BlockByNumber(ctx, rpc.BlockNumber(number))
	if block == nil {
		return "", fmt.Errorf("block #%d not found", number)
	}
	hash, err := ethash.GetSeedHash(number)
	if err != nil {
		return "", err
	}
	return fmt.Sprintf("0x%x", hash), nil
}

// PrivateDebugAPI is the collection of Etheruem APIs exposed over the private
// debugging endpoint.
type PrivateDebugAPI struct {
	b Backend
}

// NewPrivateDebugAPI creates a new API definition for the private debug methods
// of the Ethereum service.
func NewPrivateDebugAPI(b Backend) *PrivateDebugAPI {
	return &PrivateDebugAPI{b: b}
}

// ChaindbProperty returns leveldb properties of the chain database.
func (api *PrivateDebugAPI) ChaindbProperty(property string) (string, error) {
	ldb, ok := api.b.ChainDb().(interface {
		LDB() *leveldb.DB
	})
	if !ok {
		return "", fmt.Errorf("chaindbProperty does not work for memory databases")
	}
	if property == "" {
		property = "leveldb.stats"
	} else if !strings.HasPrefix(property, "leveldb.") {
		property = "leveldb." + property
	}
	return ldb.LDB().GetProperty(property)
}

func (api *PrivateDebugAPI) ChaindbCompact() error {
	ldb, ok := api.b.ChainDb().(interface {
		LDB() *leveldb.DB
	})
	if !ok {
		return fmt.Errorf("chaindbCompact does not work for memory databases")
	}
	for b := byte(0); b < 255; b++ {
		glog.V(logger.Info).Infof("compacting chain DB range 0x%0.2X-0x%0.2X", b, b+1)
		err := ldb.LDB().CompactRange(util.Range{Start: []byte{b}, Limit: []byte{b + 1}})
		if err != nil {
			glog.Errorf("compaction error: %v", err)
			return err
		}
	}
	return nil
}

// SetHead rewinds the head of the blockchain to a previous block.
func (api *PrivateDebugAPI) SetHead(number hexutil.Uint64) {
	api.b.SetHead(uint64(number))
}

// PublicNetAPI offers network related RPC methods
type PublicNetAPI struct {
	net            *p2p.Server
	networkVersion int
}

// NewPublicNetAPI creates a new net API instance.
func NewPublicNetAPI(net *p2p.Server, networkVersion int) *PublicNetAPI {
	return &PublicNetAPI{net, networkVersion}
}

// Listening returns an indication if the node is listening for network connections.
func (s *PublicNetAPI) Listening() bool {
	return true // always listening
}

// PeerCount returns the number of connected peers
func (s *PublicNetAPI) PeerCount() hexutil.Uint {
	return hexutil.Uint(s.net.PeerCount())
}

// Version returns the current ubiq protocol version.
func (s *PublicNetAPI) Version() string {
	return fmt.Sprintf("%d", s.networkVersion)
}<|MERGE_RESOLUTION|>--- conflicted
+++ resolved
@@ -27,9 +27,11 @@
 	"time"
 
 	"github.com/ethereum/ethash"
-<<<<<<< HEAD
+	"github.com/syndtr/goleveldb/leveldb"
+	"github.com/syndtr/goleveldb/leveldb/util"
 	"github.com/ubiq/go-ubiq/accounts"
 	"github.com/ubiq/go-ubiq/common"
+	"github.com/ubiq/go-ubiq/common/hexutil"
 	"github.com/ubiq/go-ubiq/core"
 	"github.com/ubiq/go-ubiq/core/types"
 	"github.com/ubiq/go-ubiq/core/vm"
@@ -40,23 +42,6 @@
 	"github.com/ubiq/go-ubiq/p2p"
 	"github.com/ubiq/go-ubiq/rlp"
 	"github.com/ubiq/go-ubiq/rpc"
-=======
-	"github.com/ethereum/go-ethereum/accounts"
-	"github.com/ethereum/go-ethereum/common"
-	"github.com/ethereum/go-ethereum/common/hexutil"
-	"github.com/ethereum/go-ethereum/core"
-	"github.com/ethereum/go-ethereum/core/types"
-	"github.com/ethereum/go-ethereum/core/vm"
-	"github.com/ethereum/go-ethereum/crypto"
-	"github.com/ethereum/go-ethereum/ethdb"
-	"github.com/ethereum/go-ethereum/logger"
-	"github.com/ethereum/go-ethereum/logger/glog"
-	"github.com/ethereum/go-ethereum/p2p"
-	"github.com/ethereum/go-ethereum/rlp"
-	"github.com/ethereum/go-ethereum/rpc"
->>>>>>> b5a100b8
-	"github.com/syndtr/goleveldb/leveldb"
-	"github.com/syndtr/goleveldb/leveldb/util"
 	"golang.org/x/net/context"
 )
 
@@ -310,16 +295,9 @@
 //
 // The key used to calculate the signature is decrypted with the given password.
 //
-<<<<<<< HEAD
 // https://github.com/ubiq/go-ubiq/wiki/Management-APIs#personal_sign
-func (s *PrivateAccountAPI) Sign(ctx context.Context, message string, addr common.Address, passwd string) (string, error) {
-	hash := signHash(message)
-	signature, err := s.b.AccountManager().SignWithPassphrase(addr, passwd, hash)
-=======
-// https://github.com/ethereum/go-ethereum/wiki/Management-APIs#personal_sign
 func (s *PrivateAccountAPI) Sign(ctx context.Context, data hexutil.Bytes, addr common.Address, passwd string) (hexutil.Bytes, error) {
 	signature, err := s.b.AccountManager().SignWithPassphrase(accounts.Account{Address: addr}, passwd, signHash(data))
->>>>>>> b5a100b8
 	if err != nil {
 		return nil, err
 	}
@@ -333,21 +311,11 @@
 // hash = keccak256("\x19Ethereum Signed Message:\n"${message length}${message})
 // addr = ecrecover(hash, signature)
 //
-<<<<<<< HEAD
-// https://github.com/ubiq/go-ubiq/wiki/Management-APIs#personal_ecRecover
-func (s *PrivateAccountAPI) EcRecover(ctx context.Context, message string, signature string) (common.Address, error) {
-	var (
-		hash = signHash(message)
-		sig  = common.FromHex(signature)
-	)
-
-=======
 // Note, the signature must conform to the secp256k1 curve R, S and V values, where
 // the V value must be be 27 or 28 for legacy reasons.
 //
-// https://github.com/ethereum/go-ethereum/wiki/Management-APIs#personal_ecRecover
+// https://github.com/ubiq/go-ubiq/wiki/Management-APIs#personal_ecRecover
 func (s *PrivateAccountAPI) EcRecover(ctx context.Context, data, sig hexutil.Bytes) (common.Address, error) {
->>>>>>> b5a100b8
 	if len(sig) != 65 {
 		return common.Address{}, fmt.Errorf("signature must be 65 bytes long")
 	}
@@ -1135,93 +1103,11 @@
 //
 // The account associated with addr must be unlocked.
 //
-<<<<<<< HEAD
 // https://github.com/ubiq/wiki/wiki/JSON-RPC#eth_sign
-func (s *PublicTransactionPoolAPI) Sign(addr common.Address, message string) (string, error) {
-	hash := signHash(message)
-	signature, err := s.b.AccountManager().SignEthereum(addr, hash)
-	return common.ToHex(signature), err
-}
-
-// SignTransactionArgs represents the arguments to sign a transaction.
-type SignTransactionArgs struct {
-	From     common.Address
-	To       *common.Address
-	Nonce    *rpc.HexNumber
-	Value    *rpc.HexNumber
-	Gas      *rpc.HexNumber
-	GasPrice *rpc.HexNumber
-	Data     string
-
-	BlockNumber int64
-}
-
-// Tx is a helper object for argument and return values
-type Tx struct {
-	tx *types.Transaction
-
-	To       *common.Address `json:"to"`
-	From     common.Address  `json:"from"`
-	Nonce    *rpc.HexNumber  `json:"nonce"`
-	Value    *rpc.HexNumber  `json:"value"`
-	Data     string          `json:"data"`
-	GasLimit *rpc.HexNumber  `json:"gas"`
-	GasPrice *rpc.HexNumber  `json:"gasPrice"`
-	Hash     common.Hash     `json:"hash"`
-}
-
-// UnmarshalJSON parses JSON data into tx.
-func (tx *Tx) UnmarshalJSON(b []byte) (err error) {
-	req := struct {
-		To       *common.Address `json:"to"`
-		From     common.Address  `json:"from"`
-		Nonce    *rpc.HexNumber  `json:"nonce"`
-		Value    *rpc.HexNumber  `json:"value"`
-		Data     string          `json:"data"`
-		GasLimit *rpc.HexNumber  `json:"gas"`
-		GasPrice *rpc.HexNumber  `json:"gasPrice"`
-		Hash     common.Hash     `json:"hash"`
-	}{}
-
-	if err := json.Unmarshal(b, &req); err != nil {
-		return err
-	}
-
-	tx.To = req.To
-	tx.From = req.From
-	tx.Nonce = req.Nonce
-	tx.Value = req.Value
-	tx.Data = req.Data
-	tx.GasLimit = req.GasLimit
-	tx.GasPrice = req.GasPrice
-	tx.Hash = req.Hash
-
-	data := common.Hex2Bytes(tx.Data)
-
-	if tx.Nonce == nil {
-		return fmt.Errorf("need nonce")
-	}
-	if tx.Value == nil {
-		tx.Value = rpc.NewHexNumber(0)
-	}
-	if tx.GasLimit == nil {
-		tx.GasLimit = rpc.NewHexNumber(0)
-	}
-	if tx.GasPrice == nil {
-		tx.GasPrice = rpc.NewHexNumber(int64(50000000000))
-	}
-
-	if req.To == nil {
-		tx.tx = types.NewContractCreation(tx.Nonce.Uint64(), tx.Value.BigInt(), tx.GasLimit.BigInt(), tx.GasPrice.BigInt(), data)
-	} else {
-		tx.tx = types.NewTransaction(tx.Nonce.Uint64(), *tx.To, tx.Value.BigInt(), tx.GasLimit.BigInt(), tx.GasPrice.BigInt(), data)
-=======
-// https://github.com/ethereum/wiki/wiki/JSON-RPC#eth_sign
 func (s *PublicTransactionPoolAPI) Sign(addr common.Address, data hexutil.Bytes) (hexutil.Bytes, error) {
 	signature, err := s.b.AccountManager().Sign(addr, signHash(data))
 	if err == nil {
 		signature[64] += 27 // Transform V from 0/1 to 27/28 according to the yellow paper
->>>>>>> b5a100b8
 	}
 	return signature, err
 }
