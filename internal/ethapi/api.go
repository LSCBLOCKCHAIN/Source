// Copyright 2015 The go-ethereum Authors
// This file is part of the go-ethereum library.
//
// The go-ethereum library is free software: you can redistribute it and/or modify
// it under the terms of the GNU Lesser General Public License as published by
// the Free Software Foundation, either version 3 of the License, or
// (at your option) any later version.
//
// The go-ethereum library is distributed in the hope that it will be useful,
// but WITHOUT ANY WARRANTY; without even the implied warranty of
// MERCHANTABILITY or FITNESS FOR A PARTICULAR PURPOSE. See the
// GNU Lesser General Public License for more details.
//
// You should have received a copy of the GNU Lesser General Public License
// along with the go-ethereum library. If not, see <http://www.gnu.org/licenses/>.

package ethapi

import (
	"bytes"
	"context"
	"errors"
	"fmt"
	"math/big"
	"strings"
	"time"

	"github.com/davecgh/go-spew/spew"
	"github.com/ethereum/go-ethereum/accounts"
	"github.com/ethereum/go-ethereum/accounts/keystore"
	"github.com/ethereum/go-ethereum/common"
	"github.com/ethereum/go-ethereum/common/hexutil"
	"github.com/ethereum/go-ethereum/common/math"
	"github.com/ethereum/go-ethereum/consensus/ethash"
	"github.com/ethereum/go-ethereum/core"
	"github.com/ethereum/go-ethereum/core/rawdb"
	"github.com/ethereum/go-ethereum/core/types"
	"github.com/ethereum/go-ethereum/core/vm"
	"github.com/ethereum/go-ethereum/crypto"
	"github.com/ethereum/go-ethereum/log"
	"github.com/ethereum/go-ethereum/p2p"
	"github.com/ethereum/go-ethereum/params"
	"github.com/ethereum/go-ethereum/rlp"
	"github.com/ethereum/go-ethereum/rpc"
	"github.com/syndtr/goleveldb/leveldb"
	"github.com/syndtr/goleveldb/leveldb/util"
)

const (
	defaultGasPrice = params.GWei
)

// PublicEthereumAPI provides an API to access Ethereum related information.
// It offers only methods that operate on public data that is freely available to anyone.
type PublicEthereumAPI struct {
	b Backend
}

// NewPublicEthereumAPI creates a new Ethereum protocol API.
func NewPublicEthereumAPI(b Backend) *PublicEthereumAPI {
	return &PublicEthereumAPI{b}
}

// GasPrice returns a suggestion for a gas price.
func (s *PublicEthereumAPI) GasPrice(ctx context.Context) (*hexutil.Big, error) {
	price, err := s.b.SuggestPrice(ctx)
	return (*hexutil.Big)(price), err
}

// ProtocolVersion returns the current Ethereum protocol version this node supports
func (s *PublicEthereumAPI) ProtocolVersion() hexutil.Uint {
	return hexutil.Uint(s.b.ProtocolVersion())
}

// Syncing returns false in case the node is currently not syncing with the network. It can be up to date or has not
// yet received the latest block headers from its pears. In case it is synchronizing:
// - startingBlock: block number this node started to synchronise from
// - currentBlock:  block number this node is currently importing
// - highestBlock:  block number of the highest block header this node has received from peers
// - pulledStates:  number of state entries processed until now
// - knownStates:   number of known state entries that still need to be pulled
func (s *PublicEthereumAPI) Syncing() (interface{}, error) {
	progress := s.b.Downloader().Progress()

	// Return not syncing if the synchronisation already completed
	if progress.CurrentBlock >= progress.HighestBlock {
		return false, nil
	}
	// Otherwise gather the block sync stats
	return map[string]interface{}{
		"startingBlock": hexutil.Uint64(progress.StartingBlock),
		"currentBlock":  hexutil.Uint64(progress.CurrentBlock),
		"highestBlock":  hexutil.Uint64(progress.HighestBlock),
		"pulledStates":  hexutil.Uint64(progress.PulledStates),
		"knownStates":   hexutil.Uint64(progress.KnownStates),
	}, nil
}

// PublicTxPoolAPI offers and API for the transaction pool. It only operates on data that is non confidential.
type PublicTxPoolAPI struct {
	b Backend
}

// NewPublicTxPoolAPI creates a new tx pool service that gives information about the transaction pool.
func NewPublicTxPoolAPI(b Backend) *PublicTxPoolAPI {
	return &PublicTxPoolAPI{b}
}

// Content returns the transactions contained within the transaction pool.
func (s *PublicTxPoolAPI) Content() map[string]map[string]map[string]*RPCTransaction {
	content := map[string]map[string]map[string]*RPCTransaction{
		"pending": make(map[string]map[string]*RPCTransaction),
		"queued":  make(map[string]map[string]*RPCTransaction),
	}
	pending, queue := s.b.TxPoolContent()

	// Flatten the pending transactions
	for account, txs := range pending {
		dump := make(map[string]*RPCTransaction)
		for _, tx := range txs {
			dump[fmt.Sprintf("%d", tx.Nonce())] = newRPCPendingTransaction(tx)
		}
		content["pending"][account.Hex()] = dump
	}
	// Flatten the queued transactions
	for account, txs := range queue {
		dump := make(map[string]*RPCTransaction)
		for _, tx := range txs {
			dump[fmt.Sprintf("%d", tx.Nonce())] = newRPCPendingTransaction(tx)
		}
		content["queued"][account.Hex()] = dump
	}
	return content
}

// Status returns the number of pending and queued transaction in the pool.
func (s *PublicTxPoolAPI) Status() map[string]hexutil.Uint {
	pending, queue := s.b.Stats()
	return map[string]hexutil.Uint{
		"pending": hexutil.Uint(pending),
		"queued":  hexutil.Uint(queue),
	}
}

// Inspect retrieves the content of the transaction pool and flattens it into an
// easily inspectable list.
func (s *PublicTxPoolAPI) Inspect() map[string]map[string]map[string]string {
	content := map[string]map[string]map[string]string{
		"pending": make(map[string]map[string]string),
		"queued":  make(map[string]map[string]string),
	}
	pending, queue := s.b.TxPoolContent()

	// Define a formatter to flatten a transaction into a string
	var format = func(tx *types.Transaction) string {
		if to := tx.To(); to != nil {
			return fmt.Sprintf("%s: %v wei + %v gas × %v wei", tx.To().Hex(), tx.Value(), tx.Gas(), tx.GasPrice())
		}
		return fmt.Sprintf("contract creation: %v wei + %v gas × %v wei", tx.Value(), tx.Gas(), tx.GasPrice())
	}
	// Flatten the pending transactions
	for account, txs := range pending {
		dump := make(map[string]string)
		for _, tx := range txs {
			dump[fmt.Sprintf("%d", tx.Nonce())] = format(tx)
		}
		content["pending"][account.Hex()] = dump
	}
	// Flatten the queued transactions
	for account, txs := range queue {
		dump := make(map[string]string)
		for _, tx := range txs {
			dump[fmt.Sprintf("%d", tx.Nonce())] = format(tx)
		}
		content["queued"][account.Hex()] = dump
	}
	return content
}

// PublicAccountAPI provides an API to access accounts managed by this node.
// It offers only methods that can retrieve accounts.
type PublicAccountAPI struct {
	am *accounts.Manager
}

// NewPublicAccountAPI creates a new PublicAccountAPI.
func NewPublicAccountAPI(am *accounts.Manager) *PublicAccountAPI {
	return &PublicAccountAPI{am: am}
}

// Accounts returns the collection of accounts this node manages
func (s *PublicAccountAPI) Accounts() []common.Address {
	addresses := make([]common.Address, 0) // return [] instead of nil if empty
	for _, wallet := range s.am.Wallets() {
		for _, account := range wallet.Accounts() {
			addresses = append(addresses, account.Address)
		}
	}
	return addresses
}

// PrivateAccountAPI provides an API to access accounts managed by this node.
// It offers methods to create, (un)lock en list accounts. Some methods accept
// passwords and are therefore considered private by default.
type PrivateAccountAPI struct {
	am        *accounts.Manager
	nonceLock *AddrLocker
	b         Backend
}

// NewPrivateAccountAPI create a new PrivateAccountAPI.
func NewPrivateAccountAPI(b Backend, nonceLock *AddrLocker) *PrivateAccountAPI {
	return &PrivateAccountAPI{
		am:        b.AccountManager(),
		nonceLock: nonceLock,
		b:         b,
	}
}

// ListAccounts will return a list of addresses for accounts this node manages.
func (s *PrivateAccountAPI) ListAccounts() []common.Address {
	addresses := make([]common.Address, 0) // return [] instead of nil if empty
	for _, wallet := range s.am.Wallets() {
		for _, account := range wallet.Accounts() {
			addresses = append(addresses, account.Address)
		}
	}
	return addresses
}

// rawWallet is a JSON representation of an accounts.Wallet interface, with its
// data contents extracted into plain fields.
type rawWallet struct {
	URL      string             `json:"url"`
	Status   string             `json:"status"`
	Failure  string             `json:"failure,omitempty"`
	Accounts []accounts.Account `json:"accounts,omitempty"`
}

// ListWallets will return a list of wallets this node manages.
func (s *PrivateAccountAPI) ListWallets() []rawWallet {
	wallets := make([]rawWallet, 0) // return [] instead of nil if empty
	for _, wallet := range s.am.Wallets() {
		status, failure := wallet.Status()

		raw := rawWallet{
			URL:      wallet.URL().String(),
			Status:   status,
			Accounts: wallet.Accounts(),
		}
		if failure != nil {
			raw.Failure = failure.Error()
		}
		wallets = append(wallets, raw)
	}
	return wallets
}

// OpenWallet initiates a hardware wallet opening procedure, establishing a USB
// connection and attempting to authenticate via the provided passphrase. Note,
// the method may return an extra challenge requiring a second open (e.g. the
// Trezor PIN matrix challenge).
func (s *PrivateAccountAPI) OpenWallet(url string, passphrase *string) error {
	wallet, err := s.am.Wallet(url)
	if err != nil {
		return err
	}
	pass := ""
	if passphrase != nil {
		pass = *passphrase
	}
	return wallet.Open(pass)
}

// DeriveAccount requests a HD wallet to derive a new account, optionally pinning
// it for later reuse.
func (s *PrivateAccountAPI) DeriveAccount(url string, path string, pin *bool) (accounts.Account, error) {
	wallet, err := s.am.Wallet(url)
	if err != nil {
		return accounts.Account{}, err
	}
	derivPath, err := accounts.ParseDerivationPath(path)
	if err != nil {
		return accounts.Account{}, err
	}
	if pin == nil {
		pin = new(bool)
	}
	return wallet.Derive(derivPath, *pin)
}

// NewAccount will create a new account and returns the address for the new account.
func (s *PrivateAccountAPI) NewAccount(password string) (common.Address, error) {
	acc, err := fetchKeystore(s.am).NewAccount(password)
	if err == nil {
		return acc.Address, nil
	}
	return common.Address{}, err
}

// fetchKeystore retrives the encrypted keystore from the account manager.
func fetchKeystore(am *accounts.Manager) *keystore.KeyStore {
	return am.Backends(keystore.KeyStoreType)[0].(*keystore.KeyStore)
}

// ImportRawKey stores the given hex encoded ECDSA key into the key directory,
// encrypting it with the passphrase.
func (s *PrivateAccountAPI) ImportRawKey(privkey string, password string) (common.Address, error) {
	key, err := crypto.HexToECDSA(privkey)
	if err != nil {
		return common.Address{}, err
	}
	acc, err := fetchKeystore(s.am).ImportECDSA(key, password)
	return acc.Address, err
}

// UnlockAccount will unlock the account associated with the given address with
// the given password for duration seconds. If duration is nil it will use a
// default of 300 seconds. It returns an indication if the account was unlocked.
func (s *PrivateAccountAPI) UnlockAccount(addr common.Address, password string, duration *uint64) (bool, error) {
	const max = uint64(time.Duration(math.MaxInt64) / time.Second)
	var d time.Duration
	if duration == nil {
		d = 300 * time.Second
	} else if *duration > max {
		return false, errors.New("unlock duration too large")
	} else {
		d = time.Duration(*duration) * time.Second
	}
	err := fetchKeystore(s.am).TimedUnlock(accounts.Account{Address: addr}, password, d)
	if err != nil {
		log.Warn("Failed account unlock attempt", "address", addr, "err", err)
	}
	return err == nil, err
}

// LockAccount will lock the account associated with the given address when it's unlocked.
func (s *PrivateAccountAPI) LockAccount(addr common.Address) bool {
	return fetchKeystore(s.am).Lock(addr) == nil
}

// signTransaction sets defaults and signs the given transaction
// NOTE: the caller needs to ensure that the nonceLock is held, if applicable,
// and release it after the transaction has been submitted to the tx pool
func (s *PrivateAccountAPI) signTransaction(ctx context.Context, args *SendTxArgs, passwd string) (*types.Transaction, error) {
	// Look up the wallet containing the requested signer
	account := accounts.Account{Address: args.From}
	wallet, err := s.am.Find(account)
	if err != nil {
		return nil, err
	}
	// Set some sanity defaults and terminate on failure
	if err := args.setDefaults(ctx, s.b); err != nil {
		return nil, err
	}
	// Assemble the transaction and sign with the wallet
	tx := args.toTransaction()

	var chainID *big.Int
	if config := s.b.ChainConfig(); config.IsEIP155(s.b.CurrentBlock().Number()) {
		chainID = config.ChainID
	}
	return wallet.SignTxWithPassphrase(account, passwd, tx, chainID)
}

// SendTransaction will create a transaction from the given arguments and
// tries to sign it with the key associated with args.To. If the given passwd isn't
// able to decrypt the key it fails.
func (s *PrivateAccountAPI) SendTransaction(ctx context.Context, args SendTxArgs, passwd string) (common.Hash, error) {
	if args.Nonce == nil {
		// Hold the addresse's mutex around signing to prevent concurrent assignment of
		// the same nonce to multiple accounts.
		s.nonceLock.LockAddr(args.From)
		defer s.nonceLock.UnlockAddr(args.From)
	}
	signed, err := s.signTransaction(ctx, &args, passwd)
	if err != nil {
		log.Warn("Failed transaction send attempt", "from", args.From, "to", args.To, "value", args.Value.ToInt(), "err", err)
		return common.Hash{}, err
	}
	return SubmitTransaction(ctx, s.b, signed)
}

// SignTransaction will create a transaction from the given arguments and
// tries to sign it with the key associated with args.To. If the given passwd isn't
// able to decrypt the key it fails. The transaction is returned in RLP-form, not broadcast
// to other nodes
func (s *PrivateAccountAPI) SignTransaction(ctx context.Context, args SendTxArgs, passwd string) (*SignTransactionResult, error) {
	// No need to obtain the noncelock mutex, since we won't be sending this
	// tx into the transaction pool, but right back to the user
	if args.Gas == nil {
		return nil, fmt.Errorf("gas not specified")
	}
	if args.GasPrice == nil {
		return nil, fmt.Errorf("gasPrice not specified")
	}
	if args.Nonce == nil {
		return nil, fmt.Errorf("nonce not specified")
	}
	signed, err := s.signTransaction(ctx, &args, passwd)
	if err != nil {
		log.Warn("Failed transaction sign attempt", "from", args.From, "to", args.To, "value", args.Value.ToInt(), "err", err)
		return nil, err
	}
	data, err := rlp.EncodeToBytes(signed)
	if err != nil {
		return nil, err
	}
	return &SignTransactionResult{data, signed}, nil
}

// signHash is a helper function that calculates a hash for the given message that can be
// safely used to calculate a signature from.
//
// The hash is calulcated as
//   keccak256("\x19Ethereum Signed Message:\n"${message length}${message}).
//
// This gives context to the signed message and prevents signing of transactions.
func signHash(data []byte) []byte {
	msg := fmt.Sprintf("\x19Ethereum Signed Message:\n%d%s", len(data), data)
	return crypto.Keccak256([]byte(msg))
}

// Sign calculates an Ethereum ECDSA signature for:
// keccack256("\x19Ethereum Signed Message:\n" + len(message) + message))
//
// Note, the produced signature conforms to the secp256k1 curve R, S and V values,
// where the V value will be 27 or 28 for legacy reasons.
//
// The key used to calculate the signature is decrypted with the given password.
//
// https://github.com/ethereum/go-ethereum/wiki/Management-APIs#personal_sign
func (s *PrivateAccountAPI) Sign(ctx context.Context, data hexutil.Bytes, addr common.Address, passwd string) (hexutil.Bytes, error) {
	// Look up the wallet containing the requested signer
	account := accounts.Account{Address: addr}

	wallet, err := s.b.AccountManager().Find(account)
	if err != nil {
		return nil, err
	}
	// Assemble sign the data with the wallet
	signature, err := wallet.SignHashWithPassphrase(account, passwd, signHash(data))
	if err != nil {
		log.Warn("Failed data sign attempt", "address", addr, "err", err)
		return nil, err
	}
	signature[64] += 27 // Transform V from 0/1 to 27/28 according to the yellow paper
	return signature, nil
}

// EcRecover returns the address for the account that was used to create the signature.
// Note, this function is compatible with eth_sign and personal_sign. As such it recovers
// the address of:
// hash = keccak256("\x19Ethereum Signed Message:\n"${message length}${message})
// addr = ecrecover(hash, signature)
//
// Note, the signature must conform to the secp256k1 curve R, S and V values, where
// the V value must be 27 or 28 for legacy reasons.
//
// https://github.com/ethereum/go-ethereum/wiki/Management-APIs#personal_ecRecover
func (s *PrivateAccountAPI) EcRecover(ctx context.Context, data, sig hexutil.Bytes) (common.Address, error) {
	if len(sig) != 65 {
		return common.Address{}, fmt.Errorf("signature must be 65 bytes long")
	}
	if sig[64] != 27 && sig[64] != 28 {
		return common.Address{}, fmt.Errorf("invalid Ethereum signature (V is not 27 or 28)")
	}
	sig[64] -= 27 // Transform yellow paper V from 27/28 to 0/1

	rpk, err := crypto.SigToPub(signHash(data), sig)
	if err != nil {
		return common.Address{}, err
	}
	return crypto.PubkeyToAddress(*rpk), nil
}

// SignAndSendTransaction was renamed to SendTransaction. This method is deprecated
// and will be removed in the future. It primary goal is to give clients time to update.
func (s *PrivateAccountAPI) SignAndSendTransaction(ctx context.Context, args SendTxArgs, passwd string) (common.Hash, error) {
	return s.SendTransaction(ctx, args, passwd)
}

// PublicBlockChainAPI provides an API to access the Ethereum blockchain.
// It offers only methods that operate on public data that is freely available to anyone.
type PublicBlockChainAPI struct {
	b Backend
}

// NewPublicBlockChainAPI creates a new Ethereum blockchain API.
func NewPublicBlockChainAPI(b Backend) *PublicBlockChainAPI {
	return &PublicBlockChainAPI{b}
}

// BlockNumber returns the block number of the chain head.
func (s *PublicBlockChainAPI) BlockNumber() hexutil.Uint64 {
	header, _ := s.b.HeaderByNumber(context.Background(), rpc.LatestBlockNumber) // latest header should always be available
	return hexutil.Uint64(header.Number.Uint64())
}

// GetBalance returns the amount of wei for the given address in the state of the
// given block number. The rpc.LatestBlockNumber and rpc.PendingBlockNumber meta
// block numbers are also allowed.
func (s *PublicBlockChainAPI) GetBalance(ctx context.Context, address common.Address, blockNr rpc.BlockNumber) (*hexutil.Big, error) {
	state, _, err := s.b.StateAndHeaderByNumber(ctx, blockNr)
	if state == nil || err != nil {
		return nil, err
	}
	return (*hexutil.Big)(state.GetBalance(address)), state.Error()
}

// Result structs for GetProof
type AccountResult struct {
	Address      common.Address  `json:"address"`
	AccountProof []string        `json:"accountProof"`
	Balance      *hexutil.Big    `json:"balance"`
	CodeHash     common.Hash     `json:"codeHash"`
	Nonce        hexutil.Uint64  `json:"nonce"`
	StorageHash  common.Hash     `json:"storageHash"`
	StorageProof []StorageResult `json:"storageProof"`
}
type StorageResult struct {
	Key   string       `json:"key"`
	Value *hexutil.Big `json:"value"`
	Proof []string     `json:"proof"`
}

// GetProof returns the Merkle-proof for a given account and optionally some storage keys.
func (s *PublicBlockChainAPI) GetProof(ctx context.Context, address common.Address, storageKeys []string, blockNr rpc.BlockNumber) (*AccountResult, error) {
	state, _, err := s.b.StateAndHeaderByNumber(ctx, blockNr)
	if state == nil || err != nil {
		return nil, err
	}

	storageTrie := state.StorageTrie(address)
	storageHash := types.EmptyRootHash
	codeHash := state.GetCodeHash(address)
	storageProof := make([]StorageResult, len(storageKeys))

	// if we have a storageTrie, (which means the account exists), we can update the storagehash
	if storageTrie != nil {
		storageHash = storageTrie.Hash()
	} else {
		// no storageTrie means the account does not exist, so the codeHash is the hash of an empty bytearray.
		codeHash = crypto.Keccak256Hash(nil)
	}

	// create the proof for the storageKeys
	for i, key := range storageKeys {
		if storageTrie != nil {
			proof, storageError := state.GetStorageProof(address, common.HexToHash(key))
			if storageError != nil {
				return nil, storageError
			}
			storageProof[i] = StorageResult{key, (*hexutil.Big)(state.GetState(address, common.HexToHash(key)).Big()), common.ToHexArray(proof)}
		} else {
			storageProof[i] = StorageResult{key, &hexutil.Big{}, []string{}}
		}
	}

	// create the accountProof
	accountProof, proofErr := state.GetProof(address)
	if proofErr != nil {
		return nil, proofErr
	}

	return &AccountResult{
		Address:      address,
		AccountProof: common.ToHexArray(accountProof),
		Balance:      (*hexutil.Big)(state.GetBalance(address)),
		CodeHash:     codeHash,
		Nonce:        hexutil.Uint64(state.GetNonce(address)),
		StorageHash:  storageHash,
		StorageProof: storageProof,
	}, state.Error()
}

// GetBlockByNumber returns the requested block. When blockNr is -1 the chain head is returned. When fullTx is true all
// transactions in the block are returned in full detail, otherwise only the transaction hash is returned.
func (s *PublicBlockChainAPI) GetBlockByNumber(ctx context.Context, blockNr rpc.BlockNumber, fullTx bool) (map[string]interface{}, error) {
	block, err := s.b.BlockByNumber(ctx, blockNr)
	if block != nil {
		response, err := s.rpcOutputBlock(block, true, fullTx)
		if err == nil && blockNr == rpc.PendingBlockNumber {
			// Pending blocks need to nil out a few fields
			for _, field := range []string{"hash", "nonce", "miner"} {
				response[field] = nil
			}
		}
		return response, err
	}
	return nil, err
}

// GetBlockByHash returns the requested block. When fullTx is true all transactions in the block are returned in full
// detail, otherwise only the transaction hash is returned.
func (s *PublicBlockChainAPI) GetBlockByHash(ctx context.Context, blockHash common.Hash, fullTx bool) (map[string]interface{}, error) {
	block, err := s.b.GetBlock(ctx, blockHash)
	if block != nil {
		return s.rpcOutputBlock(block, true, fullTx)
	}
	return nil, err
}

// GetUncleByBlockNumberAndIndex returns the uncle block for the given block hash and index. When fullTx is true
// all transactions in the block are returned in full detail, otherwise only the transaction hash is returned.
func (s *PublicBlockChainAPI) GetUncleByBlockNumberAndIndex(ctx context.Context, blockNr rpc.BlockNumber, index hexutil.Uint) (map[string]interface{}, error) {
	block, err := s.b.BlockByNumber(ctx, blockNr)
	if block != nil {
		uncles := block.Uncles()
		if index >= hexutil.Uint(len(uncles)) {
			log.Debug("Requested uncle not found", "number", blockNr, "hash", block.Hash(), "index", index)
			return nil, nil
		}
		block = types.NewBlockWithHeader(uncles[index])
		return s.rpcOutputBlock(block, false, false)
	}
	return nil, err
}

// GetUncleByBlockHashAndIndex returns the uncle block for the given block hash and index. When fullTx is true
// all transactions in the block are returned in full detail, otherwise only the transaction hash is returned.
func (s *PublicBlockChainAPI) GetUncleByBlockHashAndIndex(ctx context.Context, blockHash common.Hash, index hexutil.Uint) (map[string]interface{}, error) {
	block, err := s.b.GetBlock(ctx, blockHash)
	if block != nil {
		uncles := block.Uncles()
		if index >= hexutil.Uint(len(uncles)) {
			log.Debug("Requested uncle not found", "number", block.Number(), "hash", blockHash, "index", index)
			return nil, nil
		}
		block = types.NewBlockWithHeader(uncles[index])
		return s.rpcOutputBlock(block, false, false)
	}
	return nil, err
}

// GetUncleCountByBlockNumber returns number of uncles in the block for the given block number
func (s *PublicBlockChainAPI) GetUncleCountByBlockNumber(ctx context.Context, blockNr rpc.BlockNumber) *hexutil.Uint {
	if block, _ := s.b.BlockByNumber(ctx, blockNr); block != nil {
		n := hexutil.Uint(len(block.Uncles()))
		return &n
	}
	return nil
}

// GetUncleCountByBlockHash returns number of uncles in the block for the given block hash
func (s *PublicBlockChainAPI) GetUncleCountByBlockHash(ctx context.Context, blockHash common.Hash) *hexutil.Uint {
	if block, _ := s.b.GetBlock(ctx, blockHash); block != nil {
		n := hexutil.Uint(len(block.Uncles()))
		return &n
	}
	return nil
}

// GetCode returns the code stored at the given address in the state for the given block number.
func (s *PublicBlockChainAPI) GetCode(ctx context.Context, address common.Address, blockNr rpc.BlockNumber) (hexutil.Bytes, error) {
	state, _, err := s.b.StateAndHeaderByNumber(ctx, blockNr)
	if state == nil || err != nil {
		return nil, err
	}
	code := state.GetCode(address)
	return code, state.Error()
}

// GetStorageAt returns the storage from the state at the given address, key and
// block number. The rpc.LatestBlockNumber and rpc.PendingBlockNumber meta block
// numbers are also allowed.
func (s *PublicBlockChainAPI) GetStorageAt(ctx context.Context, address common.Address, key string, blockNr rpc.BlockNumber) (hexutil.Bytes, error) {
	state, _, err := s.b.StateAndHeaderByNumber(ctx, blockNr)
	if state == nil || err != nil {
		return nil, err
	}
	res := state.GetState(address, common.HexToHash(key))
	return res[:], state.Error()
}

// CallArgs represents the arguments for a call.
type CallArgs struct {
	From     *common.Address `json:"from"`
	To       *common.Address `json:"to"`
	Gas      *hexutil.Uint64 `json:"gas"`
	GasPrice *hexutil.Big    `json:"gasPrice"`
	Value    *hexutil.Big    `json:"value"`
	Data     *hexutil.Bytes  `json:"data"`
}

<<<<<<< HEAD
func DoCall(ctx context.Context, b Backend, args CallArgs, blockNr rpc.BlockNumber, vmCfg vm.Config, timeout time.Duration) ([]byte, uint64, bool, error) {
=======
func (s *PublicBlockChainAPI) doCall(ctx context.Context, args CallArgs, blockNr rpc.BlockNumber, timeout time.Duration) ([]byte, uint64, bool, error) {
>>>>>>> 9e9fc87e
	defer func(start time.Time) { log.Debug("Executing EVM call finished", "runtime", time.Since(start)) }(time.Now())

	state, header, err := b.StateAndHeaderByNumber(ctx, blockNr)
	if state == nil || err != nil {
		return nil, 0, false, err
	}
	// Set sender address or use a default if none specified
	var addr common.Address
	if args.From == nil {
		if wallets := b.AccountManager().Wallets(); len(wallets) > 0 {
			if accounts := wallets[0].Accounts(); len(accounts) > 0 {
				addr = accounts[0].Address
			}
		}
	} else {
		addr = *args.From
	}
	// Set default gas & gas price if none were set
	gas := uint64(math.MaxUint64 / 2)
	if args.Gas != nil {
		gas = uint64(*args.Gas)
	}
	gasPrice := new(big.Int).SetUint64(defaultGasPrice)
	if args.GasPrice != nil {
		gasPrice = args.GasPrice.ToInt()
	}

	value := new(big.Int)
	if args.Value != nil {
		value = args.Value.ToInt()
	}

	var data []byte
	if args.Data != nil {
		data = []byte(*args.Data)
	}

	// Create new call message
	msg := types.NewMessage(addr, args.To, 0, value, gas, gasPrice, data, false)

	// Setup context so it may be cancelled the call has completed
	// or, in case of unmetered gas, setup a context with a timeout.
	var cancel context.CancelFunc
	if timeout > 0 {
		ctx, cancel = context.WithTimeout(ctx, timeout)
	} else {
		ctx, cancel = context.WithCancel(ctx)
	}
	// Make sure the context is cancelled when the call has completed
	// this makes sure resources are cleaned up.
	defer cancel()

	// Get a new instance of the EVM.
<<<<<<< HEAD
	evm, vmError, err := b.GetEVM(ctx, msg, state, header, vmCfg)
=======
	evm, vmError, err := s.b.GetEVM(ctx, msg, state, header)
>>>>>>> 9e9fc87e
	if err != nil {
		return nil, 0, false, err
	}
	// Wait for the context to be done and cancel the evm. Even if the
	// EVM has finished, cancelling may be done (repeatedly)
	go func() {
		<-ctx.Done()
		evm.Cancel()
	}()

	// Setup the gas pool (also for unmetered requests)
	// and apply the message.
	gp := new(core.GasPool).AddGas(math.MaxUint64)
	res, gas, failed, err := core.ApplyMessage(evm, msg, gp)
	if err := vmError(); err != nil {
		return nil, 0, false, err
	}
	return res, gas, failed, err
}

// Call executes the given transaction on the state for the given block number.
// It doesn't make and changes in the state/blockchain and is useful to execute and retrieve values.
func (s *PublicBlockChainAPI) Call(ctx context.Context, args CallArgs, blockNr rpc.BlockNumber) (hexutil.Bytes, error) {
<<<<<<< HEAD
	result, _, _, err := DoCall(ctx, s.b, args, blockNr, vm.Config{}, 5*time.Second)
=======
	result, _, _, err := s.doCall(ctx, args, blockNr, 5*time.Second)
>>>>>>> 9e9fc87e
	return (hexutil.Bytes)(result), err
}

// DoEstimateGas returns an estimate of the amount of gas needed to execute the
// given transaction against the current pending block.
func DoEstimateGas(ctx context.Context, b Backend, args CallArgs, blockNr rpc.BlockNumber) (hexutil.Uint64, error) {
	// Binary search the gas requirement, as it may be higher than the amount used
	var (
		lo  uint64 = params.TxGas - 1
		hi  uint64
		cap uint64
	)
	if args.Gas != nil && uint64(*args.Gas) >= params.TxGas {
		hi = uint64(*args.Gas)
	} else {
		// Retrieve the block to act as the gas ceiling
		block, err := b.BlockByNumber(ctx, blockNr)
		if err != nil {
			return 0, err
		}
		hi = block.GasLimit()
	}
	cap = hi

	// Create a helper to check if a gas allowance results in an executable transaction
	executable := func(gas uint64) bool {
		args.Gas = (*hexutil.Uint64)(&gas)

<<<<<<< HEAD
		_, _, failed, err := DoCall(ctx, b, args, blockNr, vm.Config{}, 0)
=======
		_, _, failed, err := s.doCall(ctx, args, rpc.PendingBlockNumber, 0)
>>>>>>> 9e9fc87e
		if err != nil || failed {
			return false
		}
		return true
	}
	// Execute the binary search and hone in on an executable gas limit
	for lo+1 < hi {
		mid := (hi + lo) / 2
		if !executable(mid) {
			lo = mid
		} else {
			hi = mid
		}
	}
	// Reject the transaction as invalid if it still fails at the highest allowance
	if hi == cap {
		if !executable(hi) {
			return 0, fmt.Errorf("gas required exceeds allowance or always failing transaction")
		}
	}
	return hexutil.Uint64(hi), nil
}

func (s *PublicBlockChainAPI) EstimateGas(ctx context.Context, args CallArgs) (hexutil.Uint64, error) {
	return DoEstimateGas(ctx, s.b, args, rpc.PendingBlockNumber)
}

// ExecutionResult groups all structured logs emitted by the EVM
// while replaying a transaction in debug mode as well as transaction
// execution status, the amount of gas used and the return value
type ExecutionResult struct {
	Gas         uint64         `json:"gas"`
	Failed      bool           `json:"failed"`
	ReturnValue string         `json:"returnValue"`
	StructLogs  []StructLogRes `json:"structLogs"`
}

// StructLogRes stores a structured log emitted by the EVM while replaying a
// transaction in debug mode
type StructLogRes struct {
	Pc      uint64             `json:"pc"`
	Op      string             `json:"op"`
	Gas     uint64             `json:"gas"`
	GasCost uint64             `json:"gasCost"`
	Depth   int                `json:"depth"`
	Error   error              `json:"error,omitempty"`
	Stack   *[]string          `json:"stack,omitempty"`
	Memory  *[]string          `json:"memory,omitempty"`
	Storage *map[string]string `json:"storage,omitempty"`
}

// formatLogs formats EVM returned structured logs for json output
func FormatLogs(logs []vm.StructLog) []StructLogRes {
	formatted := make([]StructLogRes, len(logs))
	for index, trace := range logs {
		formatted[index] = StructLogRes{
			Pc:      trace.Pc,
			Op:      trace.Op.String(),
			Gas:     trace.Gas,
			GasCost: trace.GasCost,
			Depth:   trace.Depth,
			Error:   trace.Err,
		}
		if trace.Stack != nil {
			stack := make([]string, len(trace.Stack))
			for i, stackValue := range trace.Stack {
				stack[i] = fmt.Sprintf("%x", math.PaddedBigBytes(stackValue, 32))
			}
			formatted[index].Stack = &stack
		}
		if trace.Memory != nil {
			memory := make([]string, 0, (len(trace.Memory)+31)/32)
			for i := 0; i+32 <= len(trace.Memory); i += 32 {
				memory = append(memory, fmt.Sprintf("%x", trace.Memory[i:i+32]))
			}
			formatted[index].Memory = &memory
		}
		if trace.Storage != nil {
			storage := make(map[string]string)
			for i, storageValue := range trace.Storage {
				storage[fmt.Sprintf("%x", i)] = fmt.Sprintf("%x", storageValue)
			}
			formatted[index].Storage = &storage
		}
	}
	return formatted
}

// RPCMarshalBlock converts the given block to the RPC output which depends on fullTx. If inclTx is true transactions are
// returned. When fullTx is true the returned block contains full transaction details, otherwise it will only contain
// transaction hashes.
func RPCMarshalBlock(b *types.Block, inclTx bool, fullTx bool) (map[string]interface{}, error) {
	head := b.Header() // copies the header once
	fields := map[string]interface{}{
		"number":           (*hexutil.Big)(head.Number),
		"hash":             b.Hash(),
		"parentHash":       head.ParentHash,
		"nonce":            head.Nonce,
		"mixHash":          head.MixDigest,
		"sha3Uncles":       head.UncleHash,
		"logsBloom":        head.Bloom,
		"stateRoot":        head.Root,
		"miner":            head.Coinbase,
		"difficulty":       (*hexutil.Big)(head.Difficulty),
		"extraData":        hexutil.Bytes(head.Extra),
		"size":             hexutil.Uint64(b.Size()),
		"gasLimit":         hexutil.Uint64(head.GasLimit),
		"gasUsed":          hexutil.Uint64(head.GasUsed),
		"timestamp":        (*hexutil.Big)(head.Time),
		"transactionsRoot": head.TxHash,
		"receiptsRoot":     head.ReceiptHash,
	}

	if inclTx {
		formatTx := func(tx *types.Transaction) (interface{}, error) {
			return tx.Hash(), nil
		}
		if fullTx {
			formatTx = func(tx *types.Transaction) (interface{}, error) {
				return newRPCTransactionFromBlockHash(b, tx.Hash()), nil
			}
		}
		txs := b.Transactions()
		transactions := make([]interface{}, len(txs))
		var err error
		for i, tx := range txs {
			if transactions[i], err = formatTx(tx); err != nil {
				return nil, err
			}
		}
		fields["transactions"] = transactions
	}

	uncles := b.Uncles()
	uncleHashes := make([]common.Hash, len(uncles))
	for i, uncle := range uncles {
		uncleHashes[i] = uncle.Hash()
	}
	fields["uncles"] = uncleHashes

	return fields, nil
}

// rpcOutputBlock uses the generalized output filler, then adds the total difficulty field, which requires
// a `PublicBlockchainAPI`.
func (s *PublicBlockChainAPI) rpcOutputBlock(b *types.Block, inclTx bool, fullTx bool) (map[string]interface{}, error) {
	fields, err := RPCMarshalBlock(b, inclTx, fullTx)
	if err != nil {
		return nil, err
	}
	fields["totalDifficulty"] = (*hexutil.Big)(s.b.GetTd(b.Hash()))
	return fields, err
}

// RPCTransaction represents a transaction that will serialize to the RPC representation of a transaction
type RPCTransaction struct {
	BlockHash        common.Hash     `json:"blockHash"`
	BlockNumber      *hexutil.Big    `json:"blockNumber"`
	From             common.Address  `json:"from"`
	Gas              hexutil.Uint64  `json:"gas"`
	GasPrice         *hexutil.Big    `json:"gasPrice"`
	Hash             common.Hash     `json:"hash"`
	Input            hexutil.Bytes   `json:"input"`
	Nonce            hexutil.Uint64  `json:"nonce"`
	To               *common.Address `json:"to"`
	TransactionIndex hexutil.Uint    `json:"transactionIndex"`
	Value            *hexutil.Big    `json:"value"`
	V                *hexutil.Big    `json:"v"`
	R                *hexutil.Big    `json:"r"`
	S                *hexutil.Big    `json:"s"`
}

// newRPCTransaction returns a transaction that will serialize to the RPC
// representation, with the given location metadata set (if available).
func newRPCTransaction(tx *types.Transaction, blockHash common.Hash, blockNumber uint64, index uint64) *RPCTransaction {
	var signer types.Signer = types.FrontierSigner{}
	if tx.Protected() {
		signer = types.NewEIP155Signer(tx.ChainId())
	}
	from, _ := types.Sender(signer, tx)
	v, r, s := tx.RawSignatureValues()

	result := &RPCTransaction{
		From:     from,
		Gas:      hexutil.Uint64(tx.Gas()),
		GasPrice: (*hexutil.Big)(tx.GasPrice()),
		Hash:     tx.Hash(),
		Input:    hexutil.Bytes(tx.Data()),
		Nonce:    hexutil.Uint64(tx.Nonce()),
		To:       tx.To(),
		Value:    (*hexutil.Big)(tx.Value()),
		V:        (*hexutil.Big)(v),
		R:        (*hexutil.Big)(r),
		S:        (*hexutil.Big)(s),
	}
	if blockHash != (common.Hash{}) {
		result.BlockHash = blockHash
		result.BlockNumber = (*hexutil.Big)(new(big.Int).SetUint64(blockNumber))
		result.TransactionIndex = hexutil.Uint(index)
	}
	return result
}

// newRPCPendingTransaction returns a pending transaction that will serialize to the RPC representation
func newRPCPendingTransaction(tx *types.Transaction) *RPCTransaction {
	return newRPCTransaction(tx, common.Hash{}, 0, 0)
}

// newRPCTransactionFromBlockIndex returns a transaction that will serialize to the RPC representation.
func newRPCTransactionFromBlockIndex(b *types.Block, index uint64) *RPCTransaction {
	txs := b.Transactions()
	if index >= uint64(len(txs)) {
		return nil
	}
	return newRPCTransaction(txs[index], b.Hash(), b.NumberU64(), index)
}

// newRPCRawTransactionFromBlockIndex returns the bytes of a transaction given a block and a transaction index.
func newRPCRawTransactionFromBlockIndex(b *types.Block, index uint64) hexutil.Bytes {
	txs := b.Transactions()
	if index >= uint64(len(txs)) {
		return nil
	}
	blob, _ := rlp.EncodeToBytes(txs[index])
	return blob
}

// newRPCTransactionFromBlockHash returns a transaction that will serialize to the RPC representation.
func newRPCTransactionFromBlockHash(b *types.Block, hash common.Hash) *RPCTransaction {
	for idx, tx := range b.Transactions() {
		if tx.Hash() == hash {
			return newRPCTransactionFromBlockIndex(b, uint64(idx))
		}
	}
	return nil
}

// PublicTransactionPoolAPI exposes methods for the RPC interface
type PublicTransactionPoolAPI struct {
	b         Backend
	nonceLock *AddrLocker
}

// NewPublicTransactionPoolAPI creates a new RPC service with methods specific for the transaction pool.
func NewPublicTransactionPoolAPI(b Backend, nonceLock *AddrLocker) *PublicTransactionPoolAPI {
	return &PublicTransactionPoolAPI{b, nonceLock}
}

// GetBlockTransactionCountByNumber returns the number of transactions in the block with the given block number.
func (s *PublicTransactionPoolAPI) GetBlockTransactionCountByNumber(ctx context.Context, blockNr rpc.BlockNumber) *hexutil.Uint {
	if block, _ := s.b.BlockByNumber(ctx, blockNr); block != nil {
		n := hexutil.Uint(len(block.Transactions()))
		return &n
	}
	return nil
}

// GetBlockTransactionCountByHash returns the number of transactions in the block with the given hash.
func (s *PublicTransactionPoolAPI) GetBlockTransactionCountByHash(ctx context.Context, blockHash common.Hash) *hexutil.Uint {
	if block, _ := s.b.GetBlock(ctx, blockHash); block != nil {
		n := hexutil.Uint(len(block.Transactions()))
		return &n
	}
	return nil
}

// GetTransactionByBlockNumberAndIndex returns the transaction for the given block number and index.
func (s *PublicTransactionPoolAPI) GetTransactionByBlockNumberAndIndex(ctx context.Context, blockNr rpc.BlockNumber, index hexutil.Uint) *RPCTransaction {
	if block, _ := s.b.BlockByNumber(ctx, blockNr); block != nil {
		return newRPCTransactionFromBlockIndex(block, uint64(index))
	}
	return nil
}

// GetTransactionByBlockHashAndIndex returns the transaction for the given block hash and index.
func (s *PublicTransactionPoolAPI) GetTransactionByBlockHashAndIndex(ctx context.Context, blockHash common.Hash, index hexutil.Uint) *RPCTransaction {
	if block, _ := s.b.GetBlock(ctx, blockHash); block != nil {
		return newRPCTransactionFromBlockIndex(block, uint64(index))
	}
	return nil
}

// GetRawTransactionByBlockNumberAndIndex returns the bytes of the transaction for the given block number and index.
func (s *PublicTransactionPoolAPI) GetRawTransactionByBlockNumberAndIndex(ctx context.Context, blockNr rpc.BlockNumber, index hexutil.Uint) hexutil.Bytes {
	if block, _ := s.b.BlockByNumber(ctx, blockNr); block != nil {
		return newRPCRawTransactionFromBlockIndex(block, uint64(index))
	}
	return nil
}

// GetRawTransactionByBlockHashAndIndex returns the bytes of the transaction for the given block hash and index.
func (s *PublicTransactionPoolAPI) GetRawTransactionByBlockHashAndIndex(ctx context.Context, blockHash common.Hash, index hexutil.Uint) hexutil.Bytes {
	if block, _ := s.b.GetBlock(ctx, blockHash); block != nil {
		return newRPCRawTransactionFromBlockIndex(block, uint64(index))
	}
	return nil
}

// GetTransactionCount returns the number of transactions the given address has sent for the given block number
func (s *PublicTransactionPoolAPI) GetTransactionCount(ctx context.Context, address common.Address, blockNr rpc.BlockNumber) (*hexutil.Uint64, error) {
	state, _, err := s.b.StateAndHeaderByNumber(ctx, blockNr)
	if state == nil || err != nil {
		return nil, err
	}
	nonce := state.GetNonce(address)
	return (*hexutil.Uint64)(&nonce), state.Error()
}

// GetTransactionByHash returns the transaction for the given hash
func (s *PublicTransactionPoolAPI) GetTransactionByHash(ctx context.Context, hash common.Hash) *RPCTransaction {
	// Try to return an already finalized transaction
	if tx, blockHash, blockNumber, index := rawdb.ReadTransaction(s.b.ChainDb(), hash); tx != nil {
		return newRPCTransaction(tx, blockHash, blockNumber, index)
	}
	// No finalized transaction, try to retrieve it from the pool
	if tx := s.b.GetPoolTransaction(hash); tx != nil {
		return newRPCPendingTransaction(tx)
	}
	// Transaction unknown, return as such
	return nil
}

// GetRawTransactionByHash returns the bytes of the transaction for the given hash.
func (s *PublicTransactionPoolAPI) GetRawTransactionByHash(ctx context.Context, hash common.Hash) (hexutil.Bytes, error) {
	var tx *types.Transaction

	// Retrieve a finalized transaction, or a pooled otherwise
	if tx, _, _, _ = rawdb.ReadTransaction(s.b.ChainDb(), hash); tx == nil {
		if tx = s.b.GetPoolTransaction(hash); tx == nil {
			// Transaction not found anywhere, abort
			return nil, nil
		}
	}
	// Serialize to RLP and return
	return rlp.EncodeToBytes(tx)
}

// GetTransactionReceipt returns the transaction receipt for the given transaction hash.
func (s *PublicTransactionPoolAPI) GetTransactionReceipt(ctx context.Context, hash common.Hash) (map[string]interface{}, error) {
	tx, blockHash, blockNumber, index := rawdb.ReadTransaction(s.b.ChainDb(), hash)
	if tx == nil {
		return nil, nil
	}
	receipts, err := s.b.GetReceipts(ctx, blockHash)
	if err != nil {
		return nil, err
	}
	if len(receipts) <= int(index) {
		return nil, nil
	}
	receipt := receipts[index]

	var signer types.Signer = types.FrontierSigner{}
	if tx.Protected() {
		signer = types.NewEIP155Signer(tx.ChainId())
	}
	from, _ := types.Sender(signer, tx)

	fields := map[string]interface{}{
		"blockHash":         blockHash,
		"blockNumber":       hexutil.Uint64(blockNumber),
		"transactionHash":   hash,
		"transactionIndex":  hexutil.Uint64(index),
		"from":              from,
		"to":                tx.To(),
		"gasUsed":           hexutil.Uint64(receipt.GasUsed),
		"cumulativeGasUsed": hexutil.Uint64(receipt.CumulativeGasUsed),
		"contractAddress":   nil,
		"logs":              receipt.Logs,
		"logsBloom":         receipt.Bloom,
	}

	// Assign receipt status or post state.
	if len(receipt.PostState) > 0 {
		fields["root"] = hexutil.Bytes(receipt.PostState)
	} else {
		fields["status"] = hexutil.Uint(receipt.Status)
	}
	if receipt.Logs == nil {
		fields["logs"] = [][]*types.Log{}
	}
	// If the ContractAddress is 20 0x0 bytes, assume it is not a contract creation
	if receipt.ContractAddress != (common.Address{}) {
		fields["contractAddress"] = receipt.ContractAddress
	}
	return fields, nil
}

// sign is a helper function that signs a transaction with the private key of the given address.
func (s *PublicTransactionPoolAPI) sign(addr common.Address, tx *types.Transaction) (*types.Transaction, error) {
	// Look up the wallet containing the requested signer
	account := accounts.Account{Address: addr}

	wallet, err := s.b.AccountManager().Find(account)
	if err != nil {
		return nil, err
	}
	// Request the wallet to sign the transaction
	var chainID *big.Int
	if config := s.b.ChainConfig(); config.IsEIP155(s.b.CurrentBlock().Number()) {
		chainID = config.ChainID
	}
	return wallet.SignTx(account, tx, chainID)
}

// SendTxArgs represents the arguments to sumbit a new transaction into the transaction pool.
type SendTxArgs struct {
	From     common.Address  `json:"from"`
	To       *common.Address `json:"to"`
	Gas      *hexutil.Uint64 `json:"gas"`
	GasPrice *hexutil.Big    `json:"gasPrice"`
	Value    *hexutil.Big    `json:"value"`
	Nonce    *hexutil.Uint64 `json:"nonce"`
	// We accept "data" and "input" for backwards-compatibility reasons. "input" is the
	// newer name and should be preferred by clients.
	Data  *hexutil.Bytes `json:"data"`
	Input *hexutil.Bytes `json:"input"`
}

// setDefaults is a helper function that fills in default values for unspecified tx fields.
func (args *SendTxArgs) setDefaults(ctx context.Context, b Backend) error {
	if args.Gas == nil {
		args.Gas = new(hexutil.Uint64)
		*(*uint64)(args.Gas) = 90000
	}
	if args.GasPrice == nil {
		price, err := b.SuggestPrice(ctx)
		if err != nil {
			return err
		}
		args.GasPrice = (*hexutil.Big)(price)
	}
	if args.Value == nil {
		args.Value = new(hexutil.Big)
	}
	if args.Nonce == nil {
		nonce, err := b.GetPoolNonce(ctx, args.From)
		if err != nil {
			return err
		}
		args.Nonce = (*hexutil.Uint64)(&nonce)
	}
	if args.Data != nil && args.Input != nil && !bytes.Equal(*args.Data, *args.Input) {
		return errors.New(`Both "data" and "input" are set and not equal. Please use "input" to pass transaction call data.`)
	}
	if args.To == nil {
		// Contract creation
		var input []byte
		if args.Data != nil {
			input = *args.Data
		} else if args.Input != nil {
			input = *args.Input
		}
		if len(input) == 0 {
			return errors.New(`contract creation without any data provided`)
		}
	}
	return nil
}

func (args *SendTxArgs) toTransaction() *types.Transaction {
	var input []byte
	if args.Data != nil {
		input = *args.Data
	} else if args.Input != nil {
		input = *args.Input
	}
	if args.To == nil {
		return types.NewContractCreation(uint64(*args.Nonce), (*big.Int)(args.Value), uint64(*args.Gas), (*big.Int)(args.GasPrice), input)
	}
	return types.NewTransaction(uint64(*args.Nonce), *args.To, (*big.Int)(args.Value), uint64(*args.Gas), (*big.Int)(args.GasPrice), input)
}

// SubmitTransaction is a helper function that submits tx to txPool and logs a message.
func SubmitTransaction(ctx context.Context, b Backend, tx *types.Transaction) (common.Hash, error) {
	if err := b.SendTx(ctx, tx); err != nil {
		return common.Hash{}, err
	}
	if tx.To() == nil {
		signer := types.MakeSigner(b.ChainConfig(), b.CurrentBlock().Number())
		from, err := types.Sender(signer, tx)
		if err != nil {
			return common.Hash{}, err
		}
		addr := crypto.CreateAddress(from, tx.Nonce())
		log.Info("Submitted contract creation", "fullhash", tx.Hash().Hex(), "contract", addr.Hex())
	} else {
		log.Info("Submitted transaction", "fullhash", tx.Hash().Hex(), "recipient", tx.To())
	}
	return tx.Hash(), nil
}

// SendTransaction creates a transaction for the given argument, sign it and submit it to the
// transaction pool.
func (s *PublicTransactionPoolAPI) SendTransaction(ctx context.Context, args SendTxArgs) (common.Hash, error) {

	// Look up the wallet containing the requested signer
	account := accounts.Account{Address: args.From}

	wallet, err := s.b.AccountManager().Find(account)
	if err != nil {
		return common.Hash{}, err
	}

	if args.Nonce == nil {
		// Hold the addresse's mutex around signing to prevent concurrent assignment of
		// the same nonce to multiple accounts.
		s.nonceLock.LockAddr(args.From)
		defer s.nonceLock.UnlockAddr(args.From)
	}

	// Set some sanity defaults and terminate on failure
	if err := args.setDefaults(ctx, s.b); err != nil {
		return common.Hash{}, err
	}
	// Assemble the transaction and sign with the wallet
	tx := args.toTransaction()

	var chainID *big.Int
	if config := s.b.ChainConfig(); config.IsEIP155(s.b.CurrentBlock().Number()) {
		chainID = config.ChainID
	}
	signed, err := wallet.SignTx(account, tx, chainID)
	if err != nil {
		return common.Hash{}, err
	}
	return SubmitTransaction(ctx, s.b, signed)
}

// SendRawTransaction will add the signed transaction to the transaction pool.
// The sender is responsible for signing the transaction and using the correct nonce.
func (s *PublicTransactionPoolAPI) SendRawTransaction(ctx context.Context, encodedTx hexutil.Bytes) (common.Hash, error) {
	tx := new(types.Transaction)
	if err := rlp.DecodeBytes(encodedTx, tx); err != nil {
		return common.Hash{}, err
	}
	return SubmitTransaction(ctx, s.b, tx)
}

// Sign calculates an ECDSA signature for:
// keccack256("\x19Ethereum Signed Message:\n" + len(message) + message).
//
// Note, the produced signature conforms to the secp256k1 curve R, S and V values,
// where the V value will be 27 or 28 for legacy reasons.
//
// The account associated with addr must be unlocked.
//
// https://github.com/ethereum/wiki/wiki/JSON-RPC#eth_sign
func (s *PublicTransactionPoolAPI) Sign(addr common.Address, data hexutil.Bytes) (hexutil.Bytes, error) {
	// Look up the wallet containing the requested signer
	account := accounts.Account{Address: addr}

	wallet, err := s.b.AccountManager().Find(account)
	if err != nil {
		return nil, err
	}
	// Sign the requested hash with the wallet
	signature, err := wallet.SignHash(account, signHash(data))
	if err == nil {
		signature[64] += 27 // Transform V from 0/1 to 27/28 according to the yellow paper
	}
	return signature, err
}

// SignTransactionResult represents a RLP encoded signed transaction.
type SignTransactionResult struct {
	Raw hexutil.Bytes      `json:"raw"`
	Tx  *types.Transaction `json:"tx"`
}

// SignTransaction will sign the given transaction with the from account.
// The node needs to have the private key of the account corresponding with
// the given from address and it needs to be unlocked.
func (s *PublicTransactionPoolAPI) SignTransaction(ctx context.Context, args SendTxArgs) (*SignTransactionResult, error) {
	if args.Gas == nil {
		return nil, fmt.Errorf("gas not specified")
	}
	if args.GasPrice == nil {
		return nil, fmt.Errorf("gasPrice not specified")
	}
	if args.Nonce == nil {
		return nil, fmt.Errorf("nonce not specified")
	}
	if err := args.setDefaults(ctx, s.b); err != nil {
		return nil, err
	}
	tx, err := s.sign(args.From, args.toTransaction())
	if err != nil {
		return nil, err
	}
	data, err := rlp.EncodeToBytes(tx)
	if err != nil {
		return nil, err
	}
	return &SignTransactionResult{data, tx}, nil
}

// PendingTransactions returns the transactions that are in the transaction pool
// and have a from address that is one of the accounts this node manages.
func (s *PublicTransactionPoolAPI) PendingTransactions() ([]*RPCTransaction, error) {
	pending, err := s.b.GetPoolTransactions()
	if err != nil {
		return nil, err
	}
	accounts := make(map[common.Address]struct{})
	for _, wallet := range s.b.AccountManager().Wallets() {
		for _, account := range wallet.Accounts() {
			accounts[account.Address] = struct{}{}
		}
	}
	transactions := make([]*RPCTransaction, 0, len(pending))
	for _, tx := range pending {
		var signer types.Signer = types.HomesteadSigner{}
		if tx.Protected() {
			signer = types.NewEIP155Signer(tx.ChainId())
		}
		from, _ := types.Sender(signer, tx)
		if _, exists := accounts[from]; exists {
			transactions = append(transactions, newRPCPendingTransaction(tx))
		}
	}
	return transactions, nil
}

// Resend accepts an existing transaction and a new gas price and limit. It will remove
// the given transaction from the pool and reinsert it with the new gas price and limit.
func (s *PublicTransactionPoolAPI) Resend(ctx context.Context, sendArgs SendTxArgs, gasPrice *hexutil.Big, gasLimit *hexutil.Uint64) (common.Hash, error) {
	if sendArgs.Nonce == nil {
		return common.Hash{}, fmt.Errorf("missing transaction nonce in transaction spec")
	}
	if err := sendArgs.setDefaults(ctx, s.b); err != nil {
		return common.Hash{}, err
	}
	matchTx := sendArgs.toTransaction()
	pending, err := s.b.GetPoolTransactions()
	if err != nil {
		return common.Hash{}, err
	}

	for _, p := range pending {
		var signer types.Signer = types.HomesteadSigner{}
		if p.Protected() {
			signer = types.NewEIP155Signer(p.ChainId())
		}
		wantSigHash := signer.Hash(matchTx)

		if pFrom, err := types.Sender(signer, p); err == nil && pFrom == sendArgs.From && signer.Hash(p) == wantSigHash {
			// Match. Re-sign and send the transaction.
			if gasPrice != nil && (*big.Int)(gasPrice).Sign() != 0 {
				sendArgs.GasPrice = gasPrice
			}
			if gasLimit != nil && *gasLimit != 0 {
				sendArgs.Gas = gasLimit
			}
			signedTx, err := s.sign(sendArgs.From, sendArgs.toTransaction())
			if err != nil {
				return common.Hash{}, err
			}
			if err = s.b.SendTx(ctx, signedTx); err != nil {
				return common.Hash{}, err
			}
			return signedTx.Hash(), nil
		}
	}

	return common.Hash{}, fmt.Errorf("Transaction %#x not found", matchTx.Hash())
}

// PublicDebugAPI is the collection of Ethereum APIs exposed over the public
// debugging endpoint.
type PublicDebugAPI struct {
	b Backend
}

// NewPublicDebugAPI creates a new API definition for the public debug methods
// of the Ethereum service.
func NewPublicDebugAPI(b Backend) *PublicDebugAPI {
	return &PublicDebugAPI{b: b}
}

// GetBlockRlp retrieves the RLP encoded for of a single block.
func (api *PublicDebugAPI) GetBlockRlp(ctx context.Context, number uint64) (string, error) {
	block, _ := api.b.BlockByNumber(ctx, rpc.BlockNumber(number))
	if block == nil {
		return "", fmt.Errorf("block #%d not found", number)
	}
	encoded, err := rlp.EncodeToBytes(block)
	if err != nil {
		return "", err
	}
	return fmt.Sprintf("%x", encoded), nil
}

// PrintBlock retrieves a block and returns its pretty printed form.
func (api *PublicDebugAPI) PrintBlock(ctx context.Context, number uint64) (string, error) {
	block, _ := api.b.BlockByNumber(ctx, rpc.BlockNumber(number))
	if block == nil {
		return "", fmt.Errorf("block #%d not found", number)
	}
	return spew.Sdump(block), nil
}

// SeedHash retrieves the seed hash of a block.
func (api *PublicDebugAPI) SeedHash(ctx context.Context, number uint64) (string, error) {
	block, _ := api.b.BlockByNumber(ctx, rpc.BlockNumber(number))
	if block == nil {
		return "", fmt.Errorf("block #%d not found", number)
	}
	return fmt.Sprintf("0x%x", ethash.SeedHash(number)), nil
}

// PrivateDebugAPI is the collection of Ethereum APIs exposed over the private
// debugging endpoint.
type PrivateDebugAPI struct {
	b Backend
}

// NewPrivateDebugAPI creates a new API definition for the private debug methods
// of the Ethereum service.
func NewPrivateDebugAPI(b Backend) *PrivateDebugAPI {
	return &PrivateDebugAPI{b: b}
}

// ChaindbProperty returns leveldb properties of the chain database.
func (api *PrivateDebugAPI) ChaindbProperty(property string) (string, error) {
	ldb, ok := api.b.ChainDb().(interface {
		LDB() *leveldb.DB
	})
	if !ok {
		return "", fmt.Errorf("chaindbProperty does not work for memory databases")
	}
	if property == "" {
		property = "leveldb.stats"
	} else if !strings.HasPrefix(property, "leveldb.") {
		property = "leveldb." + property
	}
	return ldb.LDB().GetProperty(property)
}

func (api *PrivateDebugAPI) ChaindbCompact() error {
	ldb, ok := api.b.ChainDb().(interface {
		LDB() *leveldb.DB
	})
	if !ok {
		return fmt.Errorf("chaindbCompact does not work for memory databases")
	}
	for b := byte(0); b < 255; b++ {
		log.Info("Compacting chain database", "range", fmt.Sprintf("0x%0.2X-0x%0.2X", b, b+1))
		err := ldb.LDB().CompactRange(util.Range{Start: []byte{b}, Limit: []byte{b + 1}})
		if err != nil {
			log.Error("Database compaction failed", "err", err)
			return err
		}
	}
	return nil
}

// SetHead rewinds the head of the blockchain to a previous block.
func (api *PrivateDebugAPI) SetHead(number hexutil.Uint64) {
	api.b.SetHead(uint64(number))
}

// PublicNetAPI offers network related RPC methods
type PublicNetAPI struct {
	net            *p2p.Server
	networkVersion uint64
}

// NewPublicNetAPI creates a new net API instance.
func NewPublicNetAPI(net *p2p.Server, networkVersion uint64) *PublicNetAPI {
	return &PublicNetAPI{net, networkVersion}
}

// Listening returns an indication if the node is listening for network connections.
func (s *PublicNetAPI) Listening() bool {
	return true // always listening
}

// PeerCount returns the number of connected peers
func (s *PublicNetAPI) PeerCount() hexutil.Uint {
	return hexutil.Uint(s.net.PeerCount())
}

// Version returns the current ethereum protocol version.
func (s *PublicNetAPI) Version() string {
	return fmt.Sprintf("%d", s.networkVersion)
}<|MERGE_RESOLUTION|>--- conflicted
+++ resolved
@@ -683,11 +683,7 @@
 	Data     *hexutil.Bytes  `json:"data"`
 }
 
-<<<<<<< HEAD
-func DoCall(ctx context.Context, b Backend, args CallArgs, blockNr rpc.BlockNumber, vmCfg vm.Config, timeout time.Duration) ([]byte, uint64, bool, error) {
-=======
 func (s *PublicBlockChainAPI) doCall(ctx context.Context, args CallArgs, blockNr rpc.BlockNumber, timeout time.Duration) ([]byte, uint64, bool, error) {
->>>>>>> 9e9fc87e
 	defer func(start time.Time) { log.Debug("Executing EVM call finished", "runtime", time.Since(start)) }(time.Now())
 
 	state, header, err := b.StateAndHeaderByNumber(ctx, blockNr)
@@ -741,11 +737,7 @@
 	defer cancel()
 
 	// Get a new instance of the EVM.
-<<<<<<< HEAD
-	evm, vmError, err := b.GetEVM(ctx, msg, state, header, vmCfg)
-=======
 	evm, vmError, err := s.b.GetEVM(ctx, msg, state, header)
->>>>>>> 9e9fc87e
 	if err != nil {
 		return nil, 0, false, err
 	}
@@ -769,11 +761,7 @@
 // Call executes the given transaction on the state for the given block number.
 // It doesn't make and changes in the state/blockchain and is useful to execute and retrieve values.
 func (s *PublicBlockChainAPI) Call(ctx context.Context, args CallArgs, blockNr rpc.BlockNumber) (hexutil.Bytes, error) {
-<<<<<<< HEAD
-	result, _, _, err := DoCall(ctx, s.b, args, blockNr, vm.Config{}, 5*time.Second)
-=======
 	result, _, _, err := s.doCall(ctx, args, blockNr, 5*time.Second)
->>>>>>> 9e9fc87e
 	return (hexutil.Bytes)(result), err
 }
 
@@ -802,11 +790,7 @@
 	executable := func(gas uint64) bool {
 		args.Gas = (*hexutil.Uint64)(&gas)
 
-<<<<<<< HEAD
-		_, _, failed, err := DoCall(ctx, b, args, blockNr, vm.Config{}, 0)
-=======
 		_, _, failed, err := s.doCall(ctx, args, rpc.PendingBlockNumber, 0)
->>>>>>> 9e9fc87e
 		if err != nil || failed {
 			return false
 		}
