// Copyright 2015 The go-expanse Authors
// This file is part of the go-expanse library.
//
// The go-expanse library is free software: you can redistribute it and/or modify
// it under the terms of the GNU Lesser General Public License as published by
// the Free Software Foundation, either version 3 of the License, or
// (at your option) any later version.
//
// The go-expanse library is distributed in the hope that it will be useful,
// but WITHOUT ANY WARRANTY; without even the implied warranty of
// MERCHANTABILITY or FITNESS FOR A PARTICULAR PURPOSE. See the
// GNU Lesser General Public License for more details.
//
// You should have received a copy of the GNU Lesser General Public License
// along with the go-expanse library. If not, see <http://www.gnu.org/licenses/>.

package miner

import (
	"fmt"
	"math/big"
	"sync"
	"sync/atomic"
	"time"

	"github.com/expanse-project/go-expanse/accounts"
	"github.com/expanse-project/go-expanse/common"
	"github.com/expanse-project/go-expanse/core"
	"github.com/expanse-project/go-expanse/core/state"
	"github.com/expanse-project/go-expanse/core/types"
	"github.com/expanse-project/go-expanse/core/vm"
	"github.com/expanse-project/go-expanse/ethdb"
	"github.com/expanse-project/go-expanse/event"
	"github.com/expanse-project/go-expanse/logger"
	"github.com/expanse-project/go-expanse/logger/glog"
	"github.com/expanse-project/go-expanse/pow"
	"gopkg.in/fatih/set.v0"
)

var jsonlogger = logger.NewJsonLogger()

const (
	resultQueueSize  = 10
	miningLogAtDepth = 5
)

// Agent can register themself with the worker
type Agent interface {
	Work() chan<- *Work
	SetReturnCh(chan<- *Result)
	Stop()
	Start()
	GetHashRate() int64
}

type uint64RingBuffer struct {
	ints []uint64 //array of all integers in buffer
	next int      //where is the next insertion? assert 0 <= next < len(ints)
}

// environment is the workers current environment and holds
// all of the current state information
type Work struct {
	state              *state.StateDB // apply state changes here
	ancestors          *set.Set       // ancestor set (used for checking uncle parent validity)
	family             *set.Set       // family set (used for checking uncle invalidity)
	uncles             *set.Set       // uncle set
	remove             *set.Set       // tx which will be removed
	tcount             int            // tx count in cycle
	ignoredTransactors *set.Set
	lowGasTransactors  *set.Set
	ownedAccounts      *set.Set
	lowGasTxs          types.Transactions
	localMinedBlocks   *uint64RingBuffer // the most recent block numbers that were mined locally (used to check block inclusion)

	Block *types.Block // the new block

	header   *types.Header
	txs      []*types.Transaction
	receipts []*types.Receipt

	createdAt time.Time
}

type Result struct {
	Work  *Work
	Block *types.Block
}

// worker is the main object which takes care of applying messages to the new state
type worker struct {
	mu sync.Mutex

	agents map[Agent]struct{}
	recv   chan *Result
	mux    *event.TypeMux
	quit   chan struct{}
	pow    pow.PoW

	exp     core.Backend
	chain   *core.BlockChain
	proc    core.Validator
	chainDb ethdb.Database

	coinbase common.Address
	gasPrice *big.Int
	extra    []byte

	currentMu sync.Mutex
	current   *Work

	uncleMu        sync.Mutex
	possibleUncles map[common.Hash]*types.Block

	txQueueMu sync.Mutex
	txQueue   map[common.Hash]*types.Transaction

	// atomic status counters
	mining int32
	atWork int32

	fullValidation bool
}

func newWorker(coinbase common.Address, exp core.Backend) *worker {
	worker := &worker{
		exp:            exp,
		mux:            exp.EventMux(),
		chainDb:        exp.ChainDb(),
		recv:           make(chan *Result, resultQueueSize),
		gasPrice:       new(big.Int),
		chain:          exp.BlockChain(),
		proc:           exp.BlockChain().Validator(),
		possibleUncles: make(map[common.Hash]*types.Block),
		coinbase:       coinbase,
		txQueue:        make(map[common.Hash]*types.Transaction),
		quit:           make(chan struct{}),
		agents:         make(map[Agent]struct{}),
		fullValidation: false,
	}
	go worker.update()
	go worker.wait()

	worker.commitNewWork()

	return worker
}

func (self *worker) setEtherbase(addr common.Address) {
	self.mu.Lock()
	defer self.mu.Unlock()
	self.coinbase = addr
}

func (self *worker) pendingState() *state.StateDB {
	self.currentMu.Lock()
	defer self.currentMu.Unlock()
	return self.current.state
}

func (self *worker) pendingBlock() *types.Block {
	self.currentMu.Lock()
	defer self.currentMu.Unlock()

	if atomic.LoadInt32(&self.mining) == 0 {
		return types.NewBlock(
			self.current.header,
			self.current.txs,
			nil,
			self.current.receipts,
		)
	}
	return self.current.Block
}

func (self *worker) start() {
	self.mu.Lock()
	defer self.mu.Unlock()

	atomic.StoreInt32(&self.mining, 1)

	// spin up agents
	for agent := range self.agents {
		agent.Start()
	}
}

func (self *worker) stop() {
	self.mu.Lock()
	defer self.mu.Unlock()

	if atomic.LoadInt32(&self.mining) == 1 {
		// Stop all agents.
		for agent := range self.agents {
			agent.Stop()
			// Remove CPU agents.
			if _, ok := agent.(*CpuAgent); ok {
				delete(self.agents, agent)
			}
		}
	}

	atomic.StoreInt32(&self.mining, 0)
	atomic.StoreInt32(&self.atWork, 0)
}

func (self *worker) register(agent Agent) {
	self.mu.Lock()
	defer self.mu.Unlock()
	self.agents[agent] = struct{}{}
	agent.SetReturnCh(self.recv)
}

func (self *worker) unregister(agent Agent) {
	self.mu.Lock()
	defer self.mu.Unlock()
	delete(self.agents, agent)
	agent.Stop()
}

func (self *worker) update() {
	eventSub := self.mux.Subscribe(core.ChainHeadEvent{}, core.ChainSideEvent{}, core.TxPreEvent{})
	defer eventSub.Unsubscribe()

	eventCh := eventSub.Chan()
	for {
		select {
		case event, ok := <-eventCh:
			if !ok {
				// Event subscription closed, set the channel to nil to stop spinning
				eventCh = nil
				continue
			}
			// A real event arrived, process interesting content
			switch ev := event.Data.(type) {
			case core.ChainHeadEvent:
				self.commitNewWork()
			case core.ChainSideEvent:
				self.uncleMu.Lock()
				self.possibleUncles[ev.Block.Hash()] = ev.Block
				self.uncleMu.Unlock()
			case core.TxPreEvent:
				// Apply transaction to the pending state if we're not mining
				if atomic.LoadInt32(&self.mining) == 0 {
					self.currentMu.Lock()
					self.current.commitTransactions(types.Transactions{ev.Tx}, self.gasPrice, self.chain)
					self.currentMu.Unlock()
				}
			}
		case <-self.quit:
			return
		}
	}
}

func newLocalMinedBlock(blockNumber uint64, prevMinedBlocks *uint64RingBuffer) (minedBlocks *uint64RingBuffer) {
	if prevMinedBlocks == nil {
		minedBlocks = &uint64RingBuffer{next: 0, ints: make([]uint64, miningLogAtDepth+1)}
	} else {
		minedBlocks = prevMinedBlocks
	}

	minedBlocks.ints[minedBlocks.next] = blockNumber
	minedBlocks.next = (minedBlocks.next + 1) % len(minedBlocks.ints)
	return minedBlocks
}

func (self *worker) wait() {
	for {
		for result := range self.recv {
			atomic.AddInt32(&self.atWork, -1)

			if result == nil {
				continue
			}
			block := result.Block
			work := result.Work

			if self.fullValidation {
				if _, err := self.chain.InsertChain(types.Blocks{block}); err != nil {
					glog.V(logger.Error).Infoln("mining err", err)
					continue
				}
				go self.mux.Post(core.NewMinedBlockEvent{block})
			} else {
				work.state.Commit()
				parent := self.chain.GetBlock(block.ParentHash())
				if parent == nil {
					glog.V(logger.Error).Infoln("Invalid block found during mining")
					continue
				}

				auxValidator := self.exp.BlockChain().AuxValidator()
				if err := core.ValidateHeader(auxValidator, block.Header(), parent.Header(), true, false); err != nil && err != core.BlockFutureErr {
					glog.V(logger.Error).Infoln("Invalid header on mined block:", err)
					continue
				}

				stat, err := self.chain.WriteBlock(block)
				if err != nil {
					glog.V(logger.Error).Infoln("error writing block to chain", err)
					continue
				}

				// update block hash since it is now available and not when the receipt/log of individual transactions were created
				for _, r := range work.receipts {
					for _, l := range r.Logs {
						l.BlockHash = block.Hash()
					}
				}
				for _, log := range work.state.Logs() {
					log.BlockHash = block.Hash()
				}

				// check if canon block and write transactions
				if stat == core.CanonStatTy {
					// This puts transactions in a extra db for rpc
					core.WriteTransactions(self.chainDb, block)
					// store the receipts
					core.WriteReceipts(self.chainDb, work.receipts)
					// Write map map bloom filters
					core.WriteMipmapBloom(self.chainDb, block.NumberU64(), work.receipts)
				}

				// broadcast before waiting for validation
				go func(block *types.Block, logs vm.Logs, receipts []*types.Receipt) {
					self.mux.Post(core.NewMinedBlockEvent{block})
					self.mux.Post(core.ChainEvent{block, block.Hash(), logs})
					if stat == core.CanonStatTy {
						self.mux.Post(core.ChainHeadEvent{block})
						self.mux.Post(logs)
					}
					if err := core.WriteBlockReceipts(self.chainDb, block.Hash(), receipts); err != nil {
						glog.V(logger.Warn).Infoln("error writing block receipts:", err)
					}
				}(block, work.state.Logs(), work.receipts)
			}

			// check staleness and display confirmation
			var stale, confirm string
			canonBlock := self.chain.GetBlockByNumber(block.NumberU64())
			if canonBlock != nil && canonBlock.Hash() != block.Hash() {
				stale = "stale "
			} else {
				confirm = "Wait 5 blocks for confirmation"
				work.localMinedBlocks = newLocalMinedBlock(block.Number().Uint64(), work.localMinedBlocks)
			}
			glog.V(logger.Info).Infof("🔨  Mined %sblock (#%v / %x). %s", stale, block.Number(), block.Hash().Bytes()[:4], confirm)

			self.commitNewWork()
		}
	}
}

func (self *worker) push(work *Work) {
	if atomic.LoadInt32(&self.mining) == 1 {
		if core.Canary(work.state) {
			glog.Infoln("Toxicity levels rising to deadly levels. Your canary has died. You can go back or continue down the mineshaft --more--")
			glog.Infoln("You turn back and abort mining")
			return
		}
		// push new work to agents
		for agent := range self.agents {
			atomic.AddInt32(&self.atWork, 1)
			if agent.Work() != nil {
				agent.Work() <- work
			}
		}
	}
}

// makeCurrent creates a new environment for the current cycle.
func (self *worker) makeCurrent(parent *types.Block, header *types.Header) error {
	state, err := state.New(parent.Root(), self.exp.ChainDb())
	if err != nil {
		return err
	}
	work := &Work{
		state:     state,
		ancestors: set.New(),
		family:    set.New(),
		uncles:    set.New(),
		header:    header,
		createdAt: time.Now(),
	}

	// when 08 is processed ancestors contain 07 (quick block)
	for _, ancestor := range self.chain.GetBlocksFromHash(parent.Hash(), 7) {
		for _, uncle := range ancestor.Uncles() {
			work.family.Add(uncle.Hash())
		}
		work.family.Add(ancestor.Hash())
		work.ancestors.Add(ancestor.Hash())
	}
	accounts, _ := self.exp.AccountManager().Accounts()

	// Keep track of transactions which return errors so they can be removed
	work.remove = set.New()
	work.tcount = 0
	work.ignoredTransactors = set.New()
	work.lowGasTransactors = set.New()
	work.ownedAccounts = accountAddressesSet(accounts)
	if self.current != nil {
		work.localMinedBlocks = self.current.localMinedBlocks
	}
	self.current = work
	return nil
}

func (w *worker) setGasPrice(p *big.Int) {
	w.mu.Lock()
	defer w.mu.Unlock()

	// calculate the minimal gas price the miner accepts when sorting out transactions.
	const pct = int64(90)
	w.gasPrice = gasprice(p, pct)

	w.mux.Post(core.GasPriceChanged{w.gasPrice})
}

func (self *worker) isBlockLocallyMined(current *Work, deepBlockNum uint64) bool {
	//Did this instance mine a block at {deepBlockNum} ?
	var isLocal = false
	for idx, blockNum := range current.localMinedBlocks.ints {
		if deepBlockNum == blockNum {
			isLocal = true
			current.localMinedBlocks.ints[idx] = 0 //prevent showing duplicate logs
			break
		}
	}
	//Short-circuit on false, because the previous and following tests must both be true
	if !isLocal {
		return false
	}

	//Does the block at {deepBlockNum} send earnings to my coinbase?
	var block = self.chain.GetBlockByNumber(deepBlockNum)
	return block != nil && block.Coinbase() == self.coinbase
}

func (self *worker) logLocalMinedBlocks(current, previous *Work) {
	if previous != nil && current.localMinedBlocks != nil {
		nextBlockNum := current.Block.NumberU64()
		for checkBlockNum := previous.Block.NumberU64(); checkBlockNum < nextBlockNum; checkBlockNum++ {
			inspectBlockNum := checkBlockNum - miningLogAtDepth
			if self.isBlockLocallyMined(current, inspectBlockNum) {
				glog.V(logger.Info).Infof("🔨 🔗  Mined %d blocks back: block #%v", miningLogAtDepth, inspectBlockNum)
			}
		}
	}
}

func (self *worker) commitNewWork() {
	self.mu.Lock()
	defer self.mu.Unlock()
	self.uncleMu.Lock()
	defer self.uncleMu.Unlock()
	self.currentMu.Lock()
	defer self.currentMu.Unlock()

	tstart := time.Now()
	parent := self.chain.CurrentBlock()
	tstamp := tstart.Unix()
	if parent.Time().Cmp(new(big.Int).SetInt64(tstamp)) >= 0 {
		tstamp = parent.Time().Int64() + 1
	}
	// this will ensure we're not going off too far in the future
	if now := time.Now().Unix(); tstamp > now+4 {
		wait := time.Duration(tstamp-now) * time.Second
		glog.V(logger.Info).Infoln("We are too far in the future. Waiting for", wait)
		time.Sleep(wait)
	}

	num := parent.Number()
	header := &types.Header{
		ParentHash: parent.Hash(),
		Number:     num.Add(num, common.Big1),
		Difficulty: core.CalcDifficulty(uint64(tstamp), parent.Time().Uint64(), parent.Number(), parent.Difficulty()),
		GasLimit:   core.CalcGasLimit(parent),
		GasUsed:    new(big.Int),
		Coinbase:   self.coinbase,
		Extra:      self.extra,
		Time:       big.NewInt(tstamp),
	}

	previous := self.current
	// Could potentially happen if starting to mine in an odd state.
	err := self.makeCurrent(parent, header)
	if err != nil {
		glog.V(logger.Info).Infoln("Could not create new env for mining, retrying on next block.")
		return
	}
	work := self.current

	/* //approach 1
<<<<<<< HEAD
	transactions := self.exp.TxPool().GetTransactions()
	sort.Sort(types.TxByNonce{transactions})
	*/

	//approach 2
	transactions := self.exp.TxPool().GetTransactions()
	sort.Sort(types.TxByPriceAndNonce{transactions})
=======
	transactions := self.eth.TxPool().GetTransactions()
	sort.Sort(types.TxByNonce(transactions))
	*/

	//approach 2
	transactions := self.eth.TxPool().GetTransactions()
	types.SortByPriceAndNonce(transactions)
>>>>>>> d3f8b763

	/* // approach 3
	// commit transactions for this run.
	txPerOwner := make(map[common.Address]types.Transactions)
	// Sort transactions by owner
	for _, tx := range self.exp.TxPool().GetTransactions() {
		from, _ := tx.From() // we can ignore the sender error
		txPerOwner[from] = append(txPerOwner[from], tx)
	}
	var (
		singleTxOwner types.Transactions
		multiTxOwner  types.Transactions
	)
	// Categorise transactions by
	// 1. 1 owner tx per block
	// 2. multi txs owner per block
	for _, txs := range txPerOwner {
		if len(txs) == 1 {
			singleTxOwner = append(singleTxOwner, txs[0])
		} else {
			multiTxOwner = append(multiTxOwner, txs...)
		}
	}
	sort.Sort(types.TxByPrice(singleTxOwner))
	sort.Sort(types.TxByNonce(multiTxOwner))
	transactions := append(singleTxOwner, multiTxOwner...)
	*/

	work.commitTransactions(transactions, self.gasPrice, self.chain)
	self.exp.TxPool().RemoveTransactions(work.lowGasTxs)

	// compute uncles for the new block.
	var (
		uncles    []*types.Header
		badUncles []common.Hash
	)
	for hash, uncle := range self.possibleUncles {
		if len(uncles) == 2 {
			break
		}
		if err := self.commitUncle(work, uncle.Header()); err != nil {
			if glog.V(logger.Ridiculousness) {
				glog.V(logger.Detail).Infof("Bad uncle found and will be removed (%x)\n", hash[:4])
				glog.V(logger.Detail).Infoln(uncle)
			}
			badUncles = append(badUncles, hash)
		} else {
			glog.V(logger.Debug).Infof("commiting %x as uncle\n", hash[:4])
			uncles = append(uncles, uncle.Header())
		}
	}
	for _, hash := range badUncles {
		delete(self.possibleUncles, hash)
	}

	if atomic.LoadInt32(&self.mining) == 1 {
		// commit state root after all state transitions.
		core.AccumulateRewards(work.state, header, uncles)
		header.Root = work.state.IntermediateRoot()
	}

	// create the new block whose nonce will be mined.
	work.Block = types.NewBlock(header, work.txs, uncles, work.receipts)

	// We only care about logging if we're actually mining.
	if atomic.LoadInt32(&self.mining) == 1 {
		glog.V(logger.Info).Infof("commit new work on block %v with %d txs & %d uncles. Took %v\n", work.Block.Number(), work.tcount, len(uncles), time.Since(tstart))
		self.logLocalMinedBlocks(work, previous)
	}
	self.push(work)
}

func (self *worker) commitUncle(work *Work, uncle *types.Header) error {
	hash := uncle.Hash()
	if work.uncles.Has(hash) {
		return core.UncleError("Uncle not unique")
	}
	if !work.ancestors.Has(uncle.ParentHash) {
		return core.UncleError(fmt.Sprintf("Uncle's parent unknown (%x)", uncle.ParentHash[0:4]))
	}
	if work.family.Has(hash) {
		return core.UncleError(fmt.Sprintf("Uncle already in family (%x)", hash))
	}
	work.uncles.Add(uncle.Hash())
	return nil
}

func (env *Work) commitTransactions(transactions types.Transactions, gasPrice *big.Int, bc *core.BlockChain) {
	gp := new(core.GasPool).AddGas(env.header.GasLimit)
	for _, tx := range transactions {
		// Error may be ignored here. The error has already been checked
		// during transaction acceptance is the transaction pool.
		from, _ := tx.From()

		// Check if it falls within margin. Txs from owned accounts are always processed.
		if tx.GasPrice().Cmp(gasPrice) < 0 && !env.ownedAccounts.Has(from) {
			// ignore the transaction and transactor. We ignore the transactor
			// because nonce will fail after ignoring this transaction so there's
			// no point
			env.lowGasTransactors.Add(from)

			glog.V(logger.Info).Infof("transaction(%x) below gas price (tx=%v ask=%v). All sequential txs from this address(%x) will be ignored\n", tx.Hash().Bytes()[:4], common.CurrencyToString(tx.GasPrice()), common.CurrencyToString(gasPrice), from[:4])
		}

		// Continue with the next transaction if the transaction sender is included in
		// the low gas tx set. This will also remove the tx and all sequential transaction
		// from this transactor
		if env.lowGasTransactors.Has(from) {
			// add tx to the low gas set. This will be removed at the end of the run
			// owned accounts are ignored
			if !env.ownedAccounts.Has(from) {
				env.lowGasTxs = append(env.lowGasTxs, tx)
			}
			continue
		}

		// Move on to the next transaction when the transactor is in ignored transactions set
		// This may occur when a transaction hits the gas limit. When a gas limit is hit and
		// the transaction is processed (that could potentially be included in the block) it
		// will throw a nonce error because the previous transaction hasn't been processed.
		// Therefor we need to ignore any transaction after the ignored one.
		if env.ignoredTransactors.Has(from) {
			continue
		}

		env.state.StartRecord(tx.Hash(), common.Hash{}, 0)

		err := env.commitTransaction(tx, bc, gp)
		switch {
		case core.IsGasLimitErr(err):
			// ignore the transactor so no nonce errors will be thrown for this account
			// next time the worker is run, they'll be picked up again.
			env.ignoredTransactors.Add(from)

			glog.V(logger.Detail).Infof("Gas limit reached for (%x) in this block. Continue to try smaller txs\n", from[:4])
		case err != nil:
			env.remove.Add(tx.Hash())

			if glog.V(logger.Detail) {
				glog.Infof("TX (%x) failed, will be removed: %v\n", tx.Hash().Bytes()[:4], err)
			}
		default:
			env.tcount++
		}
	}
}

func (env *Work) commitTransaction(tx *types.Transaction, bc *core.BlockChain, gp *core.GasPool) error {
	snap := env.state.Copy()
	receipt, _, _, err := core.ApplyTransaction(bc, gp, env.state, env.header, tx, env.header.GasUsed)
	if err != nil {
		env.state.Set(snap)
		return err
	}
	env.txs = append(env.txs, tx)
	env.receipts = append(env.receipts, receipt)
	return nil
}

// TODO: remove or use
func (self *worker) HashRate() int64 {
	return 0
}

// gasprice calculates a reduced gas price based on the pct
// XXX Use big.Rat?
func gasprice(price *big.Int, pct int64) *big.Int {
	p := new(big.Int).Set(price)
	p.Div(p, big.NewInt(100))
	p.Mul(p, big.NewInt(pct))
	return p
}

func accountAddressesSet(accounts []accounts.Account) *set.Set {
	accountSet := set.New()
	for _, account := range accounts {
		accountSet.Add(account.Address)
	}
	return accountSet
}<|MERGE_RESOLUTION|>--- conflicted
+++ resolved
@@ -493,23 +493,13 @@
 	work := self.current
 
 	/* //approach 1
-<<<<<<< HEAD
-	transactions := self.exp.TxPool().GetTransactions()
-	sort.Sort(types.TxByNonce{transactions})
-	*/
-
-	//approach 2
-	transactions := self.exp.TxPool().GetTransactions()
-	sort.Sort(types.TxByPriceAndNonce{transactions})
-=======
 	transactions := self.eth.TxPool().GetTransactions()
 	sort.Sort(types.TxByNonce(transactions))
 	*/
 
 	//approach 2
-	transactions := self.eth.TxPool().GetTransactions()
+	transactions := self.exp.TxPool().GetTransactions()
 	types.SortByPriceAndNonce(transactions)
->>>>>>> d3f8b763
 
 	/* // approach 3
 	// commit transactions for this run.
