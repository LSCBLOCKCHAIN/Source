// Copyright 2015 The go-ethereum Authors
// This file is part of the go-ethereum library.
//
// The go-ethereum library is free software: you can redistribute it and/or modify
// it under the terms of the GNU Lesser General Public License as published by
// the Free Software Foundation, either version 3 of the License, or
// (at your option) any later version.
//
// The go-ethereum library is distributed in the hope that it will be useful,
// but WITHOUT ANY WARRANTY; without even the implied warranty of
// MERCHANTABILITY or FITNESS FOR A PARTICULAR PURPOSE. See the
// GNU Lesser General Public License for more details.
//
// You should have received a copy of the GNU Lesser General Public License
// along with the go-ethereum library. If not, see <http://www.gnu.org/licenses/>.

package miner

import (
	"fmt"
	"math/big"
	"sync"
	"sync/atomic"
	"time"

<<<<<<< HEAD
	"github.com/ubiq/go-ubiq/accounts"
	"github.com/ubiq/go-ubiq/common"
	"github.com/ubiq/go-ubiq/core"
	"github.com/ubiq/go-ubiq/core/state"
	"github.com/ubiq/go-ubiq/core/types"
	"github.com/ubiq/go-ubiq/core/vm"
	"github.com/ubiq/go-ubiq/ethdb"
	"github.com/ubiq/go-ubiq/event"
	"github.com/ubiq/go-ubiq/logger"
	"github.com/ubiq/go-ubiq/logger/glog"
	"github.com/ubiq/go-ubiq/params"
	"github.com/ubiq/go-ubiq/pow"
=======
	"github.com/ethereum/go-ethereum/accounts"
	"github.com/ethereum/go-ethereum/common"
	"github.com/ethereum/go-ethereum/consensus"
	"github.com/ethereum/go-ethereum/consensus/misc"
	"github.com/ethereum/go-ethereum/core"
	"github.com/ethereum/go-ethereum/core/state"
	"github.com/ethereum/go-ethereum/core/types"
	"github.com/ethereum/go-ethereum/core/vm"
	"github.com/ethereum/go-ethereum/ethdb"
	"github.com/ethereum/go-ethereum/event"
	"github.com/ethereum/go-ethereum/log"
	"github.com/ethereum/go-ethereum/params"
>>>>>>> ab5646c5
	"gopkg.in/fatih/set.v0"
)

const (
	resultQueueSize  = 10
	miningLogAtDepth = 5
)

// Agent can register themself with the worker
type Agent interface {
	Work() chan<- *Work
	SetReturnCh(chan<- *Result)
	Stop()
	Start()
	GetHashRate() int64
}

// Work is the workers current environment and holds
// all of the current state information
type Work struct {
	config *params.ChainConfig
	signer types.Signer

	state     *state.StateDB // apply state changes here
	ancestors *set.Set       // ancestor set (used for checking uncle parent validity)
	family    *set.Set       // family set (used for checking uncle invalidity)
	uncles    *set.Set       // uncle set
	tcount    int            // tx count in cycle
	failedTxs types.Transactions

	Block *types.Block // the new block

	header   *types.Header
	txs      []*types.Transaction
	receipts []*types.Receipt

	createdAt time.Time
}

type Result struct {
	Work  *Work
	Block *types.Block
}

// worker is the main object which takes care of applying messages to the new state
type worker struct {
	config *params.ChainConfig
	engine consensus.Engine

	mu sync.Mutex

	// update loop
	mux    *event.TypeMux
	events *event.TypeMuxSubscription
	wg     sync.WaitGroup

	agents map[Agent]struct{}
	recv   chan *Result

	eth     Backend
	chain   *core.BlockChain
	proc    core.Validator
	chainDb ethdb.Database

	coinbase common.Address
	extra    []byte

	currentMu sync.Mutex
	current   *Work

	uncleMu        sync.Mutex
	possibleUncles map[common.Hash]*types.Block

	txQueueMu sync.Mutex
	txQueue   map[common.Hash]*types.Transaction

	unconfirmed *unconfirmedBlocks // set of locally mined blocks pending canonicalness confirmations

	// atomic status counters
	mining int32
	atWork int32

	fullValidation bool
}

func newWorker(config *params.ChainConfig, engine consensus.Engine, coinbase common.Address, eth Backend, mux *event.TypeMux) *worker {
	worker := &worker{
		config:         config,
		engine:         engine,
		eth:            eth,
		mux:            mux,
		chainDb:        eth.ChainDb(),
		recv:           make(chan *Result, resultQueueSize),
		chain:          eth.BlockChain(),
		proc:           eth.BlockChain().Validator(),
		possibleUncles: make(map[common.Hash]*types.Block),
		coinbase:       coinbase,
		txQueue:        make(map[common.Hash]*types.Transaction),
		agents:         make(map[Agent]struct{}),
		unconfirmed:    newUnconfirmedBlocks(eth.BlockChain(), 5),
		fullValidation: false,
	}
	worker.events = worker.mux.Subscribe(core.ChainHeadEvent{}, core.ChainSideEvent{}, core.TxPreEvent{})
	go worker.update()

	go worker.wait()
	worker.commitNewWork()

	return worker
}

func (self *worker) setEtherbase(addr common.Address) {
	self.mu.Lock()
	defer self.mu.Unlock()
	self.coinbase = addr
}

func (self *worker) setExtra(extra []byte) {
	self.mu.Lock()
	defer self.mu.Unlock()
	self.extra = extra
}

func (self *worker) pending() (*types.Block, *state.StateDB) {
	self.currentMu.Lock()
	defer self.currentMu.Unlock()

	if atomic.LoadInt32(&self.mining) == 0 {
		return types.NewBlock(
			self.current.header,
			self.current.txs,
			nil,
			self.current.receipts,
		), self.current.state.Copy()
	}
	return self.current.Block, self.current.state.Copy()
}

func (self *worker) pendingBlock() *types.Block {
	self.currentMu.Lock()
	defer self.currentMu.Unlock()

	if atomic.LoadInt32(&self.mining) == 0 {
		return types.NewBlock(
			self.current.header,
			self.current.txs,
			nil,
			self.current.receipts,
		)
	}
	return self.current.Block
}

func (self *worker) start() {
	self.mu.Lock()
	defer self.mu.Unlock()

	atomic.StoreInt32(&self.mining, 1)

	// spin up agents
	for agent := range self.agents {
		agent.Start()
	}
}

func (self *worker) stop() {
	self.wg.Wait()

	self.mu.Lock()
	defer self.mu.Unlock()
	if atomic.LoadInt32(&self.mining) == 1 {
		for agent := range self.agents {
			agent.Stop()
		}
	}
	atomic.StoreInt32(&self.mining, 0)
	atomic.StoreInt32(&self.atWork, 0)
}

func (self *worker) register(agent Agent) {
	self.mu.Lock()
	defer self.mu.Unlock()
	self.agents[agent] = struct{}{}
	agent.SetReturnCh(self.recv)
}

func (self *worker) unregister(agent Agent) {
	self.mu.Lock()
	defer self.mu.Unlock()
	delete(self.agents, agent)
	agent.Stop()
}

func (self *worker) update() {
	for event := range self.events.Chan() {
		// A real event arrived, process interesting content
		switch ev := event.Data.(type) {
		case core.ChainHeadEvent:
			self.commitNewWork()
		case core.ChainSideEvent:
			self.uncleMu.Lock()
			self.possibleUncles[ev.Block.Hash()] = ev.Block
			self.uncleMu.Unlock()
		case core.TxPreEvent:
			// Apply transaction to the pending state if we're not mining
			if atomic.LoadInt32(&self.mining) == 0 {
				self.currentMu.Lock()

				acc, _ := types.Sender(self.current.signer, ev.Tx)
				txs := map[common.Address]types.Transactions{acc: {ev.Tx}}
				txset := types.NewTransactionsByPriceAndNonce(txs)

				self.current.commitTransactions(self.mux, txset, self.chain, self.coinbase)
				self.currentMu.Unlock()
			}
		}
	}
}

func (self *worker) wait() {
	for {
		mustCommitNewWork := true
		for result := range self.recv {
			atomic.AddInt32(&self.atWork, -1)

			if result == nil {
				continue
			}
			block := result.Block
			work := result.Work

			if self.fullValidation {
				if _, err := self.chain.InsertChain(types.Blocks{block}); err != nil {
					log.Error("Mined invalid block", "err", err)
					continue
				}
				go self.mux.Post(core.NewMinedBlockEvent{Block: block})
			} else {
<<<<<<< HEAD
				work.state.Commit(self.config.IsEIP158(block.Number()))
				parent := self.chain.GetBlock(block.ParentHash(), block.NumberU64()-1)
				if parent == nil {
					glog.V(logger.Error).Infoln("Invalid block found during mining")
					continue
				}

				auxValidator := self.eth.BlockChain().AuxValidator()
				if err := core.ValidateHeader(self.config, auxValidator, block.Header(), parent.Header(), true, false, self.eth.BlockChain()); err != nil && err != core.BlockFutureErr {
					glog.V(logger.Error).Infoln("Invalid header on mined block:", err)
					continue
				}

=======
				work.state.CommitTo(self.chainDb, self.config.IsEIP158(block.Number()))
>>>>>>> ab5646c5
				stat, err := self.chain.WriteBlock(block)
				if err != nil {
					log.Error("Failed writing block to chain", "err", err)
					continue
				}
				// update block hash since it is now available and not when the receipt/log of individual transactions were created
				for _, r := range work.receipts {
					for _, l := range r.Logs {
						l.BlockHash = block.Hash()
					}
				}
				for _, log := range work.state.Logs() {
					log.BlockHash = block.Hash()
				}

				// check if canon block and write transactions
				if stat == core.CanonStatTy {
					// This puts transactions in a extra db for rpc
					core.WriteTxLookupEntries(self.chainDb, block)
					// Write map map bloom filters
					core.WriteMipmapBloom(self.chainDb, block.NumberU64(), work.receipts)
					// implicit by posting ChainHeadEvent
					mustCommitNewWork = false
				}

				// broadcast before waiting for validation
				go func(block *types.Block, logs []*types.Log, receipts []*types.Receipt) {
					self.mux.Post(core.NewMinedBlockEvent{Block: block})
					self.mux.Post(core.ChainEvent{Block: block, Hash: block.Hash(), Logs: logs})

					if stat == core.CanonStatTy {
						self.mux.Post(core.ChainHeadEvent{Block: block})
						self.mux.Post(logs)
					}
					if err := core.WriteBlockReceipts(self.chainDb, block.Hash(), block.NumberU64(), receipts); err != nil {
						log.Warn("Failed writing block receipts", "err", err)
					}
				}(block, work.state.Logs(), work.receipts)
			}
			// Insert the block into the set of pending ones to wait for confirmations
			self.unconfirmed.Insert(block.NumberU64(), block.Hash())

			if mustCommitNewWork {
				self.commitNewWork()
			}
		}
	}
}

// push sends a new work task to currently live miner agents.
func (self *worker) push(work *Work) {
	if atomic.LoadInt32(&self.mining) != 1 {
		return
	}
	for agent := range self.agents {
		atomic.AddInt32(&self.atWork, 1)
		if ch := agent.Work(); ch != nil {
			ch <- work
		}
	}
}

// makeCurrent creates a new environment for the current cycle.
func (self *worker) makeCurrent(parent *types.Block, header *types.Header) error {
	state, err := self.chain.StateAt(parent.Root())
	if err != nil {
		return err
	}
	work := &Work{
		config:    self.config,
		signer:    types.NewEIP155Signer(self.config.ChainId),
		state:     state,
		ancestors: set.New(),
		family:    set.New(),
		uncles:    set.New(),
		header:    header,
		createdAt: time.Now(),
	}

	// when 08 is processed ancestors contain 07 (quick block)
	for _, ancestor := range self.chain.GetBlocksFromHash(parent.Hash(), 7) {
		for _, uncle := range ancestor.Uncles() {
			work.family.Add(uncle.Hash())
		}
		work.family.Add(ancestor.Hash())
		work.ancestors.Add(ancestor.Hash())
	}
	wallets := self.eth.AccountManager().Wallets()
	accounts := make([]accounts.Account, 0, len(wallets))
	for _, wallet := range wallets {
		accounts = append(accounts, wallet.Accounts()...)
	}
	// Keep track of transactions which return errors so they can be removed
	work.tcount = 0
	self.current = work
	return nil
}

func (self *worker) commitNewWork() {
	self.mu.Lock()
	defer self.mu.Unlock()
	self.uncleMu.Lock()
	defer self.uncleMu.Unlock()
	self.currentMu.Lock()
	defer self.currentMu.Unlock()

	tstart := time.Now()
	parent := self.chain.CurrentBlock()

	tstamp := tstart.Unix()
	if parent.Time().Cmp(new(big.Int).SetInt64(tstamp)) >= 0 {
		tstamp = parent.Time().Int64() + 1
	}
	// this will ensure we're not going off too far in the future
	if now := time.Now().Unix(); tstamp > now+1 {
		wait := time.Duration(tstamp-now) * time.Second
		log.Info("Mining too far in the future", "wait", common.PrettyDuration(wait))
		time.Sleep(wait)
	}

	num := parent.Number()
	header := &types.Header{
		ParentHash: parent.Hash(),
		Number:     num.Add(num, common.Big1),
<<<<<<< HEAD
		Difficulty: core.CalcDifficulty(self.config, uint64(tstamp), parent.Time().Uint64(), parent.Number(), parent.Difficulty(), self.chain),
=======
>>>>>>> ab5646c5
		GasLimit:   core.CalcGasLimit(parent),
		GasUsed:    new(big.Int),
		Extra:      self.extra,
		Time:       big.NewInt(tstamp),
	}
<<<<<<< HEAD
=======
	// Only set the coinbase if we are mining (avoid spurious block rewards)
	if atomic.LoadInt32(&self.mining) == 1 {
		header.Coinbase = self.coinbase
	}
	if err := self.engine.Prepare(self.chain, header); err != nil {
		log.Error("Failed to prepare header for mining", "err", err)
		return
	}
	// If we are care about TheDAO hard-fork check whether to override the extra-data or not
	if daoBlock := self.config.DAOForkBlock; daoBlock != nil {
		// Check whether the block is among the fork extra-override range
		limit := new(big.Int).Add(daoBlock, params.DAOForkExtraRange)
		if header.Number.Cmp(daoBlock) >= 0 && header.Number.Cmp(limit) < 0 {
			// Depending whether we support or oppose the fork, override differently
			if self.config.DAOForkSupport {
				header.Extra = common.CopyBytes(params.DAOForkBlockExtra)
			} else if bytes.Equal(header.Extra, params.DAOForkBlockExtra) {
				header.Extra = []byte{} // If miner opposes, don't let it use the reserved extra-data
			}
		}
	}
>>>>>>> ab5646c5
	// Could potentially happen if starting to mine in an odd state.
	err := self.makeCurrent(parent, header)
	if err != nil {
		log.Error("Failed to create mining context", "err", err)
		return
	}
	// Create the current work task and check any fork transitions needed
	work := self.current
<<<<<<< HEAD
=======
	if self.config.DAOForkSupport && self.config.DAOForkBlock != nil && self.config.DAOForkBlock.Cmp(header.Number) == 0 {
		misc.ApplyDAOHardFork(work.state)
	}
>>>>>>> ab5646c5
	pending, err := self.eth.TxPool().Pending()
	if err != nil {
		log.Error("Failed to fetch pending transactions", "err", err)
		return
	}
	txs := types.NewTransactionsByPriceAndNonce(pending)
	work.commitTransactions(self.mux, txs, self.chain, self.coinbase)

	self.eth.TxPool().RemoveBatch(work.failedTxs)

	// compute uncles for the new block.
	var (
		uncles    []*types.Header
		badUncles []common.Hash
	)
	for hash, uncle := range self.possibleUncles {
		if len(uncles) == 2 {
			break
		}
		if err := self.commitUncle(work, uncle.Header()); err != nil {
			log.Trace("Bad uncle found and will be removed", "hash", hash)
			log.Trace(fmt.Sprint(uncle))

			badUncles = append(badUncles, hash)
		} else {
			log.Debug("Committing new uncle to block", "hash", hash)
			uncles = append(uncles, uncle.Header())
		}
	}
	for _, hash := range badUncles {
		delete(self.possibleUncles, hash)
	}
	// Create the new block to seal with the consensus engine
	if work.Block, err = self.engine.Finalize(self.chain, header, work.state, work.txs, uncles, work.receipts); err != nil {
		log.Error("Failed to finalize block for sealing", "err", err)
		return
	}
	// We only care about logging if we're actually mining.
	if atomic.LoadInt32(&self.mining) == 1 {
		log.Info("Commit new mining work", "number", work.Block.Number(), "txs", work.tcount, "uncles", len(uncles), "elapsed", common.PrettyDuration(time.Since(tstart)))
		self.unconfirmed.Shift(work.Block.NumberU64() - 1)
	}
	self.push(work)
}

func (self *worker) commitUncle(work *Work, uncle *types.Header) error {
	hash := uncle.Hash()
	if work.uncles.Has(hash) {
		return fmt.Errorf("uncle not unique")
	}
	if !work.ancestors.Has(uncle.ParentHash) {
		return fmt.Errorf("uncle's parent unknown (%x)", uncle.ParentHash[0:4])
	}
	if work.family.Has(hash) {
		return fmt.Errorf("uncle already in family (%x)", hash)
	}
	work.uncles.Add(uncle.Hash())
	return nil
}

func (env *Work) commitTransactions(mux *event.TypeMux, txs *types.TransactionsByPriceAndNonce, bc *core.BlockChain, coinbase common.Address) {
	gp := new(core.GasPool).AddGas(env.header.GasLimit)

	var coalescedLogs []*types.Log

	for {
		// Retrieve the next transaction and abort if all done
		tx := txs.Peek()
		if tx == nil {
			break
		}
		// Error may be ignored here. The error has already been checked
		// during transaction acceptance is the transaction pool.
		//
		// We use the eip155 signer regardless of the current hf.
		from, _ := types.Sender(env.signer, tx)
		// Check whether the tx is replay protected. If we're not in the EIP155 hf
		// phase, start ignoring the sender until we do.
		if tx.Protected() && !env.config.IsEIP155(env.header.Number) {
			log.Trace("Ignoring reply protected transaction", "hash", tx.Hash(), "eip155", env.config.EIP155Block)

			txs.Pop()
			continue
		}
		// Start executing the transaction
		env.state.Prepare(tx.Hash(), common.Hash{}, env.tcount)

		err, logs := env.commitTransaction(tx, bc, coinbase, gp)
		switch err {
		case core.ErrGasLimitReached:
			// Pop the current out-of-gas transaction without shifting in the next from the account
			log.Trace("Gas limit exceeded for current block", "sender", from)
			txs.Pop()

		case nil:
			// Everything ok, collect the logs and shift in the next transaction from the same account
			coalescedLogs = append(coalescedLogs, logs...)
			env.tcount++
			txs.Shift()

		default:
			// Pop the current failed transaction without shifting in the next from the account
			log.Trace("Transaction failed, will be removed", "hash", tx.Hash(), "err", err)
			env.failedTxs = append(env.failedTxs, tx)
			txs.Pop()
		}
	}

	if len(coalescedLogs) > 0 || env.tcount > 0 {
		// make a copy, the state caches the logs and these logs get "upgraded" from pending to mined
		// logs by filling in the block hash when the block was mined by the local miner. This can
		// cause a race condition if a log was "upgraded" before the PendingLogsEvent is processed.
		cpy := make([]*types.Log, len(coalescedLogs))
		for i, l := range coalescedLogs {
			cpy[i] = new(types.Log)
			*cpy[i] = *l
		}
		go func(logs []*types.Log, tcount int) {
			if len(logs) > 0 {
				mux.Post(core.PendingLogsEvent{Logs: logs})
			}
			if tcount > 0 {
				mux.Post(core.PendingStateEvent{})
			}
		}(cpy, env.tcount)
	}
}

func (env *Work) commitTransaction(tx *types.Transaction, bc *core.BlockChain, coinbase common.Address, gp *core.GasPool) (error, []*types.Log) {
	snap := env.state.Snapshot()

	receipt, _, err := core.ApplyTransaction(env.config, bc, &coinbase, gp, env.state, env.header, tx, env.header.GasUsed, vm.Config{})
	if err != nil {
		env.state.RevertToSnapshot(snap)
		return err, nil
	}
	env.txs = append(env.txs, tx)
	env.receipts = append(env.receipts, receipt)

	return nil, receipt.Logs
}<|MERGE_RESOLUTION|>--- conflicted
+++ resolved
@@ -23,33 +23,18 @@
 	"sync/atomic"
 	"time"
 
-<<<<<<< HEAD
 	"github.com/ubiq/go-ubiq/accounts"
 	"github.com/ubiq/go-ubiq/common"
+	"github.com/ubiq/go-ubiq/consensus"
+	"github.com/ubiq/go-ubiq/consensus/misc"
 	"github.com/ubiq/go-ubiq/core"
 	"github.com/ubiq/go-ubiq/core/state"
 	"github.com/ubiq/go-ubiq/core/types"
 	"github.com/ubiq/go-ubiq/core/vm"
 	"github.com/ubiq/go-ubiq/ethdb"
 	"github.com/ubiq/go-ubiq/event"
-	"github.com/ubiq/go-ubiq/logger"
-	"github.com/ubiq/go-ubiq/logger/glog"
+	"github.com/ubiq/go-ubiq/log"
 	"github.com/ubiq/go-ubiq/params"
-	"github.com/ubiq/go-ubiq/pow"
-=======
-	"github.com/ethereum/go-ethereum/accounts"
-	"github.com/ethereum/go-ethereum/common"
-	"github.com/ethereum/go-ethereum/consensus"
-	"github.com/ethereum/go-ethereum/consensus/misc"
-	"github.com/ethereum/go-ethereum/core"
-	"github.com/ethereum/go-ethereum/core/state"
-	"github.com/ethereum/go-ethereum/core/types"
-	"github.com/ethereum/go-ethereum/core/vm"
-	"github.com/ethereum/go-ethereum/ethdb"
-	"github.com/ethereum/go-ethereum/event"
-	"github.com/ethereum/go-ethereum/log"
-	"github.com/ethereum/go-ethereum/params"
->>>>>>> ab5646c5
 	"gopkg.in/fatih/set.v0"
 )
 
@@ -288,23 +273,7 @@
 				}
 				go self.mux.Post(core.NewMinedBlockEvent{Block: block})
 			} else {
-<<<<<<< HEAD
-				work.state.Commit(self.config.IsEIP158(block.Number()))
-				parent := self.chain.GetBlock(block.ParentHash(), block.NumberU64()-1)
-				if parent == nil {
-					glog.V(logger.Error).Infoln("Invalid block found during mining")
-					continue
-				}
-
-				auxValidator := self.eth.BlockChain().AuxValidator()
-				if err := core.ValidateHeader(self.config, auxValidator, block.Header(), parent.Header(), true, false, self.eth.BlockChain()); err != nil && err != core.BlockFutureErr {
-					glog.V(logger.Error).Infoln("Invalid header on mined block:", err)
-					continue
-				}
-
-=======
 				work.state.CommitTo(self.chainDb, self.config.IsEIP158(block.Number()))
->>>>>>> ab5646c5
 				stat, err := self.chain.WriteBlock(block)
 				if err != nil {
 					log.Error("Failed writing block to chain", "err", err)
@@ -429,17 +398,11 @@
 	header := &types.Header{
 		ParentHash: parent.Hash(),
 		Number:     num.Add(num, common.Big1),
-<<<<<<< HEAD
-		Difficulty: core.CalcDifficulty(self.config, uint64(tstamp), parent.Time().Uint64(), parent.Number(), parent.Difficulty(), self.chain),
-=======
->>>>>>> ab5646c5
 		GasLimit:   core.CalcGasLimit(parent),
 		GasUsed:    new(big.Int),
 		Extra:      self.extra,
 		Time:       big.NewInt(tstamp),
 	}
-<<<<<<< HEAD
-=======
 	// Only set the coinbase if we are mining (avoid spurious block rewards)
 	if atomic.LoadInt32(&self.mining) == 1 {
 		header.Coinbase = self.coinbase
@@ -448,20 +411,6 @@
 		log.Error("Failed to prepare header for mining", "err", err)
 		return
 	}
-	// If we are care about TheDAO hard-fork check whether to override the extra-data or not
-	if daoBlock := self.config.DAOForkBlock; daoBlock != nil {
-		// Check whether the block is among the fork extra-override range
-		limit := new(big.Int).Add(daoBlock, params.DAOForkExtraRange)
-		if header.Number.Cmp(daoBlock) >= 0 && header.Number.Cmp(limit) < 0 {
-			// Depending whether we support or oppose the fork, override differently
-			if self.config.DAOForkSupport {
-				header.Extra = common.CopyBytes(params.DAOForkBlockExtra)
-			} else if bytes.Equal(header.Extra, params.DAOForkBlockExtra) {
-				header.Extra = []byte{} // If miner opposes, don't let it use the reserved extra-data
-			}
-		}
-	}
->>>>>>> ab5646c5
 	// Could potentially happen if starting to mine in an odd state.
 	err := self.makeCurrent(parent, header)
 	if err != nil {
@@ -470,12 +419,6 @@
 	}
 	// Create the current work task and check any fork transitions needed
 	work := self.current
-<<<<<<< HEAD
-=======
-	if self.config.DAOForkSupport && self.config.DAOForkBlock != nil && self.config.DAOForkBlock.Cmp(header.Number) == 0 {
-		misc.ApplyDAOHardFork(work.state)
-	}
->>>>>>> ab5646c5
 	pending, err := self.eth.TxPool().Pending()
 	if err != nil {
 		log.Error("Failed to fetch pending transactions", "err", err)
