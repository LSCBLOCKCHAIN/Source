--- conflicted
+++ resolved
@@ -1,18 +1,18 @@
-// Copyright 2015 The go-expanse Authors
-// This file is part of the go-expanse library.
+// Copyright 2015 The go-ethereum Authors
+// This file is part of the go-ethereum library.
 //
-// The go-expanse library is free software: you can redistribute it and/or modify
+// The go-ethereum library is free software: you can redistribute it and/or modify
 // it under the terms of the GNU Lesser General Public License as published by
 // the Free Software Foundation, either version 3 of the License, or
 // (at your option) any later version.
 //
-// The go-expanse library is distributed in the hope that it will be useful,
+// The go-ethereum library is distributed in the hope that it will be useful,
 // but WITHOUT ANY WARRANTY; without even the implied warranty of
 // MERCHANTABILITY or FITNESS FOR A PARTICULAR PURPOSE. See the
 // GNU Lesser General Public License for more details.
 //
 // You should have received a copy of the GNU Lesser General Public License
-// along with the go-expanse library. If not, see <http://www.gnu.org/licenses/>.
+// along with the go-ethereum library. If not, see <http://www.gnu.org/licenses/>.
 
 package miner
 
@@ -24,33 +24,18 @@
 	"sync/atomic"
 	"time"
 
-<<<<<<< HEAD
-	"github.com/expanse-project/go-expanse/accounts"
-	"github.com/expanse-project/go-expanse/common"
-	"github.com/expanse-project/go-expanse/core"
-	"github.com/expanse-project/go-expanse/core/state"
-	"github.com/expanse-project/go-expanse/core/types"
-	"github.com/expanse-project/go-expanse/core/vm"
-	"github.com/expanse-project/go-expanse/ethdb"
-	"github.com/expanse-project/go-expanse/event"
-	"github.com/expanse-project/go-expanse/logger"
-	"github.com/expanse-project/go-expanse/logger/glog"
-	"github.com/expanse-project/go-expanse/params"
-	"github.com/expanse-project/go-expanse/pow"
-=======
-	"github.com/ethereum/go-ethereum/accounts"
-	"github.com/ethereum/go-ethereum/common"
-	"github.com/ethereum/go-ethereum/core"
-	"github.com/ethereum/go-ethereum/core/state"
-	"github.com/ethereum/go-ethereum/core/types"
-	"github.com/ethereum/go-ethereum/core/vm"
-	"github.com/ethereum/go-ethereum/ethdb"
-	"github.com/ethereum/go-ethereum/event"
-	"github.com/ethereum/go-ethereum/logger"
-	"github.com/ethereum/go-ethereum/logger/glog"
-	"github.com/ethereum/go-ethereum/params"
-	"github.com/ethereum/go-ethereum/pow"
->>>>>>> a973d1d5
+	"github.com/expanse-org/go-expanse/accounts"
+	"github.com/expanse-org/go-expanse/common"
+	"github.com/expanse-org/go-expanse/core"
+	"github.com/expanse-org/go-expanse/core/state"
+	"github.com/expanse-org/go-expanse/core/types"
+	"github.com/expanse-org/go-expanse/core/vm"
+	"github.com/expanse-org/go-expanse/ethdb"
+	"github.com/expanse-org/go-expanse/event"
+	"github.com/expanse-org/go-expanse/logger"
+	"github.com/expanse-org/go-expanse/logger/glog"
+	"github.com/expanse-org/go-expanse/params"
+	"github.com/expanse-org/go-expanse/pow"
 	"gopkg.in/fatih/set.v0"
 )
 
@@ -71,18 +56,6 @@
 // Work is the workers current environment and holds
 // all of the current state information
 type Work struct {
-<<<<<<< HEAD
-	config           *core.ChainConfig
-	state            *state.StateDB // apply state changes here
-	ancestors        *set.Set       // ancestor set (used for checking uncle parent validity)
-	family           *set.Set       // family set (used for checking uncle invalidity)
-	uncles           *set.Set       // uncle set
-	tcount           int            // tx count in cycle
-	ownedAccounts    *set.Set
-	lowGasTxs        types.Transactions
-	failedTxs        types.Transactions
-	localMinedBlocks *uint64RingBuffer // the most recent block numbers that were mined locally (used to check block inclusion)
-=======
 	config *params.ChainConfig
 	signer types.Signer
 
@@ -94,7 +67,6 @@
 	ownedAccounts *set.Set
 	lowGasTxs     types.Transactions
 	failedTxs     types.Transactions
->>>>>>> a973d1d5
 
 	Block *types.Block // the new block
 
@@ -125,11 +97,7 @@
 	recv   chan *Result
 	pow    pow.PoW
 
-<<<<<<< HEAD
-	exp     core.Backend
-=======
 	eth     Backend
->>>>>>> a973d1d5
 	chain   *core.BlockChain
 	proc    core.Validator
 	chainDb ethdb.Database
@@ -156,25 +124,16 @@
 	fullValidation bool
 }
 
-<<<<<<< HEAD
-func newWorker(config *core.ChainConfig, coinbase common.Address, exp core.Backend) *worker {
-	worker := &worker{
-		config:         config,
-		exp:            exp,
-		mux:            exp.EventMux(),
-		chainDb:        exp.ChainDb(),
-=======
 func newWorker(config *params.ChainConfig, coinbase common.Address, eth Backend, mux *event.TypeMux) *worker {
 	worker := &worker{
 		config:         config,
 		eth:            eth,
 		mux:            mux,
 		chainDb:        eth.ChainDb(),
->>>>>>> a973d1d5
 		recv:           make(chan *Result, resultQueueSize),
 		gasPrice:       new(big.Int),
-		chain:          exp.BlockChain(),
-		proc:           exp.BlockChain().Validator(),
+		chain:          eth.BlockChain(),
+		proc:           eth.BlockChain().Validator(),
 		possibleUncles: make(map[common.Hash]*types.Block),
 		coinbase:       coinbase,
 		txQueue:        make(map[common.Hash]*types.Transaction),
@@ -230,11 +189,7 @@
 			self.current.receipts,
 		)
 	}
-<<<<<<< HEAD
-	return self.current.Block, self.current.state.Copy()
-=======
 	return self.current.Block
->>>>>>> a973d1d5
 }
 
 func (self *worker) start() {
@@ -298,13 +253,8 @@
 			if atomic.LoadInt32(&self.mining) == 0 {
 				self.currentMu.Lock()
 
-<<<<<<< HEAD
-				acc, _ := ev.Tx.From()
-				txs := map[common.Address]types.Transactions{acc: types.Transactions{ev.Tx}}
-=======
 				acc, _ := types.Sender(self.current.signer, ev.Tx)
 				txs := map[common.Address]types.Transactions{acc: {ev.Tx}}
->>>>>>> a973d1d5
 				txset := types.NewTransactionsByPriceAndNonce(txs)
 
 				self.current.commitTransactions(self.mux, txset, self.gasPrice, self.chain)
@@ -340,7 +290,7 @@
 					continue
 				}
 
-				auxValidator := self.exp.BlockChain().AuxValidator()
+				auxValidator := self.eth.BlockChain().AuxValidator()
 				if err := core.ValidateHeader(self.config, auxValidator, block.Header(), parent.Header(), true, false); err != nil && err != core.BlockFutureErr {
 					glog.V(logger.Error).Infoln("Invalid header on mined block:", err)
 					continue
@@ -436,16 +386,11 @@
 		work.family.Add(ancestor.Hash())
 		work.ancestors.Add(ancestor.Hash())
 	}
-<<<<<<< HEAD
-	accounts := self.exp.AccountManager().Accounts()
-
-=======
 	wallets := self.eth.AccountManager().Wallets()
 	accounts := make([]accounts.Account, 0, len(wallets))
 	for _, wallet := range wallets {
 		accounts = append(accounts, wallet.Accounts()...)
 	}
->>>>>>> a973d1d5
 	// Keep track of transactions which return errors so they can be removed
 	work.tcount = 0
 	work.ownedAccounts = accountAddressesSet(accounts)
@@ -505,19 +450,11 @@
 			// Depending whether we support or oppose the fork, override differently
 			if self.config.DAOForkSupport {
 				header.Extra = common.CopyBytes(params.DAOForkBlockExtra)
-<<<<<<< HEAD
-			} else if bytes.Compare(header.Extra, params.DAOForkBlockExtra) == 0 {
-=======
 			} else if bytes.Equal(header.Extra, params.DAOForkBlockExtra) {
->>>>>>> a973d1d5
 				header.Extra = []byte{} // If miner opposes, don't let it use the reserved extra-data
 			}
 		}
 	}
-<<<<<<< HEAD
-	previous := self.current
-=======
->>>>>>> a973d1d5
 	// Could potentially happen if starting to mine in an odd state.
 	err := self.makeCurrent(parent, header)
 	if err != nil {
@@ -529,12 +466,6 @@
 	if self.config.DAOForkSupport && self.config.DAOForkBlock != nil && self.config.DAOForkBlock.Cmp(header.Number) == 0 {
 		core.ApplyDAOHardFork(work.state)
 	}
-<<<<<<< HEAD
-	txs := types.NewTransactionsByPriceAndNonce(self.exp.TxPool().Pending())
-	work.commitTransactions(self.mux, txs, self.gasPrice, self.chain)
-	self.exp.TxPool().RemoveBatch(work.lowGasTxs)
-	self.exp.TxPool().RemoveBatch(work.failedTxs)
-=======
 
 	pending, err := self.eth.TxPool().Pending()
 	if err != nil {
@@ -547,7 +478,6 @@
 
 	self.eth.TxPool().RemoveBatch(work.lowGasTxs)
 	self.eth.TxPool().RemoveBatch(work.failedTxs)
->>>>>>> a973d1d5
 
 	// compute uncles for the new block.
 	var (
@@ -608,12 +538,8 @@
 func (env *Work) commitTransactions(mux *event.TypeMux, txs *types.TransactionsByPriceAndNonce, gasPrice *big.Int, bc *core.BlockChain) {
 	gp := new(core.GasPool).AddGas(env.header.GasLimit)
 
-<<<<<<< HEAD
-	var coalescedLogs vm.Logs
-=======
 	var coalescedLogs []*types.Log
 
->>>>>>> a973d1d5
 	for {
 		// Retrieve the next transaction and abort if all done
 		tx := txs.Peek()
@@ -645,11 +571,7 @@
 			continue
 		}
 		// Start executing the transaction
-<<<<<<< HEAD
-		env.state.StartRecord(tx.Hash(), common.Hash{}, 0)
-=======
 		env.state.StartRecord(tx.Hash(), common.Hash{}, env.tcount)
->>>>>>> a973d1d5
 
 		err, logs := env.commitTransaction(tx, bc, gp)
 		switch {
@@ -692,20 +614,8 @@
 	}
 }
 
-<<<<<<< HEAD
-func (env *Work) commitTransaction(tx *types.Transaction, bc *core.BlockChain, gp *core.GasPool) (error, vm.Logs) {
-	snap := env.state.Snapshot()
-
-	// this is a bit of a hack to force jit for the miners
-	config := env.config.VmConfig
-	if !(config.EnableJit && config.ForceJit) {
-		config.EnableJit = false
-	}
-	config.ForceJit = false // disable forcing jit
-=======
 func (env *Work) commitTransaction(tx *types.Transaction, bc *core.BlockChain, gp *core.GasPool) (error, []*types.Log) {
 	snap := env.state.Snapshot()
->>>>>>> a973d1d5
 
 	receipt, _, err := core.ApplyTransaction(env.config, bc, gp, env.state, env.header, tx, env.header.GasUsed, vm.Config{})
 	if err != nil {
