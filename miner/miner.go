// Copyright 2014 The go-ethereum Authors && Copyright 2015 go-expanse Authors
// This file is part of the go-expanse library.
//
// The go-expanse library is free software: you can redistribute it and/or modify
// it under the terms of the GNU Lesser General Public License as published by
// the Free Software Foundation, either version 3 of the License, or
// (at your option) any later version.
//
// The go-expanse library is distributed in the hope that it will be useful,
// but WITHOUT ANY WARRANTY; without even the implied warranty of
// MERCHANTABILITY or FITNESS FOR A PARTICULAR PURPOSE. See the
// GNU Lesser General Public License for more details.
//
// You should have received a copy of the GNU Lesser General Public License
// along with the go-expanse library. If not, see <http://www.gnu.org/licenses/>.

// Package miner implements Expanse block creation and mining.
package miner

import (
	"fmt"
	"math/big"
	"sync/atomic"

<<<<<<< HEAD
	"github.com/expanse-project/go-expanse/common"
	"github.com/expanse-project/go-expanse/core"
	"github.com/expanse-project/go-expanse/core/state"
	"github.com/expanse-project/go-expanse/core/types"
	"github.com/expanse-project/go-expanse/exp/downloader"
	"github.com/expanse-project/go-expanse/event"
	"github.com/expanse-project/go-expanse/logger"
	"github.com/expanse-project/go-expanse/logger/glog"
	"github.com/expanse-project/go-expanse/params"
	"github.com/expanse-project/go-expanse/pow"
=======
	"github.com/ethereum/go-ethereum/accounts"
	"github.com/ethereum/go-ethereum/common"
	"github.com/ethereum/go-ethereum/core"
	"github.com/ethereum/go-ethereum/core/state"
	"github.com/ethereum/go-ethereum/core/types"
	"github.com/ethereum/go-ethereum/eth/downloader"
	"github.com/ethereum/go-ethereum/ethdb"
	"github.com/ethereum/go-ethereum/event"
	"github.com/ethereum/go-ethereum/logger"
	"github.com/ethereum/go-ethereum/logger/glog"
	"github.com/ethereum/go-ethereum/params"
	"github.com/ethereum/go-ethereum/pow"
>>>>>>> a973d1d5
)

// Backend wraps all methods required for mining.
type Backend interface {
	AccountManager() *accounts.Manager
	BlockChain() *core.BlockChain
	TxPool() *core.TxPool
	ChainDb() ethdb.Database
}

// Miner creates blocks and searches for proof-of-work values.
type Miner struct {
	mux *event.TypeMux

	worker *worker

	threads  int
	coinbase common.Address
	mining   int32
<<<<<<< HEAD
	exp      core.Backend
=======
	eth      Backend
>>>>>>> a973d1d5
	pow      pow.PoW

	canStart    int32 // can start indicates whether we can start the mining operation
	shouldStart int32 // should start indicates whether we should start after sync
}

<<<<<<< HEAD
func New(exp core.Backend, config *core.ChainConfig, mux *event.TypeMux, pow pow.PoW) *Miner {
	miner := &Miner{exp: exp, mux: mux, pow: pow, worker: newWorker(config, common.Address{}, exp), canStart: 1}
=======
func New(eth Backend, config *params.ChainConfig, mux *event.TypeMux, pow pow.PoW) *Miner {
	miner := &Miner{
		eth:      eth,
		mux:      mux,
		pow:      pow,
		worker:   newWorker(config, common.Address{}, eth, mux),
		canStart: 1,
	}
>>>>>>> a973d1d5
	go miner.update()

	return miner
}

// update keeps track of the downloader events. Please be aware that this is a one shot type of update loop.
// It's entered once and as soon as `Done` or `Failed` has been broadcasted the events are unregistered and
// the loop is exited. This to prevent a major security vuln where external parties can DOS you with blocks
// and halt your mining operation for as long as the DOS continues.
func (self *Miner) update() {
	events := self.mux.Subscribe(downloader.StartEvent{}, downloader.DoneEvent{}, downloader.FailedEvent{})
out:
	for ev := range events.Chan() {
		switch ev.Data.(type) {
		case downloader.StartEvent:
			atomic.StoreInt32(&self.canStart, 0)
			if self.Mining() {
				self.Stop()
				atomic.StoreInt32(&self.shouldStart, 1)
				glog.V(logger.Info).Infoln("Mining operation aborted due to sync operation")
			}
		case downloader.DoneEvent, downloader.FailedEvent:
			shouldStart := atomic.LoadInt32(&self.shouldStart) == 1

			atomic.StoreInt32(&self.canStart, 1)
			atomic.StoreInt32(&self.shouldStart, 0)
			if shouldStart {
				self.Start(self.coinbase, self.threads)
			}
			// unsubscribe. we're only interested in this event once
			events.Unsubscribe()
			// stop immediately and ignore all further pending events
			break out
		}
	}
}

func (m *Miner) GasPrice() *big.Int {
	return new(big.Int).Set(m.worker.gasPrice)
}

func (m *Miner) SetGasPrice(price *big.Int) {
	// FIXME block tests set a nil gas price. Quick dirty fix
	if price == nil {
		return
	}
	m.worker.setGasPrice(price)
}

func (self *Miner) Start(coinbase common.Address, threads int) {
	atomic.StoreInt32(&self.shouldStart, 1)
	self.worker.setEtherbase(coinbase)
	self.coinbase = coinbase
	self.threads = threads

	if atomic.LoadInt32(&self.canStart) == 0 {
		glog.V(logger.Info).Infoln("Can not start mining operation due to network sync (starts when finished)")
		return
	}
	atomic.StoreInt32(&self.mining, 1)

	for i := 0; i < threads; i++ {
		self.worker.register(NewCpuAgent(i, self.pow))
	}

	glog.V(logger.Info).Infof("Starting mining operation (CPU=%d TOT=%d)\n", threads, len(self.worker.agents))
	self.worker.start()
	self.worker.commitNewWork()
}

func (self *Miner) Stop() {
	self.worker.stop()
	atomic.StoreInt32(&self.mining, 0)
	atomic.StoreInt32(&self.shouldStart, 0)
}

func (self *Miner) Register(agent Agent) {
	if self.Mining() {
		agent.Start()
	}
	self.worker.register(agent)
}

func (self *Miner) Unregister(agent Agent) {
	self.worker.unregister(agent)
}

func (self *Miner) Mining() bool {
	return atomic.LoadInt32(&self.mining) > 0
}

func (self *Miner) HashRate() (tot int64) {
	tot += self.pow.GetHashrate()
	// do we care this might race? is it worth we're rewriting some
	// aspects of the worker/locking up agents so we can get an accurate
	// hashrate?
	for agent := range self.worker.agents {
		tot += agent.GetHashRate()
	}
	return
}

func (self *Miner) SetExtra(extra []byte) error {
	if uint64(len(extra)) > params.MaximumExtraDataSize {
		return fmt.Errorf("Extra exceeds max length. %d > %v", len(extra), params.MaximumExtraDataSize)
	}
	self.worker.setExtra(extra)
	return nil
}

// Pending returns the currently pending block and associated state.
func (self *Miner) Pending() (*types.Block, *state.StateDB) {
	return self.worker.pending()
}

// PendingBlock returns the currently pending block.
//
// Note, to access both the pending block and the pending state
// simultaneously, please use Pending(), as the pending state can
// change between multiple method calls
func (self *Miner) PendingBlock() *types.Block {
	return self.worker.pendingBlock()
}

func (self *Miner) SetEtherbase(addr common.Address) {
	self.coinbase = addr
	self.worker.setEtherbase(addr)
}<|MERGE_RESOLUTION|>--- conflicted
+++ resolved
@@ -1,20 +1,20 @@
-// Copyright 2014 The go-ethereum Authors && Copyright 2015 go-expanse Authors
-// This file is part of the go-expanse library.
+// Copyright 2014 The go-ethereum Authors
+// This file is part of the go-ethereum library.
 //
-// The go-expanse library is free software: you can redistribute it and/or modify
+// The go-ethereum library is free software: you can redistribute it and/or modify
 // it under the terms of the GNU Lesser General Public License as published by
 // the Free Software Foundation, either version 3 of the License, or
 // (at your option) any later version.
 //
-// The go-expanse library is distributed in the hope that it will be useful,
+// The go-ethereum library is distributed in the hope that it will be useful,
 // but WITHOUT ANY WARRANTY; without even the implied warranty of
 // MERCHANTABILITY or FITNESS FOR A PARTICULAR PURPOSE. See the
 // GNU Lesser General Public License for more details.
 //
 // You should have received a copy of the GNU Lesser General Public License
-// along with the go-expanse library. If not, see <http://www.gnu.org/licenses/>.
+// along with the go-ethereum library. If not, see <http://www.gnu.org/licenses/>.
 
-// Package miner implements Expanse block creation and mining.
+// Package miner implements Ethereum block creation and mining.
 package miner
 
 import (
@@ -22,31 +22,18 @@
 	"math/big"
 	"sync/atomic"
 
-<<<<<<< HEAD
-	"github.com/expanse-project/go-expanse/common"
-	"github.com/expanse-project/go-expanse/core"
-	"github.com/expanse-project/go-expanse/core/state"
-	"github.com/expanse-project/go-expanse/core/types"
-	"github.com/expanse-project/go-expanse/exp/downloader"
-	"github.com/expanse-project/go-expanse/event"
-	"github.com/expanse-project/go-expanse/logger"
-	"github.com/expanse-project/go-expanse/logger/glog"
-	"github.com/expanse-project/go-expanse/params"
-	"github.com/expanse-project/go-expanse/pow"
-=======
-	"github.com/ethereum/go-ethereum/accounts"
-	"github.com/ethereum/go-ethereum/common"
-	"github.com/ethereum/go-ethereum/core"
-	"github.com/ethereum/go-ethereum/core/state"
-	"github.com/ethereum/go-ethereum/core/types"
-	"github.com/ethereum/go-ethereum/eth/downloader"
-	"github.com/ethereum/go-ethereum/ethdb"
-	"github.com/ethereum/go-ethereum/event"
-	"github.com/ethereum/go-ethereum/logger"
-	"github.com/ethereum/go-ethereum/logger/glog"
-	"github.com/ethereum/go-ethereum/params"
-	"github.com/ethereum/go-ethereum/pow"
->>>>>>> a973d1d5
+	"github.com/expanse-org/go-expanse/accounts"
+	"github.com/expanse-org/go-expanse/common"
+	"github.com/expanse-org/go-expanse/core"
+	"github.com/expanse-org/go-expanse/core/state"
+	"github.com/expanse-org/go-expanse/core/types"
+	"github.com/expanse-org/go-expanse/eth/downloader"
+	"github.com/expanse-org/go-expanse/ethdb"
+	"github.com/expanse-org/go-expanse/event"
+	"github.com/expanse-org/go-expanse/logger"
+	"github.com/expanse-org/go-expanse/logger/glog"
+	"github.com/expanse-org/go-expanse/params"
+	"github.com/expanse-org/go-expanse/pow"
 )
 
 // Backend wraps all methods required for mining.
@@ -66,21 +53,13 @@
 	threads  int
 	coinbase common.Address
 	mining   int32
-<<<<<<< HEAD
-	exp      core.Backend
-=======
 	eth      Backend
->>>>>>> a973d1d5
 	pow      pow.PoW
 
 	canStart    int32 // can start indicates whether we can start the mining operation
 	shouldStart int32 // should start indicates whether we should start after sync
 }
 
-<<<<<<< HEAD
-func New(exp core.Backend, config *core.ChainConfig, mux *event.TypeMux, pow pow.PoW) *Miner {
-	miner := &Miner{exp: exp, mux: mux, pow: pow, worker: newWorker(config, common.Address{}, exp), canStart: 1}
-=======
 func New(eth Backend, config *params.ChainConfig, mux *event.TypeMux, pow pow.PoW) *Miner {
 	miner := &Miner{
 		eth:      eth,
@@ -89,7 +68,6 @@
 		worker:   newWorker(config, common.Address{}, eth, mux),
 		canStart: 1,
 	}
->>>>>>> a973d1d5
 	go miner.update()
 
 	return miner
