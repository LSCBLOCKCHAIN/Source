// Copyright 2018 The go-ethereum Authors
// This file is part of the go-ethereum library.
//
// The go-ethereum library is free software: you can redistribute it and/or modify
// it under the terms of the GNU Lesser General Public License as published by
// the Free Software Foundation, either version 3 of the License, or
// (at your option) any later version.
//
// The go-ethereum library is distributed in the hope that it will be useful,
// but WITHOUT ANY WARRANTY; without even the implied warranty of
// MERCHANTABILITY or FITNESS FOR A PARTICULAR PURPOSE. See the
// GNU Lesser General Public License for more details.
//
// You should have received a copy of the GNU Lesser General Public License
// along with the go-ethereum library. If not, see <http://www.gnu.org/licenses/>.

package trie

import (
<<<<<<< HEAD
	"bytes"
	"fmt"
	"io"
	"sort"
=======
	"encoding/binary"
	"errors"
	"fmt"
	"io"
	"reflect"
>>>>>>> b7b2f60f
	"sync"
	"time"

	"github.com/allegro/bigcache"
	"github.com/ethereum/go-ethereum/common"
	"github.com/ethereum/go-ethereum/ethdb"
	"github.com/ethereum/go-ethereum/log"
	"github.com/ethereum/go-ethereum/metrics"
	"github.com/ethereum/go-ethereum/rlp"
)

var (
	memcacheCleanHitMeter   = metrics.NewRegisteredMeter("trie/memcache/clean/hit", nil)
	memcacheCleanMissMeter  = metrics.NewRegisteredMeter("trie/memcache/clean/miss", nil)
	memcacheCleanReadMeter  = metrics.NewRegisteredMeter("trie/memcache/clean/read", nil)
	memcacheCleanWriteMeter = metrics.NewRegisteredMeter("trie/memcache/clean/write", nil)

	memcacheFlushTimeTimer  = metrics.NewRegisteredResettingTimer("trie/memcache/flush/time", nil)
	memcacheFlushNodesMeter = metrics.NewRegisteredMeter("trie/memcache/flush/nodes", nil)
	memcacheFlushSizeMeter  = metrics.NewRegisteredMeter("trie/memcache/flush/size", nil)

	memcacheGCTimeTimer  = metrics.NewRegisteredResettingTimer("trie/memcache/gc/time", nil)
	memcacheGCNodesMeter = metrics.NewRegisteredMeter("trie/memcache/gc/nodes", nil)
	memcacheGCSizeMeter  = metrics.NewRegisteredMeter("trie/memcache/gc/size", nil)

	memcacheCommitTimeTimer  = metrics.NewRegisteredResettingTimer("trie/memcache/commit/time", nil)
	memcacheCommitNodesMeter = metrics.NewRegisteredMeter("trie/memcache/commit/nodes", nil)
	memcacheCommitSizeMeter  = metrics.NewRegisteredMeter("trie/memcache/commit/size", nil)
)

// secureKeyPrefix is the database key prefix used to store trie node preimages.
var secureKeyPrefix = []byte("secure-key-")

// secureKeyLength is the length of the above prefix + 32byte hash.
const secureKeyLength = 11 + 32

// Database is an intermediate write layer between the trie data structures and
// the disk database. The aim is to accumulate trie writes in-memory and only
// periodically flush a couple tries to disk, garbage collecting the remainder.
//
// Note, the trie Database is **not** thread safe in its mutations, but it **is**
// thread safe in providing individual, independent node access. The rationale
// behind this split design is to provide read access to RPC handlers and sync
// servers even while the trie is executing expensive garbage collection.
type Database struct {
	diskdb ethdb.KeyValueStore // Persistent storage for matured trie nodes

	cleans  *bigcache.BigCache          // GC friendly memory cache of clean node RLPs
	dirties map[common.Hash]*cachedNode // Data and references relationships of dirty nodes
	oldest  common.Hash                 // Oldest tracked node, flush-list head
	newest  common.Hash                 // Newest tracked node, flush-list tail

	preimages map[common.Hash][]byte // Preimages of nodes from the secure trie
	seckeybuf [secureKeyLength]byte  // Ephemeral buffer for calculating preimage keys

	gctime  time.Duration      // Time spent on garbage collection since last commit
	gcnodes uint64             // Nodes garbage collected since last commit
	gcsize  common.StorageSize // Data storage garbage collected since last commit

	flushtime  time.Duration      // Time spent on data flushing since last commit
	flushnodes uint64             // Nodes flushed since last commit
	flushsize  common.StorageSize // Data storage flushed since last commit

	dirtiesSize   common.StorageSize // Storage size of the dirty node cache (exc. metadata)
	childrenSize  common.StorageSize // Storage size of the external children tracking
	preimagesSize common.StorageSize // Storage size of the preimages cache

	lock sync.RWMutex
}

// rawNode is a simple binary blob used to differentiate between collapsed trie
// nodes and already encoded RLP binary blobs (while at the same time store them
// in the same cache fields).
type rawNode []byte

func (n rawNode) canUnload(uint16, uint16) bool { panic("this should never end up in a live trie") }
func (n rawNode) cache() (hashNode, bool)       { panic("this should never end up in a live trie") }
func (n rawNode) fstring(ind string) string     { panic("this should never end up in a live trie") }

// rawFullNode represents only the useful data content of a full node, with the
// caches and flags stripped out to minimize its data storage. This type honors
// the same RLP encoding as the original parent.
type rawFullNode [17]node

func (n rawFullNode) canUnload(uint16, uint16) bool { panic("this should never end up in a live trie") }
func (n rawFullNode) cache() (hashNode, bool)       { panic("this should never end up in a live trie") }
func (n rawFullNode) fstring(ind string) string     { panic("this should never end up in a live trie") }

func (n rawFullNode) EncodeRLP(w io.Writer) error {
	var nodes [17]node

	for i, child := range n {
		if child != nil {
			nodes[i] = child
		} else {
			nodes[i] = nilValueNode
		}
	}
	return rlp.Encode(w, nodes)
}

// rawShortNode represents only the useful data content of a short node, with the
// caches and flags stripped out to minimize its data storage. This type honors
// the same RLP encoding as the original parent.
type rawShortNode struct {
	Key []byte
	Val node
}

func (n rawShortNode) canUnload(uint16, uint16) bool { panic("this should never end up in a live trie") }
func (n rawShortNode) cache() (hashNode, bool)       { panic("this should never end up in a live trie") }
func (n rawShortNode) fstring(ind string) string     { panic("this should never end up in a live trie") }

// cachedNode is all the information we know about a single cached node in the
// memory database write layer.
type cachedNode struct {
	node node   // Cached collapsed trie node, or raw rlp data
	size uint16 // Byte size of the useful cached data

	parents  uint32                 // Number of live nodes referencing this one
	children map[common.Hash]uint16 // External children referenced by this node

	flushPrev common.Hash // Previous node in the flush-list
	flushNext common.Hash // Next node in the flush-list
}

// cachedNodeSize is the raw size of a cachedNode data structure without any
// node data included. It's an approximate size, but should be a lot better
// than not counting them.
var cachedNodeSize = int(reflect.TypeOf(cachedNode{}).Size())

// cachedNodeChildrenSize is the raw size of an initialized but empty external
// reference map.
const cachedNodeChildrenSize = 48

// rlp returns the raw rlp encoded blob of the cached node, either directly from
// the cache, or by regenerating it from the collapsed node.
func (n *cachedNode) rlp() []byte {
	if node, ok := n.node.(rawNode); ok {
		return node
	}
	blob, err := rlp.EncodeToBytes(n.node)
	if err != nil {
		panic(err)
	}
	return blob
}

// obj returns the decoded and expanded trie node, either directly from the cache,
// or by regenerating it from the rlp encoded blob.
func (n *cachedNode) obj(hash common.Hash) node {
	if node, ok := n.node.(rawNode); ok {
		return mustDecodeNode(hash[:], node)
	}
	return expandNode(hash[:], n.node)
}

// childs returns all the tracked children of this node, both the implicit ones
// from inside the node as well as the explicit ones from outside the node.
func (n *cachedNode) childs() []common.Hash {
	children := make([]common.Hash, 0, 16)
	for child := range n.children {
		children = append(children, child)
	}
	if _, ok := n.node.(rawNode); !ok {
		gatherChildren(n.node, &children)
	}
	return children
}

// gatherChildren traverses the node hierarchy of a collapsed storage node and
// retrieves all the hashnode children.
func gatherChildren(n node, children *[]common.Hash) {
	switch n := n.(type) {
	case *rawShortNode:
		gatherChildren(n.Val, children)

	case rawFullNode:
		for i := 0; i < 16; i++ {
			gatherChildren(n[i], children)
		}
	case hashNode:
		*children = append(*children, common.BytesToHash(n))

	case valueNode, nil:

	default:
		panic(fmt.Sprintf("unknown node type: %T", n))
	}
}

// simplifyNode traverses the hierarchy of an expanded memory node and discards
// all the internal caches, returning a node that only contains the raw data.
func simplifyNode(n node) node {
	switch n := n.(type) {
	case *shortNode:
		// Short nodes discard the flags and cascade
		return &rawShortNode{Key: n.Key, Val: simplifyNode(n.Val)}

	case *fullNode:
		// Full nodes discard the flags and cascade
		node := rawFullNode(n.Children)
		for i := 0; i < len(node); i++ {
			if node[i] != nil {
				node[i] = simplifyNode(node[i])
			}
		}
		return node

	case valueNode, hashNode, rawNode:
		return n

	default:
		panic(fmt.Sprintf("unknown node type: %T", n))
	}
}

// expandNode traverses the node hierarchy of a collapsed storage node and converts
// all fields and keys into expanded memory form.
func expandNode(hash hashNode, n node) node {
	switch n := n.(type) {
	case *rawShortNode:
		// Short nodes need key and child expansion
		return &shortNode{
			Key: compactToHex(n.Key),
			Val: expandNode(nil, n.Val),
			flags: nodeFlag{
				hash: hash,
			},
		}

	case rawFullNode:
		// Full nodes need child expansion
		node := &fullNode{
			flags: nodeFlag{
				hash: hash,
			},
		}
		for i := 0; i < len(node.Children); i++ {
			if n[i] != nil {
				node.Children[i] = expandNode(nil, n[i])
			}
		}
		return node

	case valueNode, hashNode:
		return n

	default:
		panic(fmt.Sprintf("unknown node type: %T", n))
	}
}

// trienodeHasher is a struct to be used with BigCache, which uses a Hasher to
// determine which shard to place an entry into. It's not a cryptographic hash,
// just to provide a bit of anti-collision (default is FNV64a).
//
// Since trie keys are already hashes, we can just use the key directly to
// map shard id.
type trienodeHasher struct{}

// Sum64 implements the bigcache.Hasher interface.
func (t trienodeHasher) Sum64(key string) uint64 {
	return binary.BigEndian.Uint64([]byte(key))
}

// NewDatabase creates a new trie database to store ephemeral trie content before
// its written out to disk or garbage collected. No read cache is created, so all
// data retrievals will hit the underlying disk database.
func NewDatabase(diskdb ethdb.KeyValueStore) *Database {
	return NewDatabaseWithCache(diskdb, 0)
}

// NewDatabaseWithCache creates a new trie database to store ephemeral trie content
// before its written out to disk or garbage collected. It also acts as a read cache
// for nodes loaded from disk.
func NewDatabaseWithCache(diskdb ethdb.KeyValueStore, cache int) *Database {
	var cleans *bigcache.BigCache
	if cache > 0 {
		cleans, _ = bigcache.NewBigCache(bigcache.Config{
			Shards:             1024,
			LifeWindow:         time.Hour,
			MaxEntriesInWindow: cache * 1024,
			MaxEntrySize:       512,
			HardMaxCacheSize:   cache,
			Hasher:             trienodeHasher{},
		})
	}
	return &Database{
		diskdb: diskdb,
		cleans: cleans,
		dirties: map[common.Hash]*cachedNode{{}: {
			children: make(map[common.Hash]uint16),
		}},
		preimages: make(map[common.Hash][]byte),
	}
}

// DiskDB retrieves the persistent storage backing the trie database.
func (db *Database) DiskDB() ethdb.KeyValueReader {
	return db.diskdb
}

// InsertBlob writes a new reference tracked blob to the memory database if it's
// yet unknown. This method should only be used for non-trie nodes that require
// reference counting, since trie nodes are garbage collected directly through
// their embedded children.
func (db *Database) InsertBlob(hash common.Hash, blob []byte) {
	db.lock.Lock()
	defer db.lock.Unlock()

	db.insert(hash, blob, rawNode(blob))
}

// insert inserts a collapsed trie node into the memory database. This method is
// a more generic version of InsertBlob, supporting both raw blob insertions as
// well ex trie node insertions. The blob must always be specified to allow proper
// size tracking.
func (db *Database) insert(hash common.Hash, blob []byte, node node) {
	// If the node's already cached, skip
	if _, ok := db.dirties[hash]; ok {
		return
	}
	// Create the cached entry for this node
	entry := &cachedNode{
		node:      simplifyNode(node),
		size:      uint16(len(blob)),
		flushPrev: db.newest,
	}
	for _, child := range entry.childs() {
		if c := db.dirties[child]; c != nil {
			c.parents++
		}
	}
	db.dirties[hash] = entry

	// Update the flush-list endpoints
	if db.oldest == (common.Hash{}) {
		db.oldest, db.newest = hash, hash
	} else {
		db.dirties[db.newest].flushNext, db.newest = hash, hash
	}
	db.dirtiesSize += common.StorageSize(common.HashLength + entry.size)
}

// insertPreimage writes a new trie node pre-image to the memory database if it's
// yet unknown. The method will make a copy of the slice.
//
// Note, this method assumes that the database's lock is held!
func (db *Database) insertPreimage(hash common.Hash, preimage []byte) {
	if _, ok := db.preimages[hash]; ok {
		return
	}
	db.preimages[hash] = common.CopyBytes(preimage)
	db.preimagesSize += common.StorageSize(common.HashLength + len(preimage))
}

// node retrieves a cached trie node from memory, or returns nil if none can be
// found in the memory cache.
func (db *Database) node(hash common.Hash) node {
	// Retrieve the node from the clean cache if available
	if db.cleans != nil {
		if enc, err := db.cleans.Get(string(hash[:])); err == nil && enc != nil {
			memcacheCleanHitMeter.Mark(1)
			memcacheCleanReadMeter.Mark(int64(len(enc)))
			return mustDecodeNode(hash[:], enc)
		}
	}
	// Retrieve the node from the dirty cache if available
	db.lock.RLock()
	dirty := db.dirties[hash]
	db.lock.RUnlock()

	if dirty != nil {
		return dirty.obj(hash)
	}
	// Content unavailable in memory, attempt to retrieve from disk
	enc, err := db.diskdb.Get(hash[:])
	if err != nil || enc == nil {
		return nil
	}
	if db.cleans != nil {
		db.cleans.Set(string(hash[:]), enc)
		memcacheCleanMissMeter.Mark(1)
		memcacheCleanWriteMeter.Mark(int64(len(enc)))
	}
	return mustDecodeNode(hash[:], enc)
}

// Node retrieves an encoded cached trie node from memory. If it cannot be found
// cached, the method queries the persistent database for the content.
func (db *Database) Node(hash common.Hash) ([]byte, error) {
	// It doens't make sense to retrieve the metaroot
	if hash == (common.Hash{}) {
		return nil, errors.New("not found")
	}
	// Retrieve the node from the clean cache if available
	if db.cleans != nil {
		if enc, err := db.cleans.Get(string(hash[:])); err == nil && enc != nil {
			memcacheCleanHitMeter.Mark(1)
			memcacheCleanReadMeter.Mark(int64(len(enc)))
			return enc, nil
		}
	}
	// Retrieve the node from the dirty cache if available
	db.lock.RLock()
	dirty := db.dirties[hash]
	db.lock.RUnlock()

	if dirty != nil {
		return dirty.rlp(), nil
	}
	// Content unavailable in memory, attempt to retrieve from disk
	enc, err := db.diskdb.Get(hash[:])
	if err == nil && enc != nil {
		if db.cleans != nil {
			db.cleans.Set(string(hash[:]), enc)
			memcacheCleanMissMeter.Mark(1)
			memcacheCleanWriteMeter.Mark(int64(len(enc)))
		}
	}
	return enc, err
}

// preimage retrieves a cached trie node pre-image from memory. If it cannot be
// found cached, the method queries the persistent database for the content.
func (db *Database) preimage(hash common.Hash) ([]byte, error) {
	// Retrieve the node from cache if available
	db.lock.RLock()
	preimage := db.preimages[hash]
	db.lock.RUnlock()

	if preimage != nil {
		return preimage, nil
	}
	// Content unavailable in memory, attempt to retrieve from disk
	return db.diskdb.Get(db.secureKey(hash[:]))
}

// secureKey returns the database key for the preimage of key, as an ephemeral
// buffer. The caller must not hold onto the return value because it will become
// invalid on the next call.
func (db *Database) secureKey(key []byte) []byte {
	buf := append(db.seckeybuf[:0], secureKeyPrefix...)
	buf = append(buf, key...)
	return buf
}

// Nodes retrieves the hashes of all the nodes cached within the memory database.
// This method is extremely expensive and should only be used to validate internal
// states in test code.
func (db *Database) Nodes() []common.Hash {
	db.lock.RLock()
	defer db.lock.RUnlock()

	var hashes = make([]common.Hash, 0, len(db.dirties))
	for hash := range db.dirties {
		if hash != (common.Hash{}) { // Special case for "root" references/nodes
			hashes = append(hashes, hash)
		}
	}
	return hashes
}

// Reference adds a new reference from a parent node to a child node.
func (db *Database) Reference(child common.Hash, parent common.Hash) {
	db.lock.Lock()
	defer db.lock.Unlock()

	db.reference(child, parent)
}

// reference is the private locked version of Reference.
func (db *Database) reference(child common.Hash, parent common.Hash) {
	// If the node does not exist, it's a node pulled from disk, skip
	node, ok := db.dirties[child]
	if !ok {
		return
	}
	// If the reference already exists, only duplicate for roots
	if db.dirties[parent].children == nil {
		db.dirties[parent].children = make(map[common.Hash]uint16)
		db.childrenSize += cachedNodeChildrenSize
	} else if _, ok = db.dirties[parent].children[child]; ok && parent != (common.Hash{}) {
		return
	}
	node.parents++
	db.dirties[parent].children[child]++
	if db.dirties[parent].children[child] == 1 {
		db.childrenSize += common.HashLength + 2 // uint16 counter
	}
}

// Dereference removes an existing reference from a root node.
func (db *Database) Dereference(root common.Hash) {
	// Sanity check to ensure that the meta-root is not removed
	if root == (common.Hash{}) {
		log.Error("Attempted to dereference the trie cache meta root")
		return
	}
	db.lock.Lock()
	defer db.lock.Unlock()

	nodes, storage, start := len(db.dirties), db.dirtiesSize, time.Now()
	db.dereference(root, common.Hash{})

	db.gcnodes += uint64(nodes - len(db.dirties))
	db.gcsize += storage - db.dirtiesSize
	db.gctime += time.Since(start)

	memcacheGCTimeTimer.Update(time.Since(start))
	memcacheGCSizeMeter.Mark(int64(storage - db.dirtiesSize))
	memcacheGCNodesMeter.Mark(int64(nodes - len(db.dirties)))

	log.Debug("Dereferenced trie from memory database", "nodes", nodes-len(db.dirties), "size", storage-db.dirtiesSize, "time", time.Since(start),
		"gcnodes", db.gcnodes, "gcsize", db.gcsize, "gctime", db.gctime, "livenodes", len(db.dirties), "livesize", db.dirtiesSize)
}

// dereference is the private locked version of Dereference.
func (db *Database) dereference(child common.Hash, parent common.Hash) {
	// Dereference the parent-child
	node := db.dirties[parent]

	if node.children != nil && node.children[child] > 0 {
		node.children[child]--
		if node.children[child] == 0 {
			delete(node.children, child)
			db.childrenSize -= (common.HashLength + 2) // uint16 counter
		}
	}
	// If the child does not exist, it's a previously committed node.
	node, ok := db.dirties[child]
	if !ok {
		return
	}
	// If there are no more references to the child, delete it and cascade
	if node.parents > 0 {
		// This is a special cornercase where a node loaded from disk (i.e. not in the
		// memcache any more) gets reinjected as a new node (short node split into full,
		// then reverted into short), causing a cached node to have no parents. That is
		// no problem in itself, but don't make maxint parents out of it.
		node.parents--
	}
	if node.parents == 0 {
		// Remove the node from the flush-list
		switch child {
		case db.oldest:
			db.oldest = node.flushNext
			db.dirties[node.flushNext].flushPrev = common.Hash{}
		case db.newest:
			db.newest = node.flushPrev
			db.dirties[node.flushPrev].flushNext = common.Hash{}
		default:
			db.dirties[node.flushPrev].flushNext = node.flushNext
			db.dirties[node.flushNext].flushPrev = node.flushPrev
		}
		// Dereference all children and delete the node
		for _, hash := range node.childs() {
			db.dereference(hash, child)
		}
		delete(db.dirties, child)
		db.dirtiesSize -= common.StorageSize(common.HashLength + int(node.size))
		if node.children != nil {
			db.childrenSize -= cachedNodeChildrenSize
		}
	}
}

// Cap iteratively flushes old but still referenced trie nodes until the total
// memory usage goes below the given threshold.
//
// Note, this method is a non-synchronized mutator. It is unsafe to call this
// concurrently with other mutators.
func (db *Database) Cap(limit common.StorageSize) error {
	// Create a database batch to flush persistent data out. It is important that
	// outside code doesn't see an inconsistent state (referenced data removed from
	// memory cache during commit but not yet in persistent storage). This is ensured
	// by only uncaching existing data when the database write finalizes.
	nodes, storage, start := len(db.dirties), db.dirtiesSize, time.Now()
	batch := db.diskdb.NewBatch()

	// db.dirtiesSize only contains the useful data in the cache, but when reporting
	// the total memory consumption, the maintenance metadata is also needed to be
	// counted.
	size := db.dirtiesSize + common.StorageSize((len(db.dirties)-1)*cachedNodeSize)
	size += db.childrenSize - common.StorageSize(len(db.dirties[common.Hash{}].children)*(common.HashLength+2))

	// If the preimage cache got large enough, push to disk. If it's still small
	// leave for later to deduplicate writes.
	flushPreimages := db.preimagesSize > 4*1024*1024
	if flushPreimages {
		for hash, preimage := range db.preimages {
			if err := batch.Put(db.secureKey(hash[:]), preimage); err != nil {
				log.Error("Failed to commit preimage from trie database", "err", err)
				return err
			}
			if batch.ValueSize() > ethdb.IdealBatchSize {
				if err := batch.Write(); err != nil {
					return err
				}
				batch.Reset()
			}
		}
	}
	// Keep committing nodes from the flush-list until we're below allowance
	oldest := db.oldest
	for size > limit && oldest != (common.Hash{}) {
		// Fetch the oldest referenced node and push into the batch
		node := db.dirties[oldest]
		if err := batch.Put(oldest[:], node.rlp()); err != nil {
			return err
		}
		// If we exceeded the ideal batch size, commit and reset
		if batch.ValueSize() >= ethdb.IdealBatchSize {
			if err := batch.Write(); err != nil {
				log.Error("Failed to write flush list to disk", "err", err)
				return err
			}
			batch.Reset()
		}
		// Iterate to the next flush item, or abort if the size cap was achieved. Size
		// is the total size, including the useful cached data (hash -> blob), the
		// cache item metadata, as well as external children mappings.
		size -= common.StorageSize(common.HashLength + int(node.size) + cachedNodeSize)
		if node.children != nil {
			size -= common.StorageSize(cachedNodeChildrenSize + len(node.children)*(common.HashLength+2))
		}
		oldest = node.flushNext
	}
	// Flush out any remainder data from the last batch
	if err := batch.Write(); err != nil {
		log.Error("Failed to write flush list to disk", "err", err)
		return err
	}
	// Write successful, clear out the flushed data
	db.lock.Lock()
	defer db.lock.Unlock()

	if flushPreimages {
		db.preimages = make(map[common.Hash][]byte)
		db.preimagesSize = 0
	}
	for db.oldest != oldest {
		node := db.dirties[db.oldest]
		delete(db.dirties, db.oldest)
		db.oldest = node.flushNext

		db.dirtiesSize -= common.StorageSize(common.HashLength + int(node.size))
		if node.children != nil {
			db.childrenSize -= common.StorageSize(cachedNodeChildrenSize + len(node.children)*(common.HashLength+2))
		}
	}
	if db.oldest != (common.Hash{}) {
		db.dirties[db.oldest].flushPrev = common.Hash{}
	}
	db.flushnodes += uint64(nodes - len(db.dirties))
	db.flushsize += storage - db.dirtiesSize
	db.flushtime += time.Since(start)

	memcacheFlushTimeTimer.Update(time.Since(start))
	memcacheFlushSizeMeter.Mark(int64(storage - db.dirtiesSize))
	memcacheFlushNodesMeter.Mark(int64(nodes - len(db.dirties)))

	log.Debug("Persisted nodes from memory database", "nodes", nodes-len(db.dirties), "size", storage-db.dirtiesSize, "time", time.Since(start),
		"flushnodes", db.flushnodes, "flushsize", db.flushsize, "flushtime", db.flushtime, "livenodes", len(db.dirties), "livesize", db.dirtiesSize)

	return nil
}

// Commit iterates over all the children of a particular node, writes them out
// to disk, forcefully tearing down all references in both directions. As a side
// effect, all pre-images accumulated up to this point are also written.
//
// Note, this method is a non-synchronized mutator. It is unsafe to call this
// concurrently with other mutators.
func (db *Database) Commit(node common.Hash, report bool) error {
	// Create a database batch to flush persistent data out. It is important that
	// outside code doesn't see an inconsistent state (referenced data removed from
	// memory cache during commit but not yet in persistent storage). This is ensured
	// by only uncaching existing data when the database write finalizes.
	start := time.Now()
	batch := db.diskdb.NewBatch()

	type kvPair struct {
		key   []byte
		value []byte
	}

	// Sort preimages to ensure they are written out in deterministic order
	orderedPreimages := make([]kvPair, 0, len(db.preimages))
	for hash := range db.preimages {
		orderedPreimages = append(orderedPreimages, kvPair{
			key:   common.CopyBytes(hash[:]),
			value: db.preimages[hash],
		})
	}
	sort.Slice(orderedPreimages, func(j, k int) bool {
		return bytes.Compare(orderedPreimages[j].key, orderedPreimages[k].key) < 0
	})

	// Move all of the accumulated preimages into a write batch
	for _, preimage := range orderedPreimages {
		if err := batch.Put(db.secureKey(preimage.key), preimage.value); err != nil {
			log.Error("Failed to commit preimage from trie database", "err", err)
			return err
		}
		// If the batch is too large, flush to disk
		if batch.ValueSize() > ethdb.IdealBatchSize {
			if err := batch.Write(); err != nil {
				return err
			}
			batch.Reset()
		}
	}
	// Since we're going to replay trie node writes into the clean cache, flush out
	// any batched pre-images before continuing.
	if err := batch.Write(); err != nil {
		return err
	}
	batch.Reset()

	// Move the trie itself into the batch, flushing if enough data is accumulated
	nodes, storage := len(db.dirties), db.dirtiesSize

	uncacher := &cleaner{db}
	if err := db.commit(node, batch, uncacher); err != nil {
		log.Error("Failed to commit trie from trie database", "err", err)
		return err
	}
	// Trie mostly committed to disk, flush any batch leftovers
	if err := batch.Write(); err != nil {
		log.Error("Failed to write trie to disk", "err", err)
		return err
	}
	// Uncache any leftovers in the last batch
	db.lock.Lock()
	defer db.lock.Unlock()

	batch.Replay(uncacher)
	batch.Reset()

	// Reset the storage counters and bumpd metrics
	db.preimages = make(map[common.Hash][]byte)
	db.preimagesSize = 0

	memcacheCommitTimeTimer.Update(time.Since(start))
	memcacheCommitSizeMeter.Mark(int64(storage - db.dirtiesSize))
	memcacheCommitNodesMeter.Mark(int64(nodes - len(db.dirties)))

	logger := log.Info
	if !report {
		logger = log.Debug
	}
	logger("Persisted trie from memory database", "nodes", nodes-len(db.dirties)+int(db.flushnodes), "size", storage-db.dirtiesSize+db.flushsize, "time", time.Since(start)+db.flushtime,
		"gcnodes", db.gcnodes, "gcsize", db.gcsize, "gctime", db.gctime, "livenodes", len(db.dirties), "livesize", db.dirtiesSize)

	// Reset the garbage collection statistics
	db.gcnodes, db.gcsize, db.gctime = 0, 0, 0
	db.flushnodes, db.flushsize, db.flushtime = 0, 0, 0

	return nil
}

// commit is the private locked version of Commit.
func (db *Database) commit(hash common.Hash, batch ethdb.Batch, uncacher *cleaner) error {
	// If the node does not exist, it's a previously committed node
	node, ok := db.dirties[hash]
	if !ok {
		return nil
	}
	for _, child := range node.childs() {
		if err := db.commit(child, batch, uncacher); err != nil {
			return err
		}
	}
	if err := batch.Put(hash[:], node.rlp()); err != nil {
		return err
	}
	// If we've reached an optimal batch size, commit and start over
	if batch.ValueSize() >= ethdb.IdealBatchSize {
		if err := batch.Write(); err != nil {
			return err
		}
		db.lock.Lock()
		batch.Replay(uncacher)
		batch.Reset()
		db.lock.Unlock()
	}
	return nil
}

// cleaner is a database batch replayer that takes a batch of write operations
// and cleans up the trie database from anything written to disk.
type cleaner struct {
	db *Database
}

// Put reacts to database writes and implements dirty data uncaching. This is the
// post-processing step of a commit operation where the already persisted trie is
// removed from the dirty cache and moved into the clean cache. The reason behind
// the two-phase commit is to ensure ensure data availability while moving from
// memory to disk.
func (c *cleaner) Put(key []byte, rlp []byte) error {
	hash := common.BytesToHash(key)

	// If the node does not exist, we're done on this path
	node, ok := c.db.dirties[hash]
	if !ok {
		return nil
	}
	// Node still exists, remove it from the flush-list
	switch hash {
	case c.db.oldest:
		c.db.oldest = node.flushNext
		c.db.dirties[node.flushNext].flushPrev = common.Hash{}
	case c.db.newest:
		c.db.newest = node.flushPrev
		c.db.dirties[node.flushPrev].flushNext = common.Hash{}
	default:
		c.db.dirties[node.flushPrev].flushNext = node.flushNext
		c.db.dirties[node.flushNext].flushPrev = node.flushPrev
	}
	// Remove the node from the dirty cache
	delete(c.db.dirties, hash)
	c.db.dirtiesSize -= common.StorageSize(common.HashLength + int(node.size))
	if node.children != nil {
		c.db.dirtiesSize -= common.StorageSize(cachedNodeChildrenSize + len(node.children)*(common.HashLength+2))
	}
	// Move the flushed node into the clean cache to prevent insta-reloads
	if c.db.cleans != nil {
		c.db.cleans.Set(string(hash[:]), rlp)
	}
	return nil
}

func (c *cleaner) Delete(key []byte) error {
	panic("Not implemented")
}

// Size returns the current storage size of the memory cache in front of the
// persistent database layer.
func (db *Database) Size() (common.StorageSize, common.StorageSize) {
	db.lock.RLock()
	defer db.lock.RUnlock()

	// db.dirtiesSize only contains the useful data in the cache, but when reporting
	// the total memory consumption, the maintenance metadata is also needed to be
	// counted.
	var metadataSize = common.StorageSize((len(db.dirties) - 1) * cachedNodeSize)
	var metarootRefs = common.StorageSize(len(db.dirties[common.Hash{}].children) * (common.HashLength + 2))
	return db.dirtiesSize + db.childrenSize + metadataSize - metarootRefs, db.preimagesSize
}

// verifyIntegrity is a debug method to iterate over the entire trie stored in
// memory and check whether every node is reachable from the meta root. The goal
// is to find any errors that might cause memory leaks and or trie nodes to go
// missing.
//
// This method is extremely CPU and memory intensive, only use when must.
func (db *Database) verifyIntegrity() {
	// Iterate over all the cached nodes and accumulate them into a set
	reachable := map[common.Hash]struct{}{{}: {}}

	for child := range db.dirties[common.Hash{}].children {
		db.accumulate(child, reachable)
	}
	// Find any unreachable but cached nodes
	var unreachable []string
	for hash, node := range db.dirties {
		if _, ok := reachable[hash]; !ok {
			unreachable = append(unreachable, fmt.Sprintf("%x: {Node: %v, Parents: %d, Prev: %x, Next: %x}",
				hash, node.node, node.parents, node.flushPrev, node.flushNext))
		}
	}
	if len(unreachable) != 0 {
		panic(fmt.Sprintf("trie cache memory leak: %v", unreachable))
	}
}

// accumulate iterates over the trie defined by hash and accumulates all the
// cached children found in memory.
func (db *Database) accumulate(hash common.Hash, reachable map[common.Hash]struct{}) {
	// Mark the node reachable if present in the memory cache
	node, ok := db.dirties[hash]
	if !ok {
		return
	}
	reachable[hash] = struct{}{}

	// Iterate over all the children and accumulate them too
	for _, child := range node.childs() {
		db.accumulate(child, reachable)
	}
}<|MERGE_RESOLUTION|>--- conflicted
+++ resolved
@@ -17,18 +17,11 @@
 package trie
 
 import (
-<<<<<<< HEAD
-	"bytes"
-	"fmt"
-	"io"
-	"sort"
-=======
 	"encoding/binary"
 	"errors"
 	"fmt"
 	"io"
 	"reflect"
->>>>>>> b7b2f60f
 	"sync"
 	"time"
 
@@ -712,26 +705,9 @@
 	start := time.Now()
 	batch := db.diskdb.NewBatch()
 
-	type kvPair struct {
-		key   []byte
-		value []byte
-	}
-
-	// Sort preimages to ensure they are written out in deterministic order
-	orderedPreimages := make([]kvPair, 0, len(db.preimages))
-	for hash := range db.preimages {
-		orderedPreimages = append(orderedPreimages, kvPair{
-			key:   common.CopyBytes(hash[:]),
-			value: db.preimages[hash],
-		})
-	}
-	sort.Slice(orderedPreimages, func(j, k int) bool {
-		return bytes.Compare(orderedPreimages[j].key, orderedPreimages[k].key) < 0
-	})
-
 	// Move all of the accumulated preimages into a write batch
-	for _, preimage := range orderedPreimages {
-		if err := batch.Put(db.secureKey(preimage.key), preimage.value); err != nil {
+	for hash, preimage := range db.preimages {
+		if err := batch.Put(db.secureKey(hash[:]), preimage); err != nil {
 			log.Error("Failed to commit preimage from trie database", "err", err)
 			return err
 		}
