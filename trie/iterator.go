// Copyright 2014 The go-ethereum Authors
// This file is part of the go-ethereum library.
//
// The go-ethereum library is free software: you can redistribute it and/or modify
// it under the terms of the GNU Lesser General Public License as published by
// the Free Software Foundation, either version 3 of the License, or
// (at your option) any later version.
//
// The go-ethereum library is distributed in the hope that it will be useful,
// but WITHOUT ANY WARRANTY; without even the implied warranty of
// MERCHANTABILITY or FITNESS FOR A PARTICULAR PURPOSE. See the
// GNU Lesser General Public License for more details.
//
// You should have received a copy of the GNU Lesser General Public License
// along with the go-ethereum library. If not, see <http://www.gnu.org/licenses/>.

package trie

import (
	"bytes"
	"container/heap"
	"errors"

	"github.com/EthereumCommonwealth/go-callisto/common"
<<<<<<< HEAD
=======
	"github.com/EthereumCommonwealth/go-callisto/rlp"
>>>>>>> 4dcf32dd
)

// Iterator is a key-value trie iterator that traverses a Trie.
type Iterator struct {
	nodeIt NodeIterator

	Key   []byte // Current data key on which the iterator is positioned on
	Value []byte // Current data value on which the iterator is positioned on
	Err   error
}

// NewIterator creates a new key-value iterator from a node iterator
func NewIterator(it NodeIterator) *Iterator {
	return &Iterator{
		nodeIt: it,
	}
}

// Next moves the iterator forward one key-value entry.
func (it *Iterator) Next() bool {
	for it.nodeIt.Next(true) {
		if it.nodeIt.Leaf() {
			it.Key = it.nodeIt.LeafKey()
			it.Value = it.nodeIt.LeafBlob()
			return true
		}
	}
	it.Key = nil
	it.Value = nil
	it.Err = it.nodeIt.Error()
	return false
}

// Prove generates the Merkle proof for the leaf node the iterator is currently
// positioned on.
func (it *Iterator) Prove() [][]byte {
	return it.nodeIt.LeafProof()
}

// NodeIterator is an iterator to traverse the trie pre-order.
type NodeIterator interface {
	// Next moves the iterator to the next node. If the parameter is false, any child
	// nodes will be skipped.
	Next(bool) bool

	// Error returns the error status of the iterator.
	Error() error

	// Hash returns the hash of the current node.
	Hash() common.Hash

	// Parent returns the hash of the parent of the current node. The hash may be the one
	// grandparent if the immediate parent is an internal node with no hash.
	Parent() common.Hash

	// Path returns the hex-encoded path to the current node.
	// Callers must not retain references to the return value after calling Next.
	// For leaf nodes, the last element of the path is the 'terminator symbol' 0x10.
	Path() []byte

	// Leaf returns true iff the current node is a leaf node.
	Leaf() bool

	// LeafKey returns the key of the leaf. The method panics if the iterator is not
	// positioned at a leaf. Callers must not retain references to the value after
	// calling Next.
	LeafKey() []byte

	// LeafBlob returns the content of the leaf. The method panics if the iterator
	// is not positioned at a leaf. Callers must not retain references to the value
	// after calling Next.
	LeafBlob() []byte

	// LeafProof returns the Merkle proof of the leaf. The method panics if the
	// iterator is not positioned at a leaf. Callers must not retain references
	// to the value after calling Next.
	LeafProof() [][]byte
}

// nodeIteratorState represents the iteration state at one particular node of the
// trie, which can be resumed at a later invocation.
type nodeIteratorState struct {
	hash    common.Hash // Hash of the node being iterated (nil if not standalone)
	node    node        // Trie node being iterated
	parent  common.Hash // Hash of the first full ancestor node (nil if current is the root)
	index   int         // Child to be processed next
	pathlen int         // Length of the path to this node
}

type nodeIterator struct {
	trie  *Trie                // Trie being iterated
	stack []*nodeIteratorState // Hierarchy of trie nodes persisting the iteration state
	path  []byte               // Path to the current node
	err   error                // Failure set in case of an internal error in the iterator
}

// errIteratorEnd is stored in nodeIterator.err when iteration is done.
var errIteratorEnd = errors.New("end of iteration")

// seekError is stored in nodeIterator.err if the initial seek has failed.
type seekError struct {
	key []byte
	err error
}

func (e seekError) Error() string {
	return "seek error: " + e.err.Error()
}

func newNodeIterator(trie *Trie, start []byte) NodeIterator {
	if trie.Hash() == emptyState {
		return new(nodeIterator)
	}
	it := &nodeIterator{trie: trie}
	it.err = it.seek(start)
	return it
}

func (it *nodeIterator) Hash() common.Hash {
	if len(it.stack) == 0 {
		return common.Hash{}
	}
	return it.stack[len(it.stack)-1].hash
}

func (it *nodeIterator) Parent() common.Hash {
	if len(it.stack) == 0 {
		return common.Hash{}
	}
	return it.stack[len(it.stack)-1].parent
}

func (it *nodeIterator) Leaf() bool {
	return hasTerm(it.path)
}

func (it *nodeIterator) LeafKey() []byte {
	if len(it.stack) > 0 {
		if _, ok := it.stack[len(it.stack)-1].node.(valueNode); ok {
			return hexToKeybytes(it.path)
		}
	}
	panic("not at leaf")
}

func (it *nodeIterator) LeafBlob() []byte {
	if len(it.stack) > 0 {
		if node, ok := it.stack[len(it.stack)-1].node.(valueNode); ok {
			return []byte(node)
		}
	}
	panic("not at leaf")
}

func (it *nodeIterator) LeafProof() [][]byte {
	if len(it.stack) > 0 {
		if _, ok := it.stack[len(it.stack)-1].node.(valueNode); ok {
			hasher := newHasher(0, 0, nil)
			proofs := make([][]byte, 0, len(it.stack))

			for i, item := range it.stack[:len(it.stack)-1] {
				// Gather nodes that end up as hash nodes (or the root)
				node, _, _ := hasher.hashChildren(item.node, nil)
				hashed, _ := hasher.store(node, nil, false)
				if _, ok := hashed.(hashNode); ok || i == 0 {
					enc, _ := rlp.EncodeToBytes(node)
					proofs = append(proofs, enc)
				}
			}
			return proofs
		}
	}
	panic("not at leaf")
}

func (it *nodeIterator) Path() []byte {
	return it.path
}

func (it *nodeIterator) Error() error {
	if it.err == errIteratorEnd {
		return nil
	}
	if seek, ok := it.err.(seekError); ok {
		return seek.err
	}
	return it.err
}

// Next moves the iterator to the next node, returning whether there are any
// further nodes. In case of an internal error this method returns false and
// sets the Error field to the encountered failure. If `descend` is false,
// skips iterating over any subnodes of the current node.
func (it *nodeIterator) Next(descend bool) bool {
	if it.err == errIteratorEnd {
		return false
	}
	if seek, ok := it.err.(seekError); ok {
		if it.err = it.seek(seek.key); it.err != nil {
			return false
		}
	}
	// Otherwise step forward with the iterator and report any errors.
	state, parentIndex, path, err := it.peek(descend)
	it.err = err
	if it.err != nil {
		return false
	}
	it.push(state, parentIndex, path)
	return true
}

func (it *nodeIterator) seek(prefix []byte) error {
	// The path we're looking for is the hex encoded key without terminator.
	key := keybytesToHex(prefix)
	key = key[:len(key)-1]
	// Move forward until we're just before the closest match to key.
	for {
		state, parentIndex, path, err := it.peek(bytes.HasPrefix(key, it.path))
		if err == errIteratorEnd {
			return errIteratorEnd
		} else if err != nil {
			return seekError{prefix, err}
		} else if bytes.Compare(path, key) >= 0 {
			return nil
		}
		it.push(state, parentIndex, path)
	}
}

// peek creates the next state of the iterator.
func (it *nodeIterator) peek(descend bool) (*nodeIteratorState, *int, []byte, error) {
	if len(it.stack) == 0 {
		// Initialize the iterator if we've just started.
		root := it.trie.Hash()
		state := &nodeIteratorState{node: it.trie.root, index: -1}
		if root != emptyRoot {
			state.hash = root
		}
		err := state.resolve(it.trie, nil)
		return state, nil, nil, err
	}
	if !descend {
		// If we're skipping children, pop the current node first
		it.pop()
	}

	// Continue iteration to the next child
	for len(it.stack) > 0 {
		parent := it.stack[len(it.stack)-1]
		ancestor := parent.hash
		if (ancestor == common.Hash{}) {
			ancestor = parent.parent
		}
		state, path, ok := it.nextChild(parent, ancestor)
		if ok {
			if err := state.resolve(it.trie, path); err != nil {
				return parent, &parent.index, path, err
			}
			return state, &parent.index, path, nil
		}
		// No more child nodes, move back up.
		it.pop()
	}
	return nil, nil, nil, errIteratorEnd
}

func (st *nodeIteratorState) resolve(tr *Trie, path []byte) error {
	if hash, ok := st.node.(hashNode); ok {
		resolved, err := tr.resolveHash(hash, path)
		if err != nil {
			return err
		}
		st.node = resolved
		st.hash = common.BytesToHash(hash)
	}
	return nil
}

func (it *nodeIterator) nextChild(parent *nodeIteratorState, ancestor common.Hash) (*nodeIteratorState, []byte, bool) {
	switch node := parent.node.(type) {
	case *fullNode:
		// Full node, move to the first non-nil child.
		for i := parent.index + 1; i < len(node.Children); i++ {
			child := node.Children[i]
			if child != nil {
				hash, _ := child.cache()
				state := &nodeIteratorState{
					hash:    common.BytesToHash(hash),
					node:    child,
					parent:  ancestor,
					index:   -1,
					pathlen: len(it.path),
				}
				path := append(it.path, byte(i))
				parent.index = i - 1
				return state, path, true
			}
		}
	case *shortNode:
		// Short node, return the pointer singleton child
		if parent.index < 0 {
			hash, _ := node.Val.cache()
			state := &nodeIteratorState{
				hash:    common.BytesToHash(hash),
				node:    node.Val,
				parent:  ancestor,
				index:   -1,
				pathlen: len(it.path),
			}
			path := append(it.path, node.Key...)
			return state, path, true
		}
	}
	return parent, it.path, false
}

func (it *nodeIterator) push(state *nodeIteratorState, parentIndex *int, path []byte) {
	it.path = path
	it.stack = append(it.stack, state)
	if parentIndex != nil {
		*parentIndex++
	}
}

func (it *nodeIterator) pop() {
	parent := it.stack[len(it.stack)-1]
	it.path = it.path[:parent.pathlen]
	it.stack = it.stack[:len(it.stack)-1]
}

func compareNodes(a, b NodeIterator) int {
	if cmp := bytes.Compare(a.Path(), b.Path()); cmp != 0 {
		return cmp
	}
	if a.Leaf() && !b.Leaf() {
		return -1
	} else if b.Leaf() && !a.Leaf() {
		return 1
	}
	if cmp := bytes.Compare(a.Hash().Bytes(), b.Hash().Bytes()); cmp != 0 {
		return cmp
	}
	if a.Leaf() && b.Leaf() {
		return bytes.Compare(a.LeafBlob(), b.LeafBlob())
	}
	return 0
}

type differenceIterator struct {
	a, b  NodeIterator // Nodes returned are those in b - a.
	eof   bool         // Indicates a has run out of elements
	count int          // Number of nodes scanned on either trie
}

// NewDifferenceIterator constructs a NodeIterator that iterates over elements in b that
// are not in a. Returns the iterator, and a pointer to an integer recording the number
// of nodes seen.
func NewDifferenceIterator(a, b NodeIterator) (NodeIterator, *int) {
	a.Next(true)
	it := &differenceIterator{
		a: a,
		b: b,
	}
	return it, &it.count
}

func (it *differenceIterator) Hash() common.Hash {
	return it.b.Hash()
}

func (it *differenceIterator) Parent() common.Hash {
	return it.b.Parent()
}

func (it *differenceIterator) Leaf() bool {
	return it.b.Leaf()
}

func (it *differenceIterator) LeafKey() []byte {
	return it.b.LeafKey()
}

func (it *differenceIterator) LeafBlob() []byte {
	return it.b.LeafBlob()
}

func (it *differenceIterator) LeafProof() [][]byte {
	return it.b.LeafProof()
}

func (it *differenceIterator) Path() []byte {
	return it.b.Path()
}

func (it *differenceIterator) Next(bool) bool {
	// Invariants:
	// - We always advance at least one element in b.
	// - At the start of this function, a's path is lexically greater than b's.
	if !it.b.Next(true) {
		return false
	}
	it.count++

	if it.eof {
		// a has reached eof, so we just return all elements from b
		return true
	}

	for {
		switch compareNodes(it.a, it.b) {
		case -1:
			// b jumped past a; advance a
			if !it.a.Next(true) {
				it.eof = true
				return true
			}
			it.count++
		case 1:
			// b is before a
			return true
		case 0:
			// a and b are identical; skip this whole subtree if the nodes have hashes
			hasHash := it.a.Hash() == common.Hash{}
			if !it.b.Next(hasHash) {
				return false
			}
			it.count++
			if !it.a.Next(hasHash) {
				it.eof = true
				return true
			}
			it.count++
		}
	}
}

func (it *differenceIterator) Error() error {
	if err := it.a.Error(); err != nil {
		return err
	}
	return it.b.Error()
}

type nodeIteratorHeap []NodeIterator

func (h nodeIteratorHeap) Len() int            { return len(h) }
func (h nodeIteratorHeap) Less(i, j int) bool  { return compareNodes(h[i], h[j]) < 0 }
func (h nodeIteratorHeap) Swap(i, j int)       { h[i], h[j] = h[j], h[i] }
func (h *nodeIteratorHeap) Push(x interface{}) { *h = append(*h, x.(NodeIterator)) }
func (h *nodeIteratorHeap) Pop() interface{} {
	n := len(*h)
	x := (*h)[n-1]
	*h = (*h)[0 : n-1]
	return x
}

type unionIterator struct {
	items *nodeIteratorHeap // Nodes returned are the union of the ones in these iterators
	count int               // Number of nodes scanned across all tries
}

// NewUnionIterator constructs a NodeIterator that iterates over elements in the union
// of the provided NodeIterators. Returns the iterator, and a pointer to an integer
// recording the number of nodes visited.
func NewUnionIterator(iters []NodeIterator) (NodeIterator, *int) {
	h := make(nodeIteratorHeap, len(iters))
	copy(h, iters)
	heap.Init(&h)

	ui := &unionIterator{items: &h}
	return ui, &ui.count
}

func (it *unionIterator) Hash() common.Hash {
	return (*it.items)[0].Hash()
}

func (it *unionIterator) Parent() common.Hash {
	return (*it.items)[0].Parent()
}

func (it *unionIterator) Leaf() bool {
	return (*it.items)[0].Leaf()
}

func (it *unionIterator) LeafKey() []byte {
	return (*it.items)[0].LeafKey()
}

func (it *unionIterator) LeafBlob() []byte {
	return (*it.items)[0].LeafBlob()
}

func (it *unionIterator) LeafProof() [][]byte {
	return (*it.items)[0].LeafProof()
}

func (it *unionIterator) Path() []byte {
	return (*it.items)[0].Path()
}

// Next returns the next node in the union of tries being iterated over.
//
// It does this by maintaining a heap of iterators, sorted by the iteration
// order of their next elements, with one entry for each source trie. Each
// time Next() is called, it takes the least element from the heap to return,
// advancing any other iterators that also point to that same element. These
// iterators are called with descend=false, since we know that any nodes under
// these nodes will also be duplicates, found in the currently selected iterator.
// Whenever an iterator is advanced, it is pushed back into the heap if it still
// has elements remaining.
//
// In the case that descend=false - eg, we're asked to ignore all subnodes of the
// current node - we also advance any iterators in the heap that have the current
// path as a prefix.
func (it *unionIterator) Next(descend bool) bool {
	if len(*it.items) == 0 {
		return false
	}

	// Get the next key from the union
	least := heap.Pop(it.items).(NodeIterator)

	// Skip over other nodes as long as they're identical, or, if we're not descending, as
	// long as they have the same prefix as the current node.
	for len(*it.items) > 0 && ((!descend && bytes.HasPrefix((*it.items)[0].Path(), least.Path())) || compareNodes(least, (*it.items)[0]) == 0) {
		skipped := heap.Pop(it.items).(NodeIterator)
		// Skip the whole subtree if the nodes have hashes; otherwise just skip this node
		if skipped.Next(skipped.Hash() == common.Hash{}) {
			it.count++
			// If there are more elements, push the iterator back on the heap
			heap.Push(it.items, skipped)
		}
	}
	if least.Next(descend) {
		it.count++
		heap.Push(it.items, least)
	}
	return len(*it.items) > 0
}

func (it *unionIterator) Error() error {
	for i := 0; i < len(*it.items); i++ {
		if err := (*it.items)[i].Error(); err != nil {
			return err
		}
	}
	return nil
}<|MERGE_RESOLUTION|>--- conflicted
+++ resolved
@@ -22,10 +22,7 @@
 	"errors"
 
 	"github.com/EthereumCommonwealth/go-callisto/common"
-<<<<<<< HEAD
-=======
 	"github.com/EthereumCommonwealth/go-callisto/rlp"
->>>>>>> 4dcf32dd
 )
 
 // Iterator is a key-value trie iterator that traverses a Trie.
