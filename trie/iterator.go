--- conflicted
+++ resolved
@@ -19,13 +19,9 @@
 import (
 	"bytes"
 	"container/heap"
-<<<<<<< HEAD
+	"errors"
+
 	"github.com/expanse-org/go-expanse/common"
-=======
-	"errors"
-
-	"github.com/ethereum/go-ethereum/common"
->>>>>>> 6171d01b
 )
 
 var iteratorEnd = errors.New("end of iteration")
