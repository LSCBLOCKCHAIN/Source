--- conflicted
+++ resolved
@@ -1,18 +1,18 @@
-// Copyright 2014 The go-ethereum Authors && Copyright 2015 go-expanse Authors
-// This file is part of the go-expanse library.
+// Copyright 2014 The go-ethereum Authors
+// This file is part of the go-ethereum library.
 //
-// The go-expanse library is free software: you can redistribute it and/or modify
+// The go-ethereum library is free software: you can redistribute it and/or modify
 // it under the terms of the GNU Lesser General Public License as published by
 // the Free Software Foundation, either version 3 of the License, or
 // (at your option) any later version.
 //
-// The go-expanse library is distributed in the hope that it will be useful,
+// The go-ethereum library is distributed in the hope that it will be useful,
 // but WITHOUT ANY WARRANTY; without even the implied warranty of
 // MERCHANTABILITY or FITNESS FOR A PARTICULAR PURPOSE. See the
 // GNU Lesser General Public License for more details.
 //
 // You should have received a copy of the GNU Lesser General Public License
-// along with the go-expanse library. If not, see <http://www.gnu.org/licenses/>.
+// along with the go-ethereum library. If not, see <http://www.gnu.org/licenses/>.
 
 package trie
 
@@ -21,8 +21,8 @@
 	"io"
 	"strings"
 
-	"github.com/expanse-project/go-expanse/common"
-	"github.com/expanse-project/go-expanse/rlp"
+	"github.com/expanse-org/go-expanse/common"
+	"github.com/expanse-org/go-expanse/rlp"
 )
 
 var indices = []string{"0", "1", "2", "3", "4", "5", "6", "7", "8", "9", "a", "b", "c", "d", "e", "f", "[17]"}
@@ -30,48 +30,24 @@
 type node interface {
 	fstring(string) string
 	cache() (hashNode, bool)
-<<<<<<< HEAD
-=======
 	canUnload(cachegen, cachelimit uint16) bool
->>>>>>> a973d1d5
 }
 
 type (
 	fullNode struct {
 		Children [17]node // Actual trie node data to encode/decode (needs custom encoder)
-<<<<<<< HEAD
-		hash     hashNode // Cached hash of the node to prevent rehashing (may be nil)
-		dirty    bool     // Cached flag whether the node's new or already stored
-=======
 		flags    nodeFlag
->>>>>>> a973d1d5
 	}
 	shortNode struct {
 		Key   []byte
 		Val   node
-<<<<<<< HEAD
-		hash  hashNode // Cached hash of the node to prevent rehashing (may be nil)
-		dirty bool     // Cached flag whether the node's new or already stored
-=======
 		flags nodeFlag
->>>>>>> a973d1d5
 	}
 	hashNode  []byte
 	valueNode []byte
 )
 
 // EncodeRLP encodes a full node into the consensus RLP format.
-<<<<<<< HEAD
-func (n fullNode) EncodeRLP(w io.Writer) error {
-	return rlp.Encode(w, n.Children)
-}
-
-// Cache accessors to retrieve precalculated values (avoid lengthy type switches).
-func (n fullNode) cache() (hashNode, bool)  { return n.hash, n.dirty }
-func (n shortNode) cache() (hashNode, bool) { return n.hash, n.dirty }
-func (n hashNode) cache() (hashNode, bool)  { return nil, true }
-func (n valueNode) cache() (hashNode, bool) { return nil, true }
-=======
 func (n *fullNode) EncodeRLP(w io.Writer) error {
 	return rlp.Encode(w, n.Children)
 }
@@ -100,7 +76,6 @@
 func (n *shortNode) cache() (hashNode, bool) { return n.flags.hash, n.flags.dirty }
 func (n hashNode) cache() (hashNode, bool)   { return nil, true }
 func (n valueNode) cache() (hashNode, bool)  { return nil, true }
->>>>>>> a973d1d5
 
 // Pretty printing.
 func (n *fullNode) String() string  { return n.fstring("") }
@@ -129,13 +104,8 @@
 	return fmt.Sprintf("%x ", []byte(n))
 }
 
-<<<<<<< HEAD
-func mustDecodeNode(hash, buf []byte) node {
-	n, err := decodeNode(hash, buf)
-=======
 func mustDecodeNode(hash, buf []byte, cachegen uint16) node {
 	n, err := decodeNode(hash, buf, cachegen)
->>>>>>> a973d1d5
 	if err != nil {
 		panic(fmt.Sprintf("node %x: %v", hash, err))
 	}
@@ -143,11 +113,7 @@
 }
 
 // decodeNode parses the RLP encoding of a trie node.
-<<<<<<< HEAD
-func decodeNode(hash, buf []byte) (node, error) {
-=======
 func decodeNode(hash, buf []byte, cachegen uint16) (node, error) {
->>>>>>> a973d1d5
 	if len(buf) == 0 {
 		return nil, io.ErrUnexpectedEOF
 	}
@@ -157,28 +123,17 @@
 	}
 	switch c, _ := rlp.CountValues(elems); c {
 	case 2:
-<<<<<<< HEAD
-		n, err := decodeShort(hash, buf, elems)
-		return n, wrapError(err, "short")
-	case 17:
-		n, err := decodeFull(hash, buf, elems)
-=======
 		n, err := decodeShort(hash, buf, elems, cachegen)
 		return n, wrapError(err, "short")
 	case 17:
 		n, err := decodeFull(hash, buf, elems, cachegen)
->>>>>>> a973d1d5
 		return n, wrapError(err, "full")
 	default:
 		return nil, fmt.Errorf("invalid number of list elements: %v", c)
 	}
 }
 
-<<<<<<< HEAD
-func decodeShort(hash, buf, elems []byte) (node, error) {
-=======
 func decodeShort(hash, buf, elems []byte, cachegen uint16) (node, error) {
->>>>>>> a973d1d5
 	kbuf, rest, err := rlp.SplitString(elems)
 	if err != nil {
 		return nil, err
@@ -191,25 +146,12 @@
 		if err != nil {
 			return nil, fmt.Errorf("invalid value node: %v", err)
 		}
-<<<<<<< HEAD
-		return shortNode{key, valueNode(val), hash, false}, nil
-=======
 		return &shortNode{key, append(valueNode{}, val...), flag}, nil
->>>>>>> a973d1d5
 	}
 	r, _, err := decodeRef(rest, cachegen)
 	if err != nil {
 		return nil, wrapError(err, "val")
 	}
-<<<<<<< HEAD
-	return shortNode{key, r, hash, false}, nil
-}
-
-func decodeFull(hash, buf, elems []byte) (fullNode, error) {
-	n := fullNode{hash: hash}
-	for i := 0; i < 16; i++ {
-		cld, rest, err := decodeRef(elems)
-=======
 	return &shortNode{key, r, flag}, nil
 }
 
@@ -217,7 +159,6 @@
 	n := &fullNode{flags: nodeFlag{hash: hash, gen: cachegen}}
 	for i := 0; i < 16; i++ {
 		cld, rest, err := decodeRef(elems, cachegen)
->>>>>>> a973d1d5
 		if err != nil {
 			return n, wrapError(err, fmt.Sprintf("[%d]", i))
 		}
@@ -228,11 +169,7 @@
 		return n, err
 	}
 	if len(val) > 0 {
-<<<<<<< HEAD
-		n.Children[16] = valueNode(val)
-=======
 		n.Children[16] = append(valueNode{}, val...)
->>>>>>> a973d1d5
 	}
 	return n, nil
 }
@@ -252,11 +189,7 @@
 			err := fmt.Errorf("oversized embedded node (size is %d bytes, want size < %d)", size, hashLen)
 			return nil, buf, err
 		}
-<<<<<<< HEAD
-		n, err := decodeNode(nil, buf)
-=======
 		n, err := decodeNode(nil, buf, cachegen)
->>>>>>> a973d1d5
 		return n, rest, err
 	case kind == rlp.String && len(val) == 0:
 		// empty node
