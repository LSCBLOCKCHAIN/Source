--- conflicted
+++ resolved
@@ -530,11 +530,10 @@
 		Usage: "Minimum POW accepted",
 		Value: whisper.DefaultMinimumPoW,
 	}
-<<<<<<< HEAD
 	WhisperRestrictConnectionBetweenLightClientsFlag = cli.BoolFlag{
 		Name:  "shh.restrict-light",
 		Usage: "Restrict connection between two whisper light clients",
-=======
+	}
 
 	// Metrics flags
 	MetricsEnabledFlag = cli.BoolFlag{
@@ -573,7 +572,6 @@
 		Name:  "metrics.influxdb.host.tag",
 		Usage: "InfluxDB `host` tag attached to all measurements",
 		Value: "localhost",
->>>>>>> 35fcd2f4
 	}
 )
 
