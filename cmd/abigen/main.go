// Copyright 2016 The go-ethereum Authors
// This file is part of go-ethereum.
//
// go-ethereum is free software: you can redistribute it and/or modify
// it under the terms of the GNU General Public License as published by
// the Free Software Foundation, either version 3 of the License, or
// (at your option) any later version.
//
// go-ethereum is distributed in the hope that it will be useful,
// but WITHOUT ANY WARRANTY; without even the implied warranty of
// MERCHANTABILITY or FITNESS FOR A PARTICULAR PURPOSE. See the
// GNU General Public License for more details.
//
// You should have received a copy of the GNU General Public License
// along with go-ethereum. If not, see <http://www.gnu.org/licenses/>.

package main

import (
    "encoding/json"
    "flag"
    "fmt"
    "io/ioutil"
    "os"
    "strings"

    "github.com/ethereum/go-ethereum/accounts/abi/bind"
    "github.com/ethereum/go-ethereum/common/compiler"
)

var (
    abiFlag = flag.String("abi", "", "Path to the Ethereum contract ABI json to bind, - for STDIN")
    binFlag = flag.String("bin", "", "Path to the Ethereum contract bytecode (generate deploy method)")
    typFlag = flag.String("type", "", "Struct name for the binding (default = package name)")

    solFlag  = flag.String("sol", "", "Path to the Ethereum contract Solidity source to build and bind")
    solcFlag = flag.String("solc", "solc", "Solidity compiler to use if source builds are requested")
    excFlag  = flag.String("exc", "", "Comma separated types to exclude from binding")

    vyFlag  = flag.String("vy", "", "Path to the Ethereum contract Vyper source to build and bind")
    vyperFlag = flag.String("vyper", "vyper", "Vyper compiler to use if source builds are requested")

    pkgFlag  = flag.String("pkg", "", "Package name to generate the binding into")
    outFlag  = flag.String("out", "", "Output file for the generated binding (default = stdout)")
    langFlag = flag.String("lang", "go", "Destination language for the bindings (go, java, objc)")
)

func main() {
    // Parse and ensure all needed inputs are specified
    flag.Parse()

    if *abiFlag == "" && *solFlag == "" && *vyFlag == "" {
        fmt.Printf("No contract ABI (--abi), Solidity source (--sol), or Vyper source (--vy) specified\n")
        os.Exit(-1)
    } else if (*abiFlag != "" || *binFlag != "" || *typFlag != "") && (*solFlag != "" || *vyFlag != "") {
        fmt.Printf("Contract ABI (--abi), bytecode (--bin) and type (--type) flags are mutually exclusive with the Solidity (--sol) and Vyper (--vy) flags\n")
        os.Exit(-1)
    } else if *solFlag != "" && *vyFlag != "" {
        fmt.Printf("Solidity (--sol) and Vyper (--vy) flags are mutually exclusive\n")
        os.Exit(-1)     
    }
    if *pkgFlag == "" {
        fmt.Printf("No destination package specified (--pkg)\n")
        os.Exit(-1)
    }
    var lang bind.Lang
    switch *langFlag {
    case "go":
        lang = bind.LangGo
    case "java":
        lang = bind.LangJava
    case "objc":
        lang = bind.LangObjC
    default:
        fmt.Printf("Unsupported destination language \"%s\" (--lang)\n", *langFlag)
        os.Exit(-1)
    }
    // If the entire solidity code was specified, build and bind based on that
    var (
        abis  []string
        bins  []string
        types []string
    )
    if *solFlag != "" || *vyFlag != "" || (*abiFlag == "-" && *pkgFlag == "") {
        // Generate the list of types to exclude from binding
        exclude := make(map[string]bool)
        for _, kind := range strings.Split(*excFlag, ",") {
            exclude[strings.ToLower(kind)] = true
        }

        var contracts map[string]*compiler.Contract
        var err error
        if *solFlag != "" {
            contracts, err = compiler.CompileSolidity(*solcFlag, *solFlag)
            if err != nil {
                fmt.Printf("Failed to build Solidity contract: %v\n", err)
                os.Exit(-1)
            }
        } else if *vyFlag != "" {
            contracts, err = compiler.CompileVyper(*vyperFlag, *vyFlag)
            if err != nil {
                fmt.Printf("Failed to build Vyper contract: %v\n", err)
                os.Exit(-1)
            }
        } else {
            contracts, err = contractsFromStdin()
            if err != nil {
                fmt.Printf("Failed to read input ABIs from STDIN: %v\n", err)
                os.Exit(-1)
            }
        }
        // Gather all non-excluded contract for binding
        for name, contract := range contracts {
            if exclude[strings.ToLower(name)] {
                continue
            }
            abi, _ := json.Marshal(contract.Info.AbiDefinition) // Flatten the compiler parse
            abis = append(abis, string(abi))
            bins = append(bins, contract.Code)

            nameParts := strings.Split(name, ":")
            types = append(types, nameParts[len(nameParts)-1])
        }
    } else {
        // Otherwise load up the ABI, optional bytecode and type name from the parameters
        var abi []byte
        var err error
        if *abiFlag == "-" {
            abi, err = ioutil.ReadAll(os.Stdin)
        } else {
            abi, err = ioutil.ReadFile(*abiFlag)
        }
        if err != nil {
            fmt.Printf("Failed to read input ABI: %v\n", err)
            os.Exit(-1)
        }
        abis = append(abis, string(abi))

<<<<<<< HEAD
        bin := []byte{}
        if *binFlag != "" {
            if bin, err = ioutil.ReadFile(*binFlag); err != nil {
                fmt.Printf("Failed to read input bytecode: %v\n", err)
                os.Exit(-1)
            }
        }
        bins = append(bins, string(bin))
=======
		var bin []byte
		if *binFlag != "" {
			if bin, err = ioutil.ReadFile(*binFlag); err != nil {
				fmt.Printf("Failed to read input bytecode: %v\n", err)
				os.Exit(-1)
			}
		}
		bins = append(bins, string(bin))
>>>>>>> d88c6ce6

        kind := *typFlag
        if kind == "" {
            kind = *pkgFlag
        }
        types = append(types, kind)
    }
    // Generate the contract binding
    code, err := bind.Bind(types, abis, bins, *pkgFlag, lang)
    if err != nil {
        fmt.Printf("Failed to generate ABI binding: %v\n", err)
        os.Exit(-1)
    }
    // Either flush it out to a file or display on the standard output
    if *outFlag == "" {
        fmt.Printf("%s\n", code)
        return
    }
    if err := ioutil.WriteFile(*outFlag, []byte(code), 0600); err != nil {
        fmt.Printf("Failed to write ABI binding: %v\n", err)
        os.Exit(-1)
    }
}

func contractsFromStdin() (map[string]*compiler.Contract, error) {
    bytes, err := ioutil.ReadAll(os.Stdin)
    if err != nil {
        return nil, err
    }
    return compiler.ParseCombinedJSON(bytes, "", "", "", "")
}<|MERGE_RESOLUTION|>--- conflicted
+++ resolved
@@ -136,16 +136,6 @@
         }
         abis = append(abis, string(abi))
 
-<<<<<<< HEAD
-        bin := []byte{}
-        if *binFlag != "" {
-            if bin, err = ioutil.ReadFile(*binFlag); err != nil {
-                fmt.Printf("Failed to read input bytecode: %v\n", err)
-                os.Exit(-1)
-            }
-        }
-        bins = append(bins, string(bin))
-=======
 		var bin []byte
 		if *binFlag != "" {
 			if bin, err = ioutil.ReadFile(*binFlag); err != nil {
@@ -154,7 +144,6 @@
 			}
 		}
 		bins = append(bins, string(bin))
->>>>>>> d88c6ce6
 
         kind := *typFlag
         if kind == "" {
