--- conflicted
+++ resolved
@@ -118,7 +118,10 @@
 		genesis.Config.Clique.Epoch = uint64(w.readDefaultInt(990))
 		genesis.Config.Clique.RewardCheckpoint = genesis.Config.Clique.Epoch
 
-<<<<<<< HEAD
+		fmt.Println()
+		fmt.Println("How many blocks before checkpoint need to prepare new set of masternodes? (default = 50)")
+		genesis.Config.Clique.Gap = uint64(w.readDefaultInt(50))
+
 	case choice == "3":
 		genesis.Difficulty = big.NewInt(1)
 		genesis.Config.Clique = &params.CliqueConfig{
@@ -170,9 +173,13 @@
 		}
 
 		fmt.Println()
-		fmt.Println("How many blocks per checkpoint? (default = 990)")
+		fmt.Println("How many blocks per epoch? (default = 990)")
 		epochNumber := w.readDefaultInt(990)
 		genesis.Config.Clique.RewardCheckpoint = uint64(epochNumber)
+
+		fmt.Println()
+		fmt.Println("How many blocks before checkpoint need to prepare new set of masternodes? (default = 50)")
+		genesis.Config.Clique.Gap = uint64(w.readDefaultInt(50))
 
 		// Validator Smart Contract Code
 		pKey, _ := crypto.HexToECDSA("b71c71a67e1177ad4e901695e1b4b9ee17ae16c6668d313eac2f96dbcda3f291")
@@ -233,11 +240,6 @@
 			Code:    code,
 			Storage: storage,
 		}
-=======
-		fmt.Println()
-		fmt.Println("How many blocks before checkpoint need to prepare new set of masternodes? (default = 50)")
-		genesis.Config.Clique.Gap = uint64(w.readDefaultInt(50))
->>>>>>> bdb7a8c8
 
 	default:
 		log.Crit("Invalid consensus engine choice", "choice", choice)
