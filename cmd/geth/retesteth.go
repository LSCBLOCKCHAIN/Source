--- conflicted
+++ resolved
@@ -890,12 +890,8 @@
 
 	srv := rpc.NewServer()
 
-<<<<<<< HEAD
 	handler := node.NewHTTPHandlerStack(srv, cors, vhosts)
-	handler = node.NewWebsocketUpgradeHandler(handler, srv.WebsocketHandler(wsOrigins))
-=======
-	handler := rpc.NewHTTPHandlerStack(srv, cors, vhosts)
->>>>>>> 8766f6ac
+	handler = node.NewWebsocketUpgradeHandler(handler, nil)
 
 	// start http server
 	var RetestethHTTPTimeouts = rpc.HTTPTimeouts{
