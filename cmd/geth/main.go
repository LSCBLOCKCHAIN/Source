// Copyright 2014 The go-ethereum Authors
// This file is part of go-ethereum.
//
// go-ethereum is free software: you can redistribute it and/or modify
// it under the terms of the GNU General Public License as published by
// the Free Software Foundation, either version 3 of the License, or
// (at your option) any later version.
//
// go-ethereum is distributed in the hope that it will be useful,
// but WITHOUT ANY WARRANTY; without even the implied warranty of
// MERCHANTABILITY or FITNESS FOR A PARTICULAR PURPOSE. See the
// GNU General Public License for more details.
//
// You should have received a copy of the GNU General Public License
// along with go-ethereum. If not, see <http://www.gnu.org/licenses/>.

// geth is the official command-line client for Ethereum.
package main

import (
	"fmt"
	"math"
	"os"
	"runtime"
	godebug "runtime/debug"
	"sort"
	"strconv"
	"strings"
	"time"

	"github.com/elastic/gosigar"
	"github.com/ethereum/go-ethereum/accounts"
	"github.com/ethereum/go-ethereum/accounts/keystore"
	"github.com/ethereum/go-ethereum/cmd/utils"
	"github.com/ethereum/go-ethereum/console"
	"github.com/ethereum/go-ethereum/eth"
	"github.com/ethereum/go-ethereum/les"
	"github.com/ethereum/go-ethereum/ethclient"
	"github.com/ethereum/go-ethereum/internal/debug"
	"github.com/ethereum/go-ethereum/log"
	"github.com/ethereum/go-ethereum/metrics"
	"github.com/ethereum/go-ethereum/node"
	"gopkg.in/urfave/cli.v1"
)

const (
	clientIdentifier = "geth" // Client identifier to advertise over the network
)

var (
	// Git SHA1 commit hash of the release (set via linker flags)
	gitCommit = ""
	// The app that holds all commands and flags.
	app = utils.NewApp(gitCommit, "the go-ethereum command line interface")
	// flags that configure the node
	nodeFlags = []cli.Flag{
		utils.IdentityFlag,
		utils.UnlockedAccountFlag,
		utils.PasswordFileFlag,
		utils.BootnodesFlag,
		utils.BootnodesV4Flag,
		utils.BootnodesV5Flag,
		utils.DataDirFlag,
		utils.KeyStoreDirFlag,
		utils.NoUSBFlag,
		utils.DashboardEnabledFlag,
		utils.DashboardAddrFlag,
		utils.DashboardPortFlag,
		utils.DashboardRefreshFlag,
		utils.EthashCacheDirFlag,
		utils.EthashCachesInMemoryFlag,
		utils.EthashCachesOnDiskFlag,
		utils.EthashDatasetDirFlag,
		utils.EthashDatasetsInMemoryFlag,
		utils.EthashDatasetsOnDiskFlag,
		utils.TxPoolLocalsFlag,
		utils.TxPoolNoLocalsFlag,
		utils.TxPoolJournalFlag,
		utils.TxPoolRejournalFlag,
		utils.TxPoolPriceLimitFlag,
		utils.TxPoolPriceBumpFlag,
		utils.TxPoolAccountSlotsFlag,
		utils.TxPoolGlobalSlotsFlag,
		utils.TxPoolAccountQueueFlag,
		utils.TxPoolGlobalQueueFlag,
		utils.TxPoolLifetimeFlag,
<<<<<<< HEAD
		utils.FastSyncFlag,
		utils.ExitWhenSyncedFlag,
		utils.LightModeFlag,
=======
>>>>>>> 62e94895
		utils.SyncModeFlag,
		utils.GCModeFlag,
		utils.LightServFlag,
		utils.LightPeersFlag,
		utils.LightKDFFlag,
		utils.CacheFlag,
		utils.CacheDatabaseFlag,
		utils.CacheGCFlag,
		utils.TrieCacheGenFlag,
		utils.ListenPortFlag,
		utils.MaxPeersFlag,
		utils.MaxPendingPeersFlag,
		utils.MiningEnabledFlag,
		utils.MinerThreadsFlag,
		utils.MinerLegacyThreadsFlag,
		utils.MinerNotifyFlag,
		utils.MinerGasTargetFlag,
		utils.MinerLegacyGasTargetFlag,
		utils.MinerGasLimitFlag,
		utils.MinerGasPriceFlag,
		utils.MinerLegacyGasPriceFlag,
		utils.MinerEtherbaseFlag,
		utils.MinerLegacyEtherbaseFlag,
		utils.MinerExtraDataFlag,
		utils.MinerLegacyExtraDataFlag,
		utils.MinerRecommitIntervalFlag,
		utils.MinerNoVerfiyFlag,
		utils.NATFlag,
		utils.NoDiscoverFlag,
		utils.DiscoveryV5Flag,
		utils.NetrestrictFlag,
		utils.NodeKeyFileFlag,
		utils.NodeKeyHexFlag,
		utils.DeveloperFlag,
		utils.DeveloperPeriodFlag,
		utils.TestnetFlag,
		utils.RinkebyFlag,
		utils.VMEnableDebugFlag,
		utils.NetworkIdFlag,
		utils.RPCCORSDomainFlag,
		utils.RPCVirtualHostsFlag,
		utils.EthStatsURLFlag,
		utils.MetricsEnabledFlag,
		utils.FakePoWFlag,
		utils.NoCompactionFlag,
		utils.GpoBlocksFlag,
		utils.GpoPercentileFlag,
		configFileFlag,
	}

	rpcFlags = []cli.Flag{
		utils.RPCEnabledFlag,
		utils.RPCListenAddrFlag,
		utils.RPCPortFlag,
		utils.RPCApiFlag,
		utils.WSEnabledFlag,
		utils.WSListenAddrFlag,
		utils.WSPortFlag,
		utils.WSApiFlag,
		utils.WSAllowedOriginsFlag,
		utils.IPCDisabledFlag,
		utils.IPCPathFlag,
	}

	whisperFlags = []cli.Flag{
		utils.WhisperEnabledFlag,
		utils.WhisperMaxMessageSizeFlag,
		utils.WhisperMinPOWFlag,
	}

	metricsFlags = []cli.Flag{
		utils.MetricsEnableInfluxDBFlag,
		utils.MetricsInfluxDBEndpointFlag,
		utils.MetricsInfluxDBDatabaseFlag,
		utils.MetricsInfluxDBUsernameFlag,
		utils.MetricsInfluxDBPasswordFlag,
		utils.MetricsInfluxDBHostTagFlag,
	}
)

func init() {
	// Initialize the CLI app and start Geth
	app.Action = geth
	app.HideVersion = true // we have a command to print the version
	app.Copyright = "Copyright 2013-2018 The go-ethereum Authors"
	app.Commands = []cli.Command{
		// See chaincmd.go:
		initCommand,
		importCommand,
		exportCommand,
		importPreimagesCommand,
		exportPreimagesCommand,
		copydbCommand,
		removedbCommand,
		dumpCommand,
		// See monitorcmd.go:
		monitorCommand,
		// See accountcmd.go:
		accountCommand,
		walletCommand,
		// See consolecmd.go:
		consoleCommand,
		attachCommand,
		javascriptCommand,
		// See misccmd.go:
		makecacheCommand,
		makedagCommand,
		versionCommand,
		bugCommand,
		licenseCommand,
		// See config.go
		dumpConfigCommand,
	}
	sort.Sort(cli.CommandsByName(app.Commands))

	app.Flags = append(app.Flags, nodeFlags...)
	app.Flags = append(app.Flags, rpcFlags...)
	app.Flags = append(app.Flags, consoleFlags...)
	app.Flags = append(app.Flags, debug.Flags...)
	app.Flags = append(app.Flags, whisperFlags...)
	app.Flags = append(app.Flags, metricsFlags...)

	app.Before = func(ctx *cli.Context) error {
		runtime.GOMAXPROCS(runtime.NumCPU())

		logdir := ""
		if ctx.GlobalBool(utils.DashboardEnabledFlag.Name) {
			logdir = (&node.Config{DataDir: utils.MakeDataDir(ctx)}).ResolvePath("logs")
		}
		if err := debug.Setup(ctx, logdir); err != nil {
			return err
		}
		// Cap the cache allowance and tune the garbage collector
		var mem gosigar.Mem
		if err := mem.Get(); err == nil {
			allowance := int(mem.Total / 1024 / 1024 / 3)
			if cache := ctx.GlobalInt(utils.CacheFlag.Name); cache > allowance {
				log.Warn("Sanitizing cache to Go's GC limits", "provided", cache, "updated", allowance)
				ctx.GlobalSet(utils.CacheFlag.Name, strconv.Itoa(allowance))
			}
		}
		// Ensure Go's GC ignores the database cache for trigger percentage
		cache := ctx.GlobalInt(utils.CacheFlag.Name)
		gogc := math.Max(20, math.Min(100, 100/(float64(cache)/1024)))

		log.Debug("Sanitizing Go's GC trigger", "percent", int(gogc))
		godebug.SetGCPercent(int(gogc))

		// Start metrics export if enabled
		utils.SetupMetrics(ctx)

		// Start system runtime metrics collection
		go metrics.CollectProcessMetrics(3 * time.Second)

		return nil
	}

	app.After = func(ctx *cli.Context) error {
		debug.Exit()
		console.Stdin.Close() // Resets terminal mode.
		return nil
	}
}

func main() {
	if err := app.Run(os.Args); err != nil {
		fmt.Fprintln(os.Stderr, err)
		os.Exit(1)
	}
}

// geth is the main entry point into the system if no special subcommand is ran.
// It creates a default node based on the command line arguments and runs it in
// blocking mode, waiting for it to be shut down.
func geth(ctx *cli.Context) error {
	if args := ctx.Args(); len(args) > 0 {
		return fmt.Errorf("invalid command: %q", args[0])
	}
	node := makeFullNode(ctx)
	startNode(ctx, node)
	node.Wait()
	return nil
}

// startNode boots up the system node and all registered protocols, after which
// it unlocks any requested accounts, and starts the RPC/IPC interfaces and the
// miner.
func startNode(ctx *cli.Context, stack *node.Node) {
	debug.Memsize.Add("node", stack)

	// Start up the node itself
	utils.StartNode(stack)

	// Unlock any account specifically requested
	ks := stack.AccountManager().Backends(keystore.KeyStoreType)[0].(*keystore.KeyStore)

	passwords := utils.MakePasswordList(ctx)
	unlocks := strings.Split(ctx.GlobalString(utils.UnlockedAccountFlag.Name), ",")
	for i, account := range unlocks {
		if trimmed := strings.TrimSpace(account); trimmed != "" {
			unlockAccount(ctx, ks, trimmed, i, passwords)
		}
	}
	// Register wallet event handlers to open and auto-derive wallets
	events := make(chan accounts.WalletEvent, 16)
	stack.AccountManager().Subscribe(events)

	go func() {
		// Create a chain state reader for self-derivation
		rpcClient, err := stack.Attach()
		if err != nil {
			utils.Fatalf("Failed to attach to self: %v", err)
		}
		stateReader := ethclient.NewClient(rpcClient)

		// Open any wallets already attached
		for _, wallet := range stack.AccountManager().Wallets() {
			if err := wallet.Open(""); err != nil {
				log.Warn("Failed to open wallet", "url", wallet.URL(), "err", err)
			}
		}
		// Listen for wallet event till termination
		for event := range events {
			switch event.Kind {
			case accounts.WalletArrived:
				if err := event.Wallet.Open(""); err != nil {
					log.Warn("New wallet appeared, failed to open", "url", event.Wallet.URL(), "err", err)
				}
			case accounts.WalletOpened:
				status, _ := event.Wallet.Status()
				log.Info("New wallet appeared", "url", event.Wallet.URL(), "status", status)

				derivationPath := accounts.DefaultBaseDerivationPath
				if event.Wallet.URL().Scheme == "ledger" {
					derivationPath = accounts.DefaultLedgerBaseDerivationPath
				}
				event.Wallet.SelfDerive(derivationPath, stateReader)

			case accounts.WalletDropped:
				log.Info("Old wallet dropped", "url", event.Wallet.URL())
				event.Wallet.Close()
			}
		}
	}()

	if exitWhenSynced := ctx.GlobalDuration(utils.ExitWhenSyncedFlag.Name); exitWhenSynced >= 0 {
		go func() {
						if ctx.GlobalBool(utils.LightModeFlag.Name) || ctx.GlobalString(utils.SyncModeFlag.Name) == "light" {
							 var lightEthereum *les.LightEthereum
							if err := stack.Service(&lightEthereum); err != nil {
								utils.Fatalf("LightEthereum service not running: %v", err)
							}
							<-lightEthereum.Downloader().SyncedCh
							log.Info("Synchronisation completed, exitting", "countdown", exitWhenSynced)
							time.Sleep(exitWhenSynced)
							stack.Stop()


						} else {
							var ethereum *eth.Ethereum
							if err := stack.Service(&ethereum); err != nil {
								utils.Fatalf("Ethereum service not running: %v", err)
							}
							<-ethereum.Downloader().SyncedCh
							log.Info("Synchronisation completed, exitting", "countdown", exitWhenSynced)
							time.Sleep(exitWhenSynced)
							stack.Stop()
						}
		}()
	}

	// Start auxiliary services if enabled
	if ctx.GlobalBool(utils.MiningEnabledFlag.Name) || ctx.GlobalBool(utils.DeveloperFlag.Name) {
		// Mining only makes sense if a full Ethereum node is running
		if ctx.GlobalString(utils.SyncModeFlag.Name) == "light" {
			utils.Fatalf("Light clients do not support mining")
		}
		var ethereum *eth.Ethereum
		if err := stack.Service(&ethereum); err != nil {
			utils.Fatalf("Ethereum service not running: %v", err)
		}
		// Set the gas price to the limits from the CLI and start mining
		gasprice := utils.GlobalBig(ctx, utils.MinerLegacyGasPriceFlag.Name)
		if ctx.IsSet(utils.MinerGasPriceFlag.Name) {
			gasprice = utils.GlobalBig(ctx, utils.MinerGasPriceFlag.Name)
		}
		ethereum.TxPool().SetGasPrice(gasprice)

		threads := ctx.GlobalInt(utils.MinerLegacyThreadsFlag.Name)
		if ctx.GlobalIsSet(utils.MinerThreadsFlag.Name) {
			threads = ctx.GlobalInt(utils.MinerThreadsFlag.Name)
		}
		if err := ethereum.StartMining(threads); err != nil {
			utils.Fatalf("Failed to start mining: %v", err)
		}
	}
}<|MERGE_RESOLUTION|>--- conflicted
+++ resolved
@@ -84,12 +84,10 @@
 		utils.TxPoolAccountQueueFlag,
 		utils.TxPoolGlobalQueueFlag,
 		utils.TxPoolLifetimeFlag,
-<<<<<<< HEAD
-		utils.FastSyncFlag,
+
+    utils.FastSyncFlag,
 		utils.ExitWhenSyncedFlag,
 		utils.LightModeFlag,
-=======
->>>>>>> 62e94895
 		utils.SyncModeFlag,
 		utils.GCModeFlag,
 		utils.LightServFlag,
