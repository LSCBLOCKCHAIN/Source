--- conflicted
+++ resolved
@@ -41,11 +41,7 @@
 	Category:  "MISCELLANEOUS COMMANDS",
 }
 
-<<<<<<< HEAD
-const issueUrl = "https://github.com/EthereumCommonwealth/go-callisto/issues/new"
-=======
-const issueURL = "https://github.com/ethereum/go-ethereum/issues/new"
->>>>>>> d6ed2f67
+const issueURL = "https://github.com/EthereumCommonwealth/go-callisto/issues/new"
 
 // reportBug reports a bug by opening a new URL to the go-ethereum GH issue
 // tracker and setting default values as the issue body.
