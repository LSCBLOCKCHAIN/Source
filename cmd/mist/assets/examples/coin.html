<!doctype>
<html>
<title>JevCoin</title>
<head>
<script type="text/javascript" src="../ext/bignumber.min.js"></script>
<script type="text/javascript" src="../ext/ethereum.js/dist/ethereum.js"></script>
</head>
<body>

<h1>JevCoin <code id="address"></code></h1>
<div>
	<strong>Balance</strong>
	<span id="balance"></strong>
</div>

<div>
	<span class="amount">Amount:</span>
	<input type="text" id="address" style="width:200px">
	<input type="text" id="amount" style="width:200px">
	<button onclick="transact()">Send</button>
</div>

<hr>

<table width="100%" id="table">
	<tr><td style="width:40%;">Address</td><td>Balance</td></tr>
	<tbody id="table_body"></tbody>
</table>

</body>

<script type="text/javascript">
	var web3 = require('web3');
	var eth = web3.eth;

	web3.setProvider(new web3.providers.HttpSyncProvider('http://localhost:8545'));
	var desc = [{
		"name": "balance(address)",
		"inputs": [{
			"name": "who",
			"type": "address"
		}],
		"const": true,
		"outputs": [{
			"name": "value",
			"type": "uint256"
		}]
	}, {
		"name": "send(address,uint256)",
		"inputs": [{
			"name": "to",
			"type": "address"
		}, {
			"name": "value",
			"type": "uint256"
		}],
		"outputs": []
<<<<<<< HEAD
	}];

    var address = web3.db.get("jevcoin", "address");
    if( address.length == 0 ) {
        var code = "0x60056011565b60ae8060356000396000f35b64174876e800600033600160a060020a031660005260205260406000208190555056006001600060e060020a600035048063d0679d34146022578063e3d670d714603457005b602e6004356024356047565b60006000f35b603d600435608d565b8060005260206000f35b80600083600160a060020a0316600052602052604060002090815401908190555080600033600160a060020a031660005260205260406000209081540390819055505050565b6000600082600160a060020a0316600052602052604060002054905091905056";
        address = web3.eth.transact({
            data: code,
            gasprice: "1000000000000000",
            gas: "10000",
        });
        web3.db.put("jevcoin", "address", address);
    }

	var contract = web3.eth.contract(address, desc);

	function reflesh() {
        document.querySelector("#balance").innerHTML = contract.call().balance(eth.coinbase);
=======
	}, {
		"name":"changed",
		"type":"event",
		"inputs": [
			{"name":"to","type":"address","indexed":true},
			{"name":"from","type":"address","indexed":true},
		],
	}];

	var address = localStorage.getItem("address");
	// deploy if not exist
	if (address == null) {
		var code = "0x60056013565b610132806100356000396000f35b620f4240600033600160a060020a0316600052602052604060002081905550560060e060020a6000350480637bb98a681461002b578063d0679d3414610039578063e3d670d71461004d57005b61003361012d565b60006000f35b610047600435602435610062565b60006000f35b61005860043561010b565b8060005260206000f35b80600033600160a060020a0316600052602052604060002054106100855761008a565b610107565b80600033600160a060020a0316600052602052604060002090815403908190555080600083600160a060020a0316600052602052604060002090815401908190555081600160a060020a031633600160a060020a03167f1863989b4bb7c5c3941722099764574df7a459f9f9c6b6cdca35ddc9731792b860006000a35b5050565b6000600082600160a060020a03166000526020526040600020549050919050565b5b60008156";
		address = web3.eth.transact({
			data: code,
			gasPrice: "1000000000000000",
			gas: "10000",
		});
        	localStorage.setItem("address", address);
	}
	document.querySelector("#address").innerHTML = address.toUpperCase();

	var contract = web3.eth.contract(address, desc);
	contract.changed({from: eth.accounts[0]}).changed(function() {
		refresh();
	});
	eth.watch('chain').changed(function() {
		refresh();
	});

	function refresh() {
        	document.querySelector("#balance").innerHTML = contract.balance(eth.coinbase);
>>>>>>> ddccea75

		var table = document.querySelector("#table_body");
		table.innerHTML = ""; // clear

		var storage = eth.storageAt(address);
		table.innerHTML = "";
		for( var item in storage ) {
			table.innerHTML += "<tr><td>"+item.toUpperCase()+"</td><td>"+web3.toDecimal(storage[item])+"</td></tr>";
		}
	}

	function transact() {
		var to = document.querySelector("#address").value;

		if( to.length == 0 ) {
			to = "0x4205b06c2cfa0e30359edcab94543266cb6fa1d3";
		} else {
			to = "0x"+to;
		}

		var value = parseInt( document.querySelector("#amount").value );

		contract.send( to, value );
	}

	refresh();
</script>

</html>

<!--
contract JevCoin {
    function JevCoin()
    {
        balances[msg.sender] = 1000000;
    }
 
    event changed(address indexed from, address indexed to);
    function send(address to, uint value)
    {
        if( balances[msg.sender] < value ) return;
 
        balances[msg.sender] -= value;
        balances[to] += value;
 
        changed(msg.sender, to);
    }
 
    function balance(address who) constant returns(uint t)
    {
        t = balances[who];
    }
 
    mapping(address => uint256) balances;
 }
-!><|MERGE_RESOLUTION|>--- conflicted
+++ resolved
@@ -36,17 +36,19 @@
 	web3.setProvider(new web3.providers.HttpSyncProvider('http://localhost:8545'));
 	var desc = [{
 		"name": "balance(address)",
+		"type": "function",
 		"inputs": [{
 			"name": "who",
 			"type": "address"
 		}],
-		"const": true,
+		"constant": true,
 		"outputs": [{
 			"name": "value",
 			"type": "uint256"
 		}]
 	}, {
 		"name": "send(address,uint256)",
+		"type": "function",
 		"inputs": [{
 			"name": "to",
 			"type": "address"
@@ -55,25 +57,6 @@
 			"type": "uint256"
 		}],
 		"outputs": []
-<<<<<<< HEAD
-	}];
-
-    var address = web3.db.get("jevcoin", "address");
-    if( address.length == 0 ) {
-        var code = "0x60056011565b60ae8060356000396000f35b64174876e800600033600160a060020a031660005260205260406000208190555056006001600060e060020a600035048063d0679d34146022578063e3d670d714603457005b602e6004356024356047565b60006000f35b603d600435608d565b8060005260206000f35b80600083600160a060020a0316600052602052604060002090815401908190555080600033600160a060020a031660005260205260406000209081540390819055505050565b6000600082600160a060020a0316600052602052604060002054905091905056";
-        address = web3.eth.transact({
-            data: code,
-            gasprice: "1000000000000000",
-            gas: "10000",
-        });
-        web3.db.put("jevcoin", "address", address);
-    }
-
-	var contract = web3.eth.contract(address, desc);
-
-	function reflesh() {
-        document.querySelector("#balance").innerHTML = contract.call().balance(eth.coinbase);
-=======
 	}, {
 		"name":"changed",
 		"type":"event",
@@ -106,7 +89,6 @@
 
 	function refresh() {
         	document.querySelector("#balance").innerHTML = contract.balance(eth.coinbase);
->>>>>>> ddccea75
 
 		var table = document.querySelector("#table_body");
 		table.innerHTML = ""; // clear
