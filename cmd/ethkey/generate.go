--- conflicted
+++ resolved
@@ -41,16 +41,10 @@
 	ArgsUsage: "[ <keyfile> ]",
 	Description: `
 Generate a new keyfile.
-<<<<<<< HEAD
-If you want to use an existing private key to use in the keyfile, it can be
-specified by setting --privatekey with the location of the file containing the
-private key.`,
-=======
 
 If you want to encrypt an existing private key, it can be specified by setting
 --privatekey with the location of the file containing the private key.
 `,
->>>>>>> 02aeb3d7
 	Flags: []cli.Flag{
 		passphraseFlag,
 		jsonFlag,
