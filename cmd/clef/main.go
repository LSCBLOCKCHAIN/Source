// Copyright 2018 The go-ethereum Authors
// This file is part of go-ethereum.
//
// go-ethereum is free software: you can redistribute it and/or modify
// it under the terms of the GNU General Public License as published by
// the Free Software Foundation, either version 3 of the License, or
// (at your option) any later version.
//
// go-ethereum is distributed in the hope that it will be useful,
// but WITHOUT ANY WARRANTY; without even the implied warranty of
// MERCHANTABILITY or FITNESS FOR A PARTICULAR PURPOSE. See the
// GNU General Public License for more details.
//
// You should have received a copy of the GNU General Public License
// along with go-ethereum. If not, see <http://www.gnu.org/licenses/>.

// signer is a utility that can be used so sign transactions and
// arbitrary data.
package main

import (
	"bufio"
	"context"
	"crypto/rand"
	"crypto/sha256"
	"encoding/hex"
	"encoding/json"
	"fmt"
	"io"
	"io/ioutil"
	"math/big"
	"os"
	"os/signal"
	"os/user"
	"path/filepath"
	"runtime"
	"strings"

	"github.com/ethereum/go-ethereum/accounts/keystore"
	"github.com/ethereum/go-ethereum/cmd/utils"
	"github.com/ethereum/go-ethereum/common"
	"github.com/ethereum/go-ethereum/console"
	"github.com/ethereum/go-ethereum/core/types"
	"github.com/ethereum/go-ethereum/crypto"
	"github.com/ethereum/go-ethereum/log"
	"github.com/ethereum/go-ethereum/node"
	"github.com/ethereum/go-ethereum/rlp"
	"github.com/ethereum/go-ethereum/rpc"
	"github.com/ethereum/go-ethereum/signer/core"
	"github.com/ethereum/go-ethereum/signer/rules"
	"github.com/ethereum/go-ethereum/signer/storage"
	"gopkg.in/urfave/cli.v1"
)

<<<<<<< HEAD
// ExternalAPIVersion -- see extapi_changelog.md
const ExternalAPIVersion = "5.0.0"

// InternalAPIVersion -- see intapi_changelog.md
const InternalAPIVersion = "3.1.0"

=======
>>>>>>> 43e8efe8
const legalWarning = `
WARNING! 

Clef is alpha software, and not yet publically released. This software has _not_ been audited, and there
are no guarantees about the workings of this software. It may contain severe flaws. You should not use this software
unless you agree to take full responsibility for doing so, and know what you are doing. 

TLDR; THIS IS NOT PRODUCTION-READY SOFTWARE! 

`

var (
	logLevelFlag = cli.IntFlag{
		Name:  "loglevel",
		Value: 4,
		Usage: "log level to emit to the screen",
	}
	advancedMode = cli.BoolFlag{
		Name:  "advanced",
		Usage: "If enabled, issues warnings instead of rejections for suspicious requests. Default off",
	}
	keystoreFlag = cli.StringFlag{
		Name:  "keystore",
		Value: filepath.Join(node.DefaultDataDir(), "keystore"),
		Usage: "Directory for the keystore",
	}
	configdirFlag = cli.StringFlag{
		Name:  "configdir",
		Value: DefaultConfigDir(),
		Usage: "Directory for Clef configuration",
	}
	rpcPortFlag = cli.IntFlag{
		Name:  "rpcport",
		Usage: "HTTP-RPC server listening port",
		Value: node.DefaultHTTPPort + 5,
	}
	signerSecretFlag = cli.StringFlag{
		Name:  "signersecret",
		Usage: "A file containing the (encrypted) master seed to encrypt Clef data, e.g. keystore credentials and ruleset hash",
	}
	dBFlag = cli.StringFlag{
		Name:  "4bytedb",
		Usage: "File containing 4byte-identifiers",
		Value: "./4byte.json",
	}
	customDBFlag = cli.StringFlag{
		Name:  "4bytedb-custom",
		Usage: "File used for writing new 4byte-identifiers submitted via API",
		Value: "./4byte-custom.json",
	}
	auditLogFlag = cli.StringFlag{
		Name:  "auditlog",
		Usage: "File used to emit audit logs. Set to \"\" to disable",
		Value: "audit.log",
	}
	ruleFlag = cli.StringFlag{
		Name:  "rules",
		Usage: "Enable rule-engine",
		Value: "rules.json",
	}
	stdiouiFlag = cli.BoolFlag{
		Name: "stdio-ui",
		Usage: "Use STDIN/STDOUT as a channel for an external UI. " +
			"This means that an STDIN/STDOUT is used for RPC-communication with a e.g. a graphical user " +
			"interface, and can be used when Clef is started by an external process.",
	}
	testFlag = cli.BoolFlag{
		Name:  "stdio-ui-test",
		Usage: "Mechanism to test interface between Clef and UI. Requires 'stdio-ui'.",
	}
	app         = cli.NewApp()
	initCommand = cli.Command{
		Action:    utils.MigrateFlags(initializeSecrets),
		Name:      "init",
		Usage:     "Initialize the signer, generate secret storage",
		ArgsUsage: "",
		Flags: []cli.Flag{
			logLevelFlag,
			configdirFlag,
		},
		Description: `
The init command generates a master seed which Clef can use to store credentials and data needed for 
the rule-engine to work.`,
	}
	attestCommand = cli.Command{
		Action:    utils.MigrateFlags(attestFile),
		Name:      "attest",
		Usage:     "Attest that a js-file is to be used",
		ArgsUsage: "<sha256sum>",
		Flags: []cli.Flag{
			logLevelFlag,
			configdirFlag,
			signerSecretFlag,
		},
		Description: `
The attest command stores the sha256 of the rule.js-file that you want to use for automatic processing of 
incoming requests. 

Whenever you make an edit to the rule file, you need to use attestation to tell 
Clef that the file is 'safe' to execute.`,
	}

	setCredentialCommand = cli.Command{
		Action:    utils.MigrateFlags(setCredential),
		Name:      "setpw",
		Usage:     "Store a credential for a keystore file",
		ArgsUsage: "<address>",
		Flags: []cli.Flag{
			logLevelFlag,
			configdirFlag,
			signerSecretFlag,
		},
		Description: `
		The setpw command stores a password for a given address (keyfile). If you enter a blank passphrase, it will 
remove any stored credential for that address (keyfile)
`,
	}
)

func init() {
	app.Name = "Clef"
	app.Usage = "Manage Ethereum account operations"
	app.Flags = []cli.Flag{
		logLevelFlag,
		keystoreFlag,
		configdirFlag,
		utils.NetworkIdFlag,
		utils.LightKDFFlag,
		utils.NoUSBFlag,
		utils.RPCListenAddrFlag,
		utils.RPCVirtualHostsFlag,
		utils.IPCDisabledFlag,
		utils.IPCPathFlag,
		utils.RPCEnabledFlag,
		rpcPortFlag,
		signerSecretFlag,
		dBFlag,
		customDBFlag,
		auditLogFlag,
		ruleFlag,
		stdiouiFlag,
		testFlag,
		advancedMode,
	}
	app.Action = signer
	app.Commands = []cli.Command{initCommand, attestCommand, setCredentialCommand}

}
func main() {
	if err := app.Run(os.Args); err != nil {
		fmt.Fprintln(os.Stderr, err)
		os.Exit(1)
	}
}

func initializeSecrets(c *cli.Context) error {
	if err := initialize(c); err != nil {
		return err
	}
	configDir := c.GlobalString(configdirFlag.Name)

	masterSeed := make([]byte, 256)
	num, err := io.ReadFull(rand.Reader, masterSeed)
	if err != nil {
		return err
	}
	if num != len(masterSeed) {
		return fmt.Errorf("failed to read enough random")
	}

	n, p := keystore.StandardScryptN, keystore.StandardScryptP
	if c.GlobalBool(utils.LightKDFFlag.Name) {
		n, p = keystore.LightScryptN, keystore.LightScryptP
	}
	text := "The master seed of clef is locked with a password. Please give a password. Do not forget this password."
	var password string
	for {
		password = getPassPhrase(text, true)
		if err := core.ValidatePasswordFormat(password); err != nil {
			fmt.Printf("invalid password: %v\n", err)
		} else {
			break
		}
	}
	cipherSeed, err := encryptSeed(masterSeed, []byte(password), n, p)
	if err != nil {
		return fmt.Errorf("failed to encrypt master seed: %v", err)
	}

	err = os.Mkdir(configDir, 0700)
	if err != nil && !os.IsExist(err) {
		return err
	}
	location := filepath.Join(configDir, "masterseed.json")
	if _, err := os.Stat(location); err == nil {
		return fmt.Errorf("file %v already exists, will not overwrite", location)
	}
	err = ioutil.WriteFile(location, cipherSeed, 0400)
	if err != nil {
		return err
	}
	fmt.Printf("A master seed has been generated into %s\n", location)
	fmt.Printf(`
This is required to be able to store credentials, such as : 
* Passwords for keystores (used by rule engine)
* Storage for javascript rules
* Hash of rule-file

You should treat that file with utmost secrecy, and make a backup of it. 
NOTE: This file does not contain your accounts. Those need to be backed up separately!

`)
	return nil
}
func attestFile(ctx *cli.Context) error {
	if len(ctx.Args()) < 1 {
		utils.Fatalf("This command requires an argument.")
	}
	if err := initialize(ctx); err != nil {
		return err
	}

	stretchedKey, err := readMasterKey(ctx, nil)
	if err != nil {
		utils.Fatalf(err.Error())
	}
	configDir := ctx.GlobalString(configdirFlag.Name)
	vaultLocation := filepath.Join(configDir, common.Bytes2Hex(crypto.Keccak256([]byte("vault"), stretchedKey)[:10]))
	confKey := crypto.Keccak256([]byte("config"), stretchedKey)

	// Initialize the encrypted storages
	configStorage := storage.NewAESEncryptedStorage(filepath.Join(vaultLocation, "config.json"), confKey)
	val := ctx.Args().First()
	configStorage.Put("ruleset_sha256", val)
	log.Info("Ruleset attestation updated", "sha256", val)
	return nil
}

func setCredential(ctx *cli.Context) error {
	if len(ctx.Args()) < 1 {
		utils.Fatalf("This command requires an address to be passed as an argument.")
	}
	if err := initialize(ctx); err != nil {
		return err
	}

	address := ctx.Args().First()
	password := getPassPhrase("Enter a passphrase to store with this address.", true)

	stretchedKey, err := readMasterKey(ctx, nil)
	if err != nil {
		utils.Fatalf(err.Error())
	}
	configDir := ctx.GlobalString(configdirFlag.Name)
	vaultLocation := filepath.Join(configDir, common.Bytes2Hex(crypto.Keccak256([]byte("vault"), stretchedKey)[:10]))
	pwkey := crypto.Keccak256([]byte("credentials"), stretchedKey)

	// Initialize the encrypted storages
	pwStorage := storage.NewAESEncryptedStorage(filepath.Join(vaultLocation, "credentials.json"), pwkey)
	pwStorage.Put(address, password)
	log.Info("Credential store updated", "key", address)
	return nil
}

func initialize(c *cli.Context) error {
	// Set up the logger to print everything
	logOutput := os.Stdout
	if c.GlobalBool(stdiouiFlag.Name) {
		logOutput = os.Stderr
		// If using the stdioui, we can't do the 'confirm'-flow
		fmt.Fprintf(logOutput, legalWarning)
	} else {
		if !confirm(legalWarning) {
			return fmt.Errorf("aborted by user")
		}
	}

	log.Root().SetHandler(log.LvlFilterHandler(log.Lvl(c.Int(logLevelFlag.Name)), log.StreamHandler(logOutput, log.TerminalFormat(true))))
	return nil
}

func signer(c *cli.Context) error {
	if err := initialize(c); err != nil {
		return err
	}
	var (
		ui core.SignerUI
	)
	if c.GlobalBool(stdiouiFlag.Name) {
		log.Info("Using stdin/stdout as UI-channel")
		ui = core.NewStdIOUI()
	} else {
		log.Info("Using CLI as UI-channel")
		ui = core.NewCommandlineUI()
	}
	fourByteDb := c.GlobalString(dBFlag.Name)
	fourByteLocal := c.GlobalString(customDBFlag.Name)
	db, err := core.NewAbiDBFromFiles(fourByteDb, fourByteLocal)
	if err != nil {
		utils.Fatalf(err.Error())
	}
	log.Info("Loaded 4byte db", "signatures", db.Size(), "file", fourByteDb, "local", fourByteLocal)

	var (
		api core.ExternalAPI
	)

	configDir := c.GlobalString(configdirFlag.Name)
	if stretchedKey, err := readMasterKey(c, ui); err != nil {
		log.Info("No master seed provided, rules disabled", "error", err)
	} else {

		if err != nil {
			utils.Fatalf(err.Error())
		}
		vaultLocation := filepath.Join(configDir, common.Bytes2Hex(crypto.Keccak256([]byte("vault"), stretchedKey)[:10]))

		// Generate domain specific keys
		pwkey := crypto.Keccak256([]byte("credentials"), stretchedKey)
		jskey := crypto.Keccak256([]byte("jsstorage"), stretchedKey)
		confkey := crypto.Keccak256([]byte("config"), stretchedKey)

		// Initialize the encrypted storages
		pwStorage := storage.NewAESEncryptedStorage(filepath.Join(vaultLocation, "credentials.json"), pwkey)
		jsStorage := storage.NewAESEncryptedStorage(filepath.Join(vaultLocation, "jsstorage.json"), jskey)
		configStorage := storage.NewAESEncryptedStorage(filepath.Join(vaultLocation, "config.json"), confkey)

		//Do we have a rule-file?
		ruleJS, err := ioutil.ReadFile(c.GlobalString(ruleFlag.Name))
		if err != nil {
			log.Info("Could not load rulefile, rules not enabled", "file", "rulefile")
		} else {
			hasher := sha256.New()
			hasher.Write(ruleJS)
			shasum := hasher.Sum(nil)
			storedShasum := configStorage.Get("ruleset_sha256")
			if storedShasum != hex.EncodeToString(shasum) {
				log.Info("Could not validate ruleset hash, rules not enabled", "got", hex.EncodeToString(shasum), "expected", storedShasum)
			} else {
				// Initialize rules
				ruleEngine, err := rules.NewRuleEvaluator(ui, jsStorage, pwStorage)
				if err != nil {
					utils.Fatalf(err.Error())
				}
				ruleEngine.Init(string(ruleJS))
				ui = ruleEngine
				log.Info("Rule engine configured", "file", c.String(ruleFlag.Name))
			}
		}
	}

	apiImpl := core.NewSignerAPI(
		c.GlobalInt64(utils.NetworkIdFlag.Name),
		c.GlobalString(keystoreFlag.Name),
		c.GlobalBool(utils.NoUSBFlag.Name),
		ui, db,
		c.GlobalBool(utils.LightKDFFlag.Name),
		c.GlobalBool(advancedMode.Name))
	api = apiImpl
	// Audit logging
	if logfile := c.GlobalString(auditLogFlag.Name); logfile != "" {
		api, err = core.NewAuditLogger(logfile, api)
		if err != nil {
			utils.Fatalf(err.Error())
		}
		log.Info("Audit logs configured", "file", logfile)
	}
	// register signer API with server
	var (
		extapiURL = "n/a"
		ipcapiURL = "n/a"
	)
	rpcAPI := []rpc.API{
		{
			Namespace: "account",
			Public:    true,
			Service:   api,
			Version:   "1.0"},
	}
	if c.GlobalBool(utils.RPCEnabledFlag.Name) {

		vhosts := splitAndTrim(c.GlobalString(utils.RPCVirtualHostsFlag.Name))
		cors := splitAndTrim(c.GlobalString(utils.RPCCORSDomainFlag.Name))

		// start http server
		httpEndpoint := fmt.Sprintf("%s:%d", c.GlobalString(utils.RPCListenAddrFlag.Name), c.Int(rpcPortFlag.Name))
		listener, _, err := rpc.StartHTTPEndpoint(httpEndpoint, rpcAPI, []string{"account"}, cors, vhosts, rpc.DefaultHTTPTimeouts)
		if err != nil {
			utils.Fatalf("Could not start RPC api: %v", err)
		}
		extapiURL = fmt.Sprintf("http://%s", httpEndpoint)
		log.Info("HTTP endpoint opened", "url", extapiURL)

		defer func() {
			listener.Close()
			log.Info("HTTP endpoint closed", "url", httpEndpoint)
		}()

	}
	if !c.GlobalBool(utils.IPCDisabledFlag.Name) {
		if c.IsSet(utils.IPCPathFlag.Name) {
			ipcapiURL = c.GlobalString(utils.IPCPathFlag.Name)
		} else {
			ipcapiURL = filepath.Join(configDir, "clef.ipc")
		}

		listener, _, err := rpc.StartIPCEndpoint(ipcapiURL, rpcAPI)
		if err != nil {
			utils.Fatalf("Could not start IPC api: %v", err)
		}
		log.Info("IPC endpoint opened", "url", ipcapiURL)
		defer func() {
			listener.Close()
			log.Info("IPC endpoint closed", "url", ipcapiURL)
		}()

	}

	if c.GlobalBool(testFlag.Name) {
		log.Info("Performing UI test")
		go testExternalUI(apiImpl)
	}
	ui.OnSignerStartup(core.StartupInfo{
		Info: map[string]interface{}{
			"extapi_version": core.ExternalAPIVersion,
			"intapi_version": core.InternalAPIVersion,
			"extapi_http":    extapiURL,
			"extapi_ipc":     ipcapiURL,
		},
	})

	abortChan := make(chan os.Signal)
	signal.Notify(abortChan, os.Interrupt)

	sig := <-abortChan
	log.Info("Exiting...", "signal", sig)

	return nil
}

// splitAndTrim splits input separated by a comma
// and trims excessive white space from the substrings.
func splitAndTrim(input string) []string {
	result := strings.Split(input, ",")
	for i, r := range result {
		result[i] = strings.TrimSpace(r)
	}
	return result
}

// DefaultConfigDir is the default config directory to use for the vaults and other
// persistence requirements.
func DefaultConfigDir() string {
	// Try to place the data folder in the user's home dir
	home := homeDir()
	if home != "" {
		if runtime.GOOS == "darwin" {
			return filepath.Join(home, "Library", "Signer")
		} else if runtime.GOOS == "windows" {
			return filepath.Join(home, "AppData", "Roaming", "Signer")
		} else {
			return filepath.Join(home, ".clef")
		}
	}
	// As we cannot guess a stable location, return empty and handle later
	return ""
}

func homeDir() string {
	if home := os.Getenv("HOME"); home != "" {
		return home
	}
	if usr, err := user.Current(); err == nil {
		return usr.HomeDir
	}
	return ""
}
func readMasterKey(ctx *cli.Context, ui core.SignerUI) ([]byte, error) {
	var (
		file      string
		configDir = ctx.GlobalString(configdirFlag.Name)
	)
	if ctx.GlobalIsSet(signerSecretFlag.Name) {
		file = ctx.GlobalString(signerSecretFlag.Name)
	} else {
		file = filepath.Join(configDir, "masterseed.json")
	}
	if err := checkFile(file); err != nil {
		return nil, err
	}
	cipherKey, err := ioutil.ReadFile(file)
	if err != nil {
		return nil, err
	}
	var password string
	// If ui is not nil, get the password from ui.
	if ui != nil {
		resp, err := ui.OnInputRequired(core.UserInputRequest{
			Title:      "Master Password",
			Prompt:     "Please enter the password to decrypt the master seed",
			IsPassword: true})
		if err != nil {
			return nil, err
		}
		password = resp.Text
	} else {
		password = getPassPhrase("Decrypt master seed of clef", false)
	}
	masterSeed, err := decryptSeed(cipherKey, password)
	if err != nil {
		return nil, fmt.Errorf("failed to decrypt the master seed of clef")
	}
	if len(masterSeed) < 256 {
		return nil, fmt.Errorf("master seed of insufficient length, expected >255 bytes, got %d", len(masterSeed))
	}

	// Create vault location
	vaultLocation := filepath.Join(configDir, common.Bytes2Hex(crypto.Keccak256([]byte("vault"), masterSeed)[:10]))
	err = os.Mkdir(vaultLocation, 0700)
	if err != nil && !os.IsExist(err) {
		return nil, err
	}
	return masterSeed, nil
}

// checkFile is a convenience function to check if a file
// * exists
// * is mode 0400
func checkFile(filename string) error {
	info, err := os.Stat(filename)
	if err != nil {
		return fmt.Errorf("failed stat on %s: %v", filename, err)
	}
	// Check the unix permission bits
	if info.Mode().Perm()&0377 != 0 {
		return fmt.Errorf("file (%v) has insecure file permissions (%v)", filename, info.Mode().String())
	}
	return nil
}

// confirm displays a text and asks for user confirmation
func confirm(text string) bool {
	fmt.Printf(text)
	fmt.Printf("\nEnter 'ok' to proceed:\n>")

	text, err := bufio.NewReader(os.Stdin).ReadString('\n')
	if err != nil {
		log.Crit("Failed to read user input", "err", err)
	}

	if text := strings.TrimSpace(text); text == "ok" {
		return true
	}
	return false
}

func testExternalUI(api *core.SignerAPI) {

	ctx := context.WithValue(context.Background(), "remote", "clef binary")
	ctx = context.WithValue(ctx, "scheme", "in-proc")
	ctx = context.WithValue(ctx, "local", "main")

	errs := make([]string, 0)

	api.UI.ShowInfo("Testing 'ShowInfo'")
	api.UI.ShowError("Testing 'ShowError'")

	checkErr := func(method string, err error) {
		if err != nil && err != core.ErrRequestDenied {
			errs = append(errs, fmt.Sprintf("%v: %v", method, err.Error()))
		}
	}
	var err error

	cliqueHeader := types.Header{
		common.HexToHash("0000H45H"),
		common.HexToHash("0000H45H"),
		common.HexToAddress("0000H45H"),
		common.HexToHash("0000H00H"),
		common.HexToHash("0000H45H"),
		common.HexToHash("0000H45H"),
		types.Bloom{},
		big.NewInt(1337),
		big.NewInt(1337),
		1338,
		1338,
		big.NewInt(1338),
		[]byte("Extra data Extra data Extra data  Extra data  Extra data  Extra data  Extra data Extra data"),
		common.HexToHash("0x0000H45H"),
		types.BlockNonce{},
	}
	cliqueRlp, err := rlp.EncodeToBytes(cliqueHeader)
	if err != nil {
		utils.Fatalf("Should not error: %v", err)
	}
	addr, err := common.NewMixedcaseAddressFromString("0x0011223344556677889900112233445566778899")
	if err != nil {
		utils.Fatalf("Should not error: %v", err)
	}
	_, err = api.SignData(ctx, "application/clique", *addr, cliqueRlp)
	checkErr("SignData", err)

	_, err = api.SignTransaction(ctx, core.SendTxArgs{From: common.MixedcaseAddress{}}, nil)
	checkErr("SignTransaction", err)
	_, err = api.SignData(ctx, "text/plain", common.MixedcaseAddress{}, common.Hex2Bytes("01020304"))
	checkErr("SignData", err)
	//_, err = api.SignTypedData(ctx, common.MixedcaseAddress{}, core.TypedData{})
	//checkErr("SignTypedData", err)
	_, err = api.List(ctx)
	checkErr("List", err)
	_, err = api.New(ctx)
	checkErr("New", err)
	_, err = api.Export(ctx, common.Address{})
	checkErr("Export", err)
	_, err = api.Import(ctx, json.RawMessage{})
	checkErr("Import", err)

	api.UI.ShowInfo("Tests completed")

	if len(errs) > 0 {
		log.Error("Got errors")
		for _, e := range errs {
			log.Error(e)
		}
	} else {
		log.Info("No errors")
	}
}

// getPassPhrase retrieves the password associated with clef, either fetched
// from a list of preloaded passphrases, or requested interactively from the user.
// TODO: there are many `getPassPhrase` functions, it will be better to abstract them into one.
func getPassPhrase(prompt string, confirmation bool) string {
	fmt.Println(prompt)
	password, err := console.Stdin.PromptPassword("Passphrase: ")
	if err != nil {
		utils.Fatalf("Failed to read passphrase: %v", err)
	}
	if confirmation {
		confirm, err := console.Stdin.PromptPassword("Repeat passphrase: ")
		if err != nil {
			utils.Fatalf("Failed to read passphrase confirmation: %v", err)
		}
		if password != confirm {
			utils.Fatalf("Passphrases do not match")
		}
	}
	return password
}

type encryptedSeedStorage struct {
	Description string              `json:"description"`
	Version     int                 `json:"version"`
	Params      keystore.CryptoJSON `json:"params"`
}

// encryptSeed uses a similar scheme as the keystore uses, but with a different wrapping,
// to encrypt the master seed
func encryptSeed(seed []byte, auth []byte, scryptN, scryptP int) ([]byte, error) {
	cryptoStruct, err := keystore.EncryptDataV3(seed, auth, scryptN, scryptP)
	if err != nil {
		return nil, err
	}
	return json.Marshal(&encryptedSeedStorage{"Clef seed", 1, cryptoStruct})
}

// decryptSeed decrypts the master seed
func decryptSeed(keyjson []byte, auth string) ([]byte, error) {
	var encSeed encryptedSeedStorage
	if err := json.Unmarshal(keyjson, &encSeed); err != nil {
		return nil, err
	}
	if encSeed.Version != 1 {
		log.Warn(fmt.Sprintf("unsupported encryption format of seed: %d, operation will likely fail", encSeed.Version))
	}
	seed, err := keystore.DecryptDataV3(encSeed.Params, auth)
	if err != nil {
		return nil, err
	}
	return seed, err
}

/**
//Create Account

curl -H "Content-Type: application/json" -X POST --data '{"jsonrpc":"2.0","method":"account_new","params":["test"],"id":67}' localhost:8550

// List accounts

curl -i -H "Content-Type: application/json" -X POST --data '{"jsonrpc":"2.0","method":"account_list","params":[""],"id":67}' http://localhost:8550/

// Make Transaction
// safeSend(0x12)
// 4401a6e40000000000000000000000000000000000000000000000000000000000000012

// supplied abi
curl -i -H "Content-Type: application/json" -X POST --data '{"jsonrpc":"2.0","method":"account_signTransaction","params":[{"from":"0x82A2A876D39022B3019932D30Cd9c97ad5616813","gas":"0x333","gasPrice":"0x123","nonce":"0x0","to":"0x07a565b7ed7d7a678680a4c162885bedbb695fe0", "value":"0x10", "data":"0x4401a6e40000000000000000000000000000000000000000000000000000000000000012"},"test"],"id":67}' http://localhost:8550/

// Not supplied
curl -i -H "Content-Type: application/json" -X POST --data '{"jsonrpc":"2.0","method":"account_signTransaction","params":[{"from":"0x82A2A876D39022B3019932D30Cd9c97ad5616813","gas":"0x333","gasPrice":"0x123","nonce":"0x0","to":"0x07a565b7ed7d7a678680a4c162885bedbb695fe0", "value":"0x10", "data":"0x4401a6e40000000000000000000000000000000000000000000000000000000000000012"}],"id":67}' http://localhost:8550/

// Sign data

curl -i -H "Content-Type: application/json" -X POST --data '{"jsonrpc":"2.0","method":"account_sign","params":["0x694267f14675d7e1b9494fd8d72fefe1755710fa","bazonk gaz baz"],"id":67}' http://localhost:8550/


**/<|MERGE_RESOLUTION|>--- conflicted
+++ resolved
@@ -52,15 +52,6 @@
 	"gopkg.in/urfave/cli.v1"
 )
 
-<<<<<<< HEAD
-// ExternalAPIVersion -- see extapi_changelog.md
-const ExternalAPIVersion = "5.0.0"
-
-// InternalAPIVersion -- see intapi_changelog.md
-const InternalAPIVersion = "3.1.0"
-
-=======
->>>>>>> 43e8efe8
 const legalWarning = `
 WARNING! 
 
