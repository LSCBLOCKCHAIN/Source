--- conflicted
+++ resolved
@@ -57,15 +57,8 @@
 	if err := w.MarkPeerTrusted(peerID); err == nil {
 		t.Fatalf("failed MarkPeerTrusted.")
 	}
-<<<<<<< HEAD
 	err = w.SendP2PMessage(peerID, nil)
 	if err == nil {
-=======
-	if err := w.RequestHistoricMessages(peerID, peerID); err == nil {
-		t.Fatalf("failed RequestHistoricMessages.")
-	}
-	if err := w.SendP2PMessage(peerID, nil); err == nil {
->>>>>>> 26d385c1
 		t.Fatalf("failed SendP2PMessage.")
 	}
 	exist := w.HasSymKey("non-existing")
