// Copyright 2015 The go-ethereum Authors
// This file is part of the go-ethereum library.
//
// The go-ethereum library is free software: you can redistribute it and/or modify
// it under the terms of the GNU Lesser General Public License as published by
// the Free Software Foundation, either version 3 of the License, or
// (at your option) any later version.
//
// The go-ethereum library is distributed in the hope that it will be useful,
// but WITHOUT ANY WARRANTY; without even the implied warranty of
// MERCHANTABILITY or FITNESS FOR A PARTICULAR PURPOSE. See the
// GNU Lesser General Public License for more details.
//
// You should have received a copy of the GNU Lesser General Public License
// along with the go-ethereum library. If not, see <http://www.gnu.org/licenses/>.

package tests

import (
	"bytes"
	"fmt"
	"io"
	"math/big"
	"strconv"
	"testing"

<<<<<<< HEAD
	"github.com/ubiq/go-ubiq/common"
	"github.com/ubiq/go-ubiq/core/state"
	"github.com/ubiq/go-ubiq/core/vm"
	"github.com/ubiq/go-ubiq/ethdb"
	"github.com/ubiq/go-ubiq/logger/glog"
	"github.com/ubiq/go-ubiq/params"
=======
	"github.com/ethereum/go-ethereum/common"
	"github.com/ethereum/go-ethereum/core/state"
	"github.com/ethereum/go-ethereum/core/types"
	"github.com/ethereum/go-ethereum/core/vm"
	"github.com/ethereum/go-ethereum/ethdb"
	"github.com/ethereum/go-ethereum/logger/glog"
	"github.com/ethereum/go-ethereum/params"
>>>>>>> b5a100b8
)

func RunVmTestWithReader(r io.Reader, skipTests []string) error {
	tests := make(map[string]VmTest)
	err := readJson(r, &tests)
	if err != nil {
		return err
	}

	if err != nil {
		return err
	}

	if err := runVmTests(tests, skipTests); err != nil {
		return err
	}

	return nil
}

type bconf struct {
	name    string
	precomp bool
	jit     bool
}

func BenchVmTest(p string, conf bconf, b *testing.B) error {
	tests := make(map[string]VmTest)
	err := readJsonFile(p, &tests)
	if err != nil {
		return err
	}

	test, ok := tests[conf.name]
	if !ok {
		return fmt.Errorf("test not found: %s", conf.name)
	}

	env := make(map[string]string)
	env["currentCoinbase"] = test.Env.CurrentCoinbase
	env["currentDifficulty"] = test.Env.CurrentDifficulty
	env["currentGasLimit"] = test.Env.CurrentGasLimit
	env["currentNumber"] = test.Env.CurrentNumber
	env["previousHash"] = test.Env.PreviousHash
	if n, ok := test.Env.CurrentTimestamp.(float64); ok {
		env["currentTimestamp"] = strconv.Itoa(int(n))
	} else {
		env["currentTimestamp"] = test.Env.CurrentTimestamp.(string)
	}

	/*
		if conf.precomp {
			program := vm.NewProgram(test.code)
			err := vm.AttachProgram(program)
			if err != nil {
				return err
			}
		}
	*/

	b.ResetTimer()
	for i := 0; i < b.N; i++ {
		benchVmTest(test, env, b)
	}

	return nil
}

func benchVmTest(test VmTest, env map[string]string, b *testing.B) {
	b.StopTimer()
	db, _ := ethdb.NewMemDatabase()
	statedb := makePreState(db, test.Pre)
	b.StartTimer()

	RunVm(statedb, env, test.Exec)
}

func RunVmTest(p string, skipTests []string) error {
	tests := make(map[string]VmTest)
	err := readJsonFile(p, &tests)
	if err != nil {
		return err
	}

	if err := runVmTests(tests, skipTests); err != nil {
		return err
	}

	return nil
}

func runVmTests(tests map[string]VmTest, skipTests []string) error {
	skipTest := make(map[string]bool, len(skipTests))
	for _, name := range skipTests {
		skipTest[name] = true
	}

	for name, test := range tests {
		if skipTest[name] /*|| name != "loop_stacklimit_1021"*/ {
			glog.Infoln("Skipping VM test", name)
			continue
		}

		if err := runVmTest(test); err != nil {
			return fmt.Errorf("%s %s", name, err.Error())
		}

		glog.Infoln("VM test passed: ", name)
		//fmt.Println(string(statedb.Dump()))
	}
	return nil
}

func runVmTest(test VmTest) error {
	db, _ := ethdb.NewMemDatabase()
	statedb := makePreState(db, test.Pre)

	// XXX Yeah, yeah...
	env := make(map[string]string)
	env["currentCoinbase"] = test.Env.CurrentCoinbase
	env["currentDifficulty"] = test.Env.CurrentDifficulty
	env["currentGasLimit"] = test.Env.CurrentGasLimit
	env["currentNumber"] = test.Env.CurrentNumber
	env["previousHash"] = test.Env.PreviousHash
	if n, ok := test.Env.CurrentTimestamp.(float64); ok {
		env["currentTimestamp"] = strconv.Itoa(int(n))
	} else {
		env["currentTimestamp"] = test.Env.CurrentTimestamp.(string)
	}

	var (
		ret  []byte
		gas  *big.Int
		err  error
		logs []*types.Log
	)

	ret, logs, gas, err = RunVm(statedb, env, test.Exec)

	// Compare expected and actual return
	rexp := common.FromHex(test.Out)
	if !bytes.Equal(rexp, ret) {
		return fmt.Errorf("return failed. Expected %x, got %x\n", rexp, ret)
	}

	// Check gas usage
	if len(test.Gas) == 0 && err == nil {
		return fmt.Errorf("gas unspecified, indicating an error. VM returned (incorrectly) successful")
	} else {
		gexp := common.Big(test.Gas)
		if gexp.Cmp(gas) != 0 {
			return fmt.Errorf("gas failed. Expected %v, got %v\n", gexp, gas)
		}
	}

	// check post state
	for addr, account := range test.Post {
		obj := statedb.GetStateObject(common.HexToAddress(addr))
		if obj == nil {
			continue
		}
		for addr, value := range account.Storage {
			v := statedb.GetState(obj.Address(), common.HexToHash(addr))
			vexp := common.HexToHash(value)
			if v != vexp {
				return fmt.Errorf("(%x: %s) storage failed. Expected %x, got %x (%v %v)\n", obj.Address().Bytes()[0:4], addr, vexp, v, vexp.Big(), v.Big())
			}
		}
	}

	// check logs
	if len(test.Logs) > 0 {
		lerr := checkLogs(test.Logs, logs)
		if lerr != nil {
			return lerr
		}
	}

	return nil
}

func RunVm(statedb *state.StateDB, env, exec map[string]string) ([]byte, []*types.Log, *big.Int, error) {
	chainConfig := &params.ChainConfig{
		HomesteadBlock: params.MainNetHomesteadBlock,
		DAOForkBlock:   params.MainNetDAOForkBlock,
		DAOForkSupport: true,
	}
	var (
		to    = common.HexToAddress(exec["address"])
		from  = common.HexToAddress(exec["caller"])
		data  = common.FromHex(exec["data"])
		gas   = common.Big(exec["gas"])
		value = common.Big(exec["value"])
	)
<<<<<<< HEAD
	// Reset the pre-compiled contracts for VM tests.
	vm.Precompiled = make(map[string]*vm.PrecompiledAccount)

	caller := state.GetOrNewStateObject(from)

	chainConfig := &params.ChainConfig{
		HomesteadBlock: params.MainNetHomesteadBlock,
	}
	vmenv := NewEnvFromMap(chainConfig, state, env, exec)
	vmenv.vmTest = true
	vmenv.skipTransfer = true
	vmenv.initial = true
	ret, err := vmenv.Call(caller, to, data, gas, price, value)
=======
	caller := statedb.GetOrNewStateObject(from)
	vm.PrecompiledContracts = make(map[common.Address]vm.PrecompiledContract)
>>>>>>> b5a100b8

	environment, _ := NewEVMEnvironment(true, chainConfig, statedb, env, exec)
	ret, err := environment.Call(caller, to, data, gas, value)
	return ret, statedb.Logs(), gas, err
}<|MERGE_RESOLUTION|>--- conflicted
+++ resolved
@@ -24,22 +24,13 @@
 	"strconv"
 	"testing"
 
-<<<<<<< HEAD
 	"github.com/ubiq/go-ubiq/common"
 	"github.com/ubiq/go-ubiq/core/state"
+	"github.com/ubiq/go-ubiq/core/types"
 	"github.com/ubiq/go-ubiq/core/vm"
 	"github.com/ubiq/go-ubiq/ethdb"
 	"github.com/ubiq/go-ubiq/logger/glog"
 	"github.com/ubiq/go-ubiq/params"
-=======
-	"github.com/ethereum/go-ethereum/common"
-	"github.com/ethereum/go-ethereum/core/state"
-	"github.com/ethereum/go-ethereum/core/types"
-	"github.com/ethereum/go-ethereum/core/vm"
-	"github.com/ethereum/go-ethereum/ethdb"
-	"github.com/ethereum/go-ethereum/logger/glog"
-	"github.com/ethereum/go-ethereum/params"
->>>>>>> b5a100b8
 )
 
 func RunVmTestWithReader(r io.Reader, skipTests []string) error {
@@ -234,24 +225,8 @@
 		gas   = common.Big(exec["gas"])
 		value = common.Big(exec["value"])
 	)
-<<<<<<< HEAD
-	// Reset the pre-compiled contracts for VM tests.
-	vm.Precompiled = make(map[string]*vm.PrecompiledAccount)
-
-	caller := state.GetOrNewStateObject(from)
-
-	chainConfig := &params.ChainConfig{
-		HomesteadBlock: params.MainNetHomesteadBlock,
-	}
-	vmenv := NewEnvFromMap(chainConfig, state, env, exec)
-	vmenv.vmTest = true
-	vmenv.skipTransfer = true
-	vmenv.initial = true
-	ret, err := vmenv.Call(caller, to, data, gas, price, value)
-=======
 	caller := statedb.GetOrNewStateObject(from)
 	vm.PrecompiledContracts = make(map[common.Address]vm.PrecompiledContract)
->>>>>>> b5a100b8
 
 	environment, _ := NewEVMEnvironment(true, chainConfig, statedb, env, exec)
 	ret, err := environment.Call(caller, to, data, gas, value)
