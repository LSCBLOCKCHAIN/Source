--- conflicted
+++ resolved
@@ -18,11 +18,6 @@
 
 import (
 	"testing"
-<<<<<<< HEAD
-
-	"github.com/ubiq/go-ubiq/params"
-=======
->>>>>>> 4bb3c89d
 )
 
 func TestBlockchain(t *testing.T) {
@@ -38,42 +33,8 @@
 	// Constantinople is not implemented yet.
 	bt.skipLoad(`(?i)(constantinople)`)
 
-<<<<<<< HEAD
-	bt.config(`^TestNetwork/`, params.ChainConfig{
-		HomesteadBlock: big.NewInt(5),
-		EIP150Block:    big.NewInt(10),
-		EIP155Block:    big.NewInt(10),
-		EIP158Block:    big.NewInt(14),
-		// MetropolisBlock: big.NewInt(16),
-	})
-	bt.config(`^RandomTests/.*EIP150`, params.ChainConfig{
-		HomesteadBlock: big.NewInt(0),
-		EIP150Block:    big.NewInt(0),
-	})
-	bt.config(`^RandomTests/.*EIP158`, params.ChainConfig{
-		HomesteadBlock: big.NewInt(0),
-		EIP150Block:    big.NewInt(0),
-		EIP155Block:    big.NewInt(0),
-		EIP158Block:    big.NewInt(0),
-	})
-	bt.config(`^RandomTests/`, params.ChainConfig{
-		HomesteadBlock: big.NewInt(0),
-		EIP150Block:    big.NewInt(10),
-	})
-	bt.config(`^Homestead/`, params.ChainConfig{
-		HomesteadBlock: big.NewInt(0),
-	})
-	bt.config(`^EIP150/`, params.ChainConfig{
-		HomesteadBlock: big.NewInt(0),
-		EIP150Block:    big.NewInt(0),
-	})
-	bt.config(`^[^/]+\.json`, params.ChainConfig{
-		HomesteadBlock: big.NewInt(1000000),
-	})
-=======
 	// Still failing tests
 	bt.skipLoad(`^bcWalletTest.*_Byzantium$`)
->>>>>>> 4bb3c89d
 
 	bt.walk(t, blockTestDir, func(t *testing.T, name string, test *BlockTest) {
 		if err := bt.checkFailure(t, name, test.Run()); err != nil {
