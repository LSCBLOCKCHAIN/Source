// Copyright 2015 The go-expanse Authors
// This file is part of the go-expanse library.
//
// The go-expanse library is free software: you can redistribute it and/or modify
// it under the terms of the GNU Lesser General Public License as published by
// the Free Software Foundation, either version 3 of the License, or
// (at your option) any later version.
//
// The go-expanse library is distributed in the hope that it will be useful,
// but WITHOUT ANY WARRANTY; without even the implied warranty of
// MERCHANTABILITY or FITNESS FOR A PARTICULAR PURPOSE. See the
// GNU Lesser General Public License for more details.
//
// You should have received a copy of the GNU Lesser General Public License
// along with the go-expanse library. If not, see <http://www.gnu.org/licenses/>.

package tests

import (
	"bytes"
	"encoding/hex"
	"fmt"
	"io"
	"math/big"
	"path/filepath"
	"runtime"
	"strconv"
	"strings"
	"time"

	"github.com/expanse-project/go-expanse/accounts"
	"github.com/expanse-project/go-expanse/common"
	"github.com/expanse-project/go-expanse/core"
	"github.com/expanse-project/go-expanse/core/state"
	"github.com/expanse-project/go-expanse/core/types"
	"github.com/expanse-project/go-expanse/crypto"
	"github.com/expanse-project/go-expanse/exp"
	"github.com/expanse-project/go-expanse/ethdb"
	"github.com/expanse-project/go-expanse/logger/glog"
	"github.com/expanse-project/go-expanse/rlp"
)

// Block Test JSON Format
type BlockTest struct {
	Genesis *types.Block

	Json          *btJSON
	preAccounts   map[string]btAccount
	postAccounts  map[string]btAccount
	lastblockhash string
}

type btJSON struct {
	Blocks             []btBlock
	GenesisBlockHeader btHeader
	Pre                map[string]btAccount
	PostState          map[string]btAccount
	Lastblockhash      string
}

type btBlock struct {
	BlockHeader  *btHeader
	Rlp          string
	Transactions []btTransaction
	UncleHeaders []*btHeader
}

type btAccount struct {
	Balance    string
	Code       string
	Nonce      string
	Storage    map[string]string
	PrivateKey string
}

type btHeader struct {
	Bloom            string
	Coinbase         string
	MixHash          string
	Nonce            string
	Number           string
	Hash             string
	ParentHash       string
	ReceiptTrie      string
	SeedHash         string
	StateRoot        string
	TransactionsTrie string
	UncleHash        string

	ExtraData  string
	Difficulty string
	GasLimit   string
	GasUsed    string
	Timestamp  string
}

type btTransaction struct {
	Data     string
	GasLimit string
	GasPrice string
	Nonce    string
	R        string
	S        string
	To       string
	V        string
	Value    string
}

func RunBlockTestWithReader(r io.Reader, skipTests []string) error {
	btjs := make(map[string]*btJSON)
	if err := readJson(r, &btjs); err != nil {
		return err
	}

	bt, err := convertBlockTests(btjs)
	if err != nil {
		return err
	}

	if err := runBlockTests(bt, skipTests); err != nil {
		return err
	}
	return nil
}

func RunBlockTest(file string, skipTests []string) error {
	btjs := make(map[string]*btJSON)
	if err := readJsonFile(file, &btjs); err != nil {
		return err
	}

	bt, err := convertBlockTests(btjs)
	if err != nil {
		return err
	}
	if err := runBlockTests(bt, skipTests); err != nil {
		return err
	}
	return nil
}

func runBlockTests(bt map[string]*BlockTest, skipTests []string) error {
	skipTest := make(map[string]bool, len(skipTests))
	for _, name := range skipTests {
		skipTest[name] = true
	}

	for name, test := range bt {
		// if the test should be skipped, return
		if skipTest[name] {
			glog.Infoln("Skipping block test", name)
			continue
		}
		// test the block
		if err := runBlockTest(test); err != nil {
			return fmt.Errorf("%s: %v", name, err)
		}
		glog.Infoln("Block test passed: ", name)

	}
	return nil

}
func runBlockTest(test *BlockTest) error {
	cfg := test.makeEthConfig()
	cfg.GenesisBlock = test.Genesis

	expanse, err := exp.New(cfg)
	if err != nil {
		return err
	}

	err = expanse.Start()
	if err != nil {
		return err
	}

	// import pre accounts
<<<<<<< HEAD
	statedb, err := test.InsertPreState(expanse)
=======
	_, err = test.InsertPreState(ethereum)
>>>>>>> 2800c332
	if err != nil {
		return fmt.Errorf("InsertPreState: %v", err)
	}

<<<<<<< HEAD
	err = test.TryBlocksInsert(expanse.ChainManager())
=======
	cm := ethereum.ChainManager()
	validBlocks, err := test.TryBlocksInsert(cm)
>>>>>>> 2800c332
	if err != nil {
		return err
	}

	lastblockhash := common.HexToHash(test.lastblockhash)
	cmlast := cm.LastBlockHash()
	if lastblockhash != cmlast {
		return fmt.Errorf("lastblockhash validation mismatch: want: %x, have: %x", lastblockhash, cmlast)
	}

	newDB := cm.State()
	if err = test.ValidatePostState(newDB); err != nil {
		return fmt.Errorf("post state validation failed: %v", err)
	}

	return test.ValidateImportedHeaders(cm, validBlocks)
}

func (test *BlockTest) makeEthConfig() *exp.Config {
	ks := crypto.NewKeyStorePassphrase(filepath.Join(common.DefaultDataDir(), "keystore"))

	return &exp.Config{
		DataDir:        common.DefaultDataDir(),
		Verbosity:      5,
		Etherbase:      common.Address{},
		AccountManager: accounts.NewManager(ks),
		NewDB:          func(path string) (ethdb.Database, error) { return ethdb.NewMemDatabase() },
	}
}

// InsertPreState populates the given database with the genesis
// accounts defined by the test.
func (t *BlockTest) InsertPreState(expanse *exp.Expanse) (*state.StateDB, error) {
	db := expanse.ChainDb()
	statedb := state.New(common.Hash{}, db)
	for addrString, acct := range t.preAccounts {
		addr, err := hex.DecodeString(addrString)
		if err != nil {
			return nil, err
		}
		code, err := hex.DecodeString(strings.TrimPrefix(acct.Code, "0x"))
		if err != nil {
			return nil, err
		}
		balance, ok := new(big.Int).SetString(acct.Balance, 0)
		if !ok {
			return nil, err
		}
		nonce, err := strconv.ParseUint(prepInt(16, acct.Nonce), 16, 64)
		if err != nil {
			return nil, err
		}

		if acct.PrivateKey != "" {
			privkey, err := hex.DecodeString(strings.TrimPrefix(acct.PrivateKey, "0x"))
			err = crypto.ImportBlockTestKey(privkey)
			err = expanse.AccountManager().TimedUnlock(common.BytesToAddress(addr), "", 999999*time.Second)
			if err != nil {
				return nil, err
			}
		}

		obj := statedb.CreateAccount(common.HexToAddress(addrString))
		obj.SetCode(code)
		obj.SetBalance(balance)
		obj.SetNonce(nonce)
		for k, v := range acct.Storage {
			statedb.SetState(common.HexToAddress(addrString), common.HexToHash(k), common.HexToHash(v))
		}
	}
	// sync objects to trie
	statedb.SyncObjects()
	// sync trie to disk
	statedb.Sync()

	if !bytes.Equal(t.Genesis.Root().Bytes(), statedb.Root().Bytes()) {
		return nil, fmt.Errorf("computed state root does not match genesis block %x %x", t.Genesis.Root().Bytes()[:4], statedb.Root().Bytes()[:4])
	}
	return statedb, nil
}

/* See https://github.com/expanse-project/tests/wiki/Blockchain-Tests-II

   Whether a block is valid or not is a bit subtle, it's defined by presence of
   blockHeader, transactions and uncleHeaders fields. If they are missing, the block is
   invalid and we must verify that we do not accept it.

   Since some tests mix valid and invalid blocks we need to check this for every block.

   If a block is invalid it does not necessarily fail the test, if it's invalidness is
   expected we are expected to ignore it and continue processing and then validate the
   post state.
*/
func (t *BlockTest) TryBlocksInsert(chainManager *core.ChainManager) ([]btBlock, error) {
	validBlocks := make([]btBlock, 0)
	// insert the test blocks, which will execute all transactions
	for _, b := range t.Json.Blocks {
		cb, err := mustConvertBlock(b)
		if err != nil {
			if b.BlockHeader == nil {
				continue // OK - block is supposed to be invalid, continue with next block
			} else {
				return nil, fmt.Errorf("Block RLP decoding failed when expected to succeed: %v", err)
			}
		}
		// RLP decoding worked, try to insert into chain:
		_, err = chainManager.InsertChain(types.Blocks{cb})
		if err != nil {
			if b.BlockHeader == nil {
				continue // OK - block is supposed to be invalid, continue with next block
			} else {
				return nil, fmt.Errorf("Block insertion into chain failed: %v", err)
			}
		}
		if b.BlockHeader == nil {
			return nil, fmt.Errorf("Block insertion should have failed")
		}

		// validate RLP decoding by checking all values against test file JSON
		if err = validateHeader(b.BlockHeader, cb.Header()); err != nil {
			return nil, fmt.Errorf("Deserialised block header validation failed: %v", err)
		}
		validBlocks = append(validBlocks, b)
	}
	return validBlocks, nil
}

func validateHeader(h *btHeader, h2 *types.Header) error {
	expectedBloom := mustConvertBytes(h.Bloom)
	if !bytes.Equal(expectedBloom, h2.Bloom.Bytes()) {
		return fmt.Errorf("Bloom: want: %x have: %x", expectedBloom, h2.Bloom.Bytes())
	}

	expectedCoinbase := mustConvertBytes(h.Coinbase)
	if !bytes.Equal(expectedCoinbase, h2.Coinbase.Bytes()) {
		return fmt.Errorf("Coinbase: want: %x have: %x", expectedCoinbase, h2.Coinbase.Bytes())
	}

	expectedMixHashBytes := mustConvertBytes(h.MixHash)
	if !bytes.Equal(expectedMixHashBytes, h2.MixDigest.Bytes()) {
		return fmt.Errorf("MixHash: want: %x have: %x", expectedMixHashBytes, h2.MixDigest.Bytes())
	}

	expectedNonce := mustConvertBytes(h.Nonce)
	if !bytes.Equal(expectedNonce, h2.Nonce[:]) {
		return fmt.Errorf("Nonce: want: %x have: %x", expectedNonce, h2.Nonce)
	}

	expectedNumber := mustConvertBigInt(h.Number, 16)
	if expectedNumber.Cmp(h2.Number) != 0 {
		return fmt.Errorf("Number: want: %v have: %v", expectedNumber, h2.Number)
	}

	expectedParentHash := mustConvertBytes(h.ParentHash)
	if !bytes.Equal(expectedParentHash, h2.ParentHash.Bytes()) {
		return fmt.Errorf("Parent hash: want: %x have: %x", expectedParentHash, h2.ParentHash.Bytes())
	}

	expectedReceiptHash := mustConvertBytes(h.ReceiptTrie)
	if !bytes.Equal(expectedReceiptHash, h2.ReceiptHash.Bytes()) {
		return fmt.Errorf("Receipt hash: want: %x have: %x", expectedReceiptHash, h2.ReceiptHash.Bytes())
	}

	expectedTxHash := mustConvertBytes(h.TransactionsTrie)
	if !bytes.Equal(expectedTxHash, h2.TxHash.Bytes()) {
		return fmt.Errorf("Tx hash: want: %x have: %x", expectedTxHash, h2.TxHash.Bytes())
	}

	expectedStateHash := mustConvertBytes(h.StateRoot)
	if !bytes.Equal(expectedStateHash, h2.Root.Bytes()) {
		return fmt.Errorf("State hash: want: %x have: %x", expectedStateHash, h2.Root.Bytes())
	}

	expectedUncleHash := mustConvertBytes(h.UncleHash)
	if !bytes.Equal(expectedUncleHash, h2.UncleHash.Bytes()) {
		return fmt.Errorf("Uncle hash: want: %x have: %x", expectedUncleHash, h2.UncleHash.Bytes())
	}

	expectedExtraData := mustConvertBytes(h.ExtraData)
	if !bytes.Equal(expectedExtraData, h2.Extra) {
		return fmt.Errorf("Extra data: want: %x have: %x", expectedExtraData, h2.Extra)
	}

	expectedDifficulty := mustConvertBigInt(h.Difficulty, 16)
	if expectedDifficulty.Cmp(h2.Difficulty) != 0 {
		return fmt.Errorf("Difficulty: want: %v have: %v", expectedDifficulty, h2.Difficulty)
	}

	expectedGasLimit := mustConvertBigInt(h.GasLimit, 16)
	if expectedGasLimit.Cmp(h2.GasLimit) != 0 {
		return fmt.Errorf("GasLimit: want: %v have: %v", expectedGasLimit, h2.GasLimit)
	}
	expectedGasUsed := mustConvertBigInt(h.GasUsed, 16)
	if expectedGasUsed.Cmp(h2.GasUsed) != 0 {
		return fmt.Errorf("GasUsed: want: %v have: %v", expectedGasUsed, h2.GasUsed)
	}

	expectedTimestamp := mustConvertBigInt(h.Timestamp, 16)
	if expectedTimestamp.Cmp(h2.Time) != 0 {
<<<<<<< HEAD
		return fmt.Errorf("Timestamp: expected: %v, decoded: %v", expectedTimestamp, h2.Time)
=======
		return fmt.Errorf("Timestamp: want: %v have: %v", expectedTimestamp, h2.Time)
>>>>>>> 2800c332
	}

	return nil
}

func (t *BlockTest) ValidatePostState(statedb *state.StateDB) error {
	// validate post state accounts in test file against what we have in state db
	for addrString, acct := range t.postAccounts {
		// XXX: is is worth it checking for errors here?
		addr, err := hex.DecodeString(addrString)
		if err != nil {
			return err
		}
		code, err := hex.DecodeString(strings.TrimPrefix(acct.Code, "0x"))
		if err != nil {
			return err
		}
		balance, ok := new(big.Int).SetString(acct.Balance, 0)
		if !ok {
			return err
		}
		nonce, err := strconv.ParseUint(prepInt(16, acct.Nonce), 16, 64)
		if err != nil {
			return err
		}

		// address is indirectly verified by the other fields, as it's the db key
		code2 := statedb.GetCode(common.BytesToAddress(addr))
		balance2 := statedb.GetBalance(common.BytesToAddress(addr))
		nonce2 := statedb.GetNonce(common.BytesToAddress(addr))
		if !bytes.Equal(code2, code) {
			return fmt.Errorf("account code mismatch for addr: %s want: %s have: %s", addrString, hex.EncodeToString(code), hex.EncodeToString(code2))
		}
		if balance2.Cmp(balance) != 0 {
			return fmt.Errorf("account balance mismatch for addr: %s, want: %d, have: %d", addrString, balance, balance2)
		}
		if nonce2 != nonce {
			return fmt.Errorf("account nonce mismatch for addr: %s want: %d have: %d", addrString, nonce, nonce2)
		}
	}
	return nil
}

func (test *BlockTest) ValidateImportedHeaders(cm *core.ChainManager, validBlocks []btBlock) error {
	// to get constant lookup when verifying block headers by hash (some tests have many blocks)
	bmap := make(map[string]btBlock, len(test.Json.Blocks))
	for _, b := range validBlocks {
		bmap[b.BlockHeader.Hash] = b
	}

	// iterate over blocks backwards from HEAD and validate imported
	// headers vs test file. some tests have reorgs, and we import
	// block-by-block, so we can only validate imported headers after
	// all blocks have been processed by ChainManager, as they may not
	// be part of the longest chain until last block is imported.
	for b := cm.CurrentBlock(); b != nil && b.NumberU64() != 0; b = cm.GetBlock(b.Header().ParentHash) {
		bHash := common.Bytes2Hex(b.Hash().Bytes()) // hex without 0x prefix
		if err := validateHeader(bmap[bHash].BlockHeader, b.Header()); err != nil {
			return fmt.Errorf("Imported block header validation failed: %v", err)
		}
	}
	return nil
}

func convertBlockTests(in map[string]*btJSON) (map[string]*BlockTest, error) {
	out := make(map[string]*BlockTest)
	for name, test := range in {
		var err error
		if out[name], err = convertBlockTest(test); err != nil {
			return out, fmt.Errorf("bad test %q: %v", name, err)
		}
	}
	return out, nil
}

func convertBlockTest(in *btJSON) (out *BlockTest, err error) {
	// the conversion handles errors by catching panics.
	// you might consider this ugly, but the alternative (passing errors)
	// would be much harder to read.
	defer func() {
		if recovered := recover(); recovered != nil {
			buf := make([]byte, 64<<10)
			buf = buf[:runtime.Stack(buf, false)]
			err = fmt.Errorf("%v\n%s", recovered, buf)
		}
	}()
	out = &BlockTest{preAccounts: in.Pre, postAccounts: in.PostState, Json: in, lastblockhash: in.Lastblockhash}
	out.Genesis = mustConvertGenesis(in.GenesisBlockHeader)
	return out, err
}

func mustConvertGenesis(testGenesis btHeader) *types.Block {
	hdr := mustConvertHeader(testGenesis)
	hdr.Number = big.NewInt(0)

	return types.NewBlockWithHeader(hdr)
}

func mustConvertHeader(in btHeader) *types.Header {
	// hex decode these fields
	header := &types.Header{
		//SeedHash:    mustConvertBytes(in.SeedHash),
		MixDigest:   mustConvertHash(in.MixHash),
		Bloom:       mustConvertBloom(in.Bloom),
		ReceiptHash: mustConvertHash(in.ReceiptTrie),
		TxHash:      mustConvertHash(in.TransactionsTrie),
		Root:        mustConvertHash(in.StateRoot),
		Coinbase:    mustConvertAddress(in.Coinbase),
		UncleHash:   mustConvertHash(in.UncleHash),
		ParentHash:  mustConvertHash(in.ParentHash),
		Extra:       mustConvertBytes(in.ExtraData),
		GasUsed:     mustConvertBigInt(in.GasUsed, 16),
		GasLimit:    mustConvertBigInt(in.GasLimit, 16),
		Difficulty:  mustConvertBigInt(in.Difficulty, 16),
		Time:        mustConvertBigInt(in.Timestamp, 16),
		Nonce:       types.EncodeNonce(mustConvertUint(in.Nonce, 16)),
	}
	return header
}

func mustConvertBlock(testBlock btBlock) (*types.Block, error) {
	var b types.Block
	r := bytes.NewReader(mustConvertBytes(testBlock.Rlp))
	err := rlp.Decode(r, &b)
	return &b, err
}

func mustConvertBytes(in string) []byte {
	if in == "0x" {
		return []byte{}
	}
	h := unfuckFuckedHex(strings.TrimPrefix(in, "0x"))
	out, err := hex.DecodeString(h)
	if err != nil {
		panic(fmt.Errorf("invalid hex: %q: ", h, err))
	}
	return out
}

func mustConvertHash(in string) common.Hash {
	out, err := hex.DecodeString(strings.TrimPrefix(in, "0x"))
	if err != nil {
		panic(fmt.Errorf("invalid hex: %q", in))
	}
	return common.BytesToHash(out)
}

func mustConvertAddress(in string) common.Address {
	out, err := hex.DecodeString(strings.TrimPrefix(in, "0x"))
	if err != nil {
		panic(fmt.Errorf("invalid hex: %q", in))
	}
	return common.BytesToAddress(out)
}

func mustConvertBloom(in string) types.Bloom {
	out, err := hex.DecodeString(strings.TrimPrefix(in, "0x"))
	if err != nil {
		panic(fmt.Errorf("invalid hex: %q", in))
	}
	return types.BytesToBloom(out)
}

func mustConvertBigInt(in string, base int) *big.Int {
	in = prepInt(base, in)
	out, ok := new(big.Int).SetString(in, base)
	if !ok {
		panic(fmt.Errorf("invalid integer: %q", in))
	}
	return out
}

func mustConvertUint(in string, base int) uint64 {
	in = prepInt(base, in)
	out, err := strconv.ParseUint(in, base, 64)
	if err != nil {
		panic(fmt.Errorf("invalid integer: %q", in))
	}
	return out
}

func LoadBlockTests(file string) (map[string]*BlockTest, error) {
	btjs := make(map[string]*btJSON)
	if err := readJsonFile(file, &btjs); err != nil {
		return nil, err
	}

	return convertBlockTests(btjs)
}

// Nothing to see here, please move along...
func prepInt(base int, s string) string {
	if base == 16 {
		if strings.HasPrefix(s, "0x") {
			s = s[2:]
		}
		if len(s) == 0 {
			s = "00"
		}
		s = nibbleFix(s)
	}
	return s
}

// don't ask
func unfuckFuckedHex(almostHex string) string {
	return nibbleFix(strings.Replace(almostHex, "v", "", -1))
}

func nibbleFix(s string) string {
	if len(s)%2 != 0 {
		s = "0" + s
	}
	return s
}<|MERGE_RESOLUTION|>--- conflicted
+++ resolved
@@ -176,21 +176,15 @@
 	}
 
 	// import pre accounts
-<<<<<<< HEAD
-	statedb, err := test.InsertPreState(expanse)
-=======
+
 	_, err = test.InsertPreState(ethereum)
->>>>>>> 2800c332
 	if err != nil {
 		return fmt.Errorf("InsertPreState: %v", err)
 	}
 
-<<<<<<< HEAD
-	err = test.TryBlocksInsert(expanse.ChainManager())
-=======
+
 	cm := ethereum.ChainManager()
 	validBlocks, err := test.TryBlocksInsert(cm)
->>>>>>> 2800c332
 	if err != nil {
 		return err
 	}
@@ -390,11 +384,8 @@
 
 	expectedTimestamp := mustConvertBigInt(h.Timestamp, 16)
 	if expectedTimestamp.Cmp(h2.Time) != 0 {
-<<<<<<< HEAD
-		return fmt.Errorf("Timestamp: expected: %v, decoded: %v", expectedTimestamp, h2.Time)
-=======
+
 		return fmt.Errorf("Timestamp: want: %v have: %v", expectedTimestamp, h2.Time)
->>>>>>> 2800c332
 	}
 
 	return nil
