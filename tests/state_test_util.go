--- conflicted
+++ resolved
@@ -1,19 +1,18 @@
-// Copyright 2014 The go-ethereum Authors
-// Copyright 2015 go-expanse Authors
-// This file is part of the go-expanse library.
+// Copyright 2015 The go-ethereum Authors
+// This file is part of the go-ethereum library.
 //
-// The go-expanse library is free software: you can redistribute it and/or modify
+// The go-ethereum library is free software: you can redistribute it and/or modify
 // it under the terms of the GNU Lesser General Public License as published by
 // the Free Software Foundation, either version 3 of the License, or
 // (at your option) any later version.
 //
-// The go-expanse library is distributed in the hope that it will be useful,
+// The go-ethereum library is distributed in the hope that it will be useful,
 // but WITHOUT ANY WARRANTY; without even the implied warranty of
 // MERCHANTABILITY or FITNESS FOR A PARTICULAR PURPOSE. See the
 // GNU Lesser General Public License for more details.
 //
 // You should have received a copy of the GNU Lesser General Public License
-// along with the go-expanse library. If not, see <http://www.gnu.org/licenses/>.
+// along with the go-ethereum library. If not, see <http://www.gnu.org/licenses/>.
 
 package tests
 
@@ -26,23 +25,13 @@
 	"strings"
 	"testing"
 
-<<<<<<< HEAD
-	"github.com/expanse-project/go-expanse/common"
-	"github.com/expanse-project/go-expanse/core"
-	"github.com/expanse-project/go-expanse/core/state"
-	"github.com/expanse-project/go-expanse/core/vm"
-	"github.com/expanse-project/go-expanse/crypto"
-	"github.com/expanse-project/go-expanse/ethdb"
-	"github.com/expanse-project/go-expanse/logger/glog"
-=======
-	"github.com/ethereum/go-ethereum/common"
-	"github.com/ethereum/go-ethereum/core"
-	"github.com/ethereum/go-ethereum/core/state"
-	"github.com/ethereum/go-ethereum/core/types"
-	"github.com/ethereum/go-ethereum/ethdb"
-	"github.com/ethereum/go-ethereum/logger/glog"
-	"github.com/ethereum/go-ethereum/params"
->>>>>>> a973d1d5
+	"github.com/expanse-org/go-expanse/common"
+	"github.com/expanse-org/go-expanse/core"
+	"github.com/expanse-org/go-expanse/core/state"
+	"github.com/expanse-org/go-expanse/core/types"
+	"github.com/expanse-org/go-expanse/ethdb"
+	"github.com/expanse-org/go-expanse/logger/glog"
+	"github.com/expanse-org/go-expanse/params"
 )
 
 func RunStateTestWithReader(chainConfig *params.ChainConfig, r io.Reader, skipTests []string) error {
@@ -170,11 +159,7 @@
 	} else {
 		rexp = common.FromHex(test.Out)
 	}
-<<<<<<< HEAD
-	if bytes.Compare(rexp, ret) != 0 {
-=======
 	if !bytes.Equal(rexp, ret) {
->>>>>>> a973d1d5
 		return fmt.Errorf("return failed. Expected %x, got %x\n", rexp, ret)
 	}
 
@@ -218,28 +203,8 @@
 	return nil
 }
 
-<<<<<<< HEAD
-func RunState(ruleSet RuleSet, statedb *state.StateDB, env, tx map[string]string) ([]byte, vm.Logs, *big.Int, error) {
-	var (
-		data  = common.FromHex(tx["data"])
-		gas   = common.Big(tx["gasLimit"])
-		price = common.Big(tx["gasPrice"])
-		value = common.Big(tx["value"])
-		nonce = common.Big(tx["nonce"]).Uint64()
-	)
-
-	var to *common.Address
-	if len(tx["to"]) > 2 {
-		t := common.HexToAddress(tx["to"])
-		to = &t
-	}
-	// Set pre compiled contracts
-	vm.Precompiled = vm.PrecompiledContracts()
-	snapshot := statedb.Snapshot()
-=======
 func RunState(chainConfig *params.ChainConfig, statedb *state.StateDB, env, tx map[string]string) ([]byte, []*types.Log, *big.Int, error) {
 	environment, msg := NewEVMEnvironment(false, chainConfig, statedb, env, tx)
->>>>>>> a973d1d5
 	gaspool := new(core.GasPool).AddGas(common.Big(env["currentGasLimit"]))
 
 	root, _ := statedb.Commit(false)
