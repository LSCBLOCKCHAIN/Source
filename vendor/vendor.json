--- conflicted
+++ resolved
@@ -346,23 +346,7 @@
 			"revisionTime": "2017-08-14T17:01:13Z"
 		},
 		{
-<<<<<<< HEAD
-			"checksumSHA1": "1ESHllhZOIBg7MnlGHUdhz047bI=",
-=======
-			"checksumSHA1": "KAzbLjI9MzW2tjfcAsK75lVRp6I=",
-			"path": "github.com/rcrowley/go-metrics",
-			"revision": "1f30fe9094a513ce4c700b9a54458bbb0c96996c",
-			"revisionTime": "2016-11-28T21:05:44Z"
-		},
-		{
-			"checksumSHA1": "q/d9nXRQYKEJ/EWn+5y6jL8rPGs=",
-			"path": "github.com/rcrowley/go-metrics/exp",
-			"revision": "1f30fe9094a513ce4c700b9a54458bbb0c96996c",
-			"revisionTime": "2016-11-28T21:05:44Z"
-		},
-		{
 			"checksumSHA1": "28UVHMmHx0iqO0XiJsjx+fwILyI=",
->>>>>>> 5603715c
 			"path": "github.com/rjeczalik/notify",
 			"revision": "c31e5f2cb22b3e4ef3f882f413847669bf2652b9",
 			"revisionTime": "2018-02-03T14:01:15Z"
