// Copyright 2015 The go-ethereum Authors
// This file is part of the go-ethereum library.
//
// The go-ethereum library is free software: you can redistribute it and/or modify
// it under the terms of the GNU Lesser General Public License as published by
// the Free Software Foundation, either version 3 of the License, or
// (at your option) any later version.
//
// The go-ethereum library is distributed in the hope that it will be useful,
// but WITHOUT ANY WARRANTY; without even the implied warranty of
// MERCHANTABILITY or FITNESS FOR A PARTICULAR PURPOSE. See the
// GNU Lesser General Public License for more details.
//
// You should have received a copy of the GNU Lesser General Public License
// along with the go-ethereum library. If not, see <http://www.gnu.org/licenses/>.

// Package secp256k1 wraps the bitcoin secp256k1 C library.
package secp256k1

/*
#cgo CFLAGS: -I./libsecp256k1
#cgo CFLAGS: -I./libsecp256k1/src/
#define USE_NUM_NONE
#define USE_FIELD_10X26
#define USE_FIELD_INV_BUILTIN
#define USE_SCALAR_8X32
#define USE_SCALAR_INV_BUILTIN
#define NDEBUG
#include "./libsecp256k1/src/secp256k1.c"
#include "./libsecp256k1/src/modules/recovery/main_impl.h"
#include "ext.h"

typedef void (*callbackFunc) (const char* msg, void* data);
extern void secp256k1GoPanicIllegal(const char* msg, void* data);
extern void secp256k1GoPanicError(const char* msg, void* data);
*/
import "C"

import (
	"errors"
	"unsafe"
<<<<<<< HEAD

	"github.com/expanse-org/go-expanse/crypto/randentropy"
=======
>>>>>>> 37d12a74
)

var context *C.secp256k1_context

func init() {
	// around 20 ms on a modern CPU.
	context = C.secp256k1_context_create_sign_verify()
	C.secp256k1_context_set_illegal_callback(context, C.callbackFunc(C.secp256k1GoPanicIllegal), nil)
	C.secp256k1_context_set_error_callback(context, C.callbackFunc(C.secp256k1GoPanicError), nil)
}

var (
	ErrInvalidMsgLen       = errors.New("invalid message length, need 32 bytes")
	ErrInvalidSignatureLen = errors.New("invalid signature length")
	ErrInvalidRecoveryID   = errors.New("invalid signature recovery id")
	ErrInvalidKey          = errors.New("invalid private key")
	ErrSignFailed          = errors.New("signing failed")
	ErrRecoverFailed       = errors.New("recovery failed")
)

// Sign creates a recoverable ECDSA signature.
// The produced signature is in the 65-byte [R || S || V] format where V is 0 or 1.
//
// The caller is responsible for ensuring that msg cannot be chosen
// directly by an attacker. It is usually preferable to use a cryptographic
// hash function on any input before handing it to this function.
func Sign(msg []byte, seckey []byte) ([]byte, error) {
	if len(msg) != 32 {
		return nil, ErrInvalidMsgLen
	}
	if len(seckey) != 32 {
		return nil, ErrInvalidKey
	}
	seckeydata := (*C.uchar)(unsafe.Pointer(&seckey[0]))
	if C.secp256k1_ec_seckey_verify(context, seckeydata) != 1 {
		return nil, ErrInvalidKey
	}

	var (
		msgdata   = (*C.uchar)(unsafe.Pointer(&msg[0]))
		noncefunc = C.secp256k1_nonce_function_rfc6979
		sigstruct C.secp256k1_ecdsa_recoverable_signature
	)
	if C.secp256k1_ecdsa_sign_recoverable(context, &sigstruct, msgdata, seckeydata, noncefunc, nil) == 0 {
		return nil, ErrSignFailed
	}

	var (
		sig     = make([]byte, 65)
		sigdata = (*C.uchar)(unsafe.Pointer(&sig[0]))
		recid   C.int
	)
	C.secp256k1_ecdsa_recoverable_signature_serialize_compact(context, sigdata, &recid, &sigstruct)
	sig[64] = byte(recid) // add back recid to get 65 bytes sig
	return sig, nil
}

// RecoverPubkey returns the the public key of the signer.
// msg must be the 32-byte hash of the message to be signed.
// sig must be a 65-byte compact ECDSA signature containing the
// recovery id as the last element.
func RecoverPubkey(msg []byte, sig []byte) ([]byte, error) {
	if len(msg) != 32 {
		return nil, ErrInvalidMsgLen
	}
	if err := checkSignature(sig); err != nil {
		return nil, err
	}

	var (
		pubkey  = make([]byte, 65)
		sigdata = (*C.uchar)(unsafe.Pointer(&sig[0]))
		msgdata = (*C.uchar)(unsafe.Pointer(&msg[0]))
	)
	if C.secp256k1_ecdsa_recover_pubkey(context, (*C.uchar)(unsafe.Pointer(&pubkey[0])), sigdata, msgdata) == 0 {
		return nil, ErrRecoverFailed
	}
	return pubkey, nil
}

func checkSignature(sig []byte) error {
	if len(sig) != 65 {
		return ErrInvalidSignatureLen
	}
	if sig[64] >= 4 {
		return ErrInvalidRecoveryID
	}
	return nil
}<|MERGE_RESOLUTION|>--- conflicted
+++ resolved
@@ -39,11 +39,6 @@
 import (
 	"errors"
 	"unsafe"
-<<<<<<< HEAD
-
-	"github.com/expanse-org/go-expanse/crypto/randentropy"
-=======
->>>>>>> 37d12a74
 )
 
 var context *C.secp256k1_context
