--- conflicted
+++ resolved
@@ -554,20 +554,14 @@
     const unsigned char *seed32
 ) SECP256K1_ARG_NONNULL(1);
 
-/** Add a number of public keys togexper.
+/** Add a number of public keys together.
  *  Returns: 1: the sum of the public keys is valid.
  *           0: the sum of the public keys is not valid.
  *  Args:   ctx:        pointer to a context object
  *  Out:    out:        pointer to a public key object for placing the resulting public key
  *                      (cannot be NULL)
  *  In:     ins:        pointer to array of pointers to public keys (cannot be NULL)
-<<<<<<< HEAD
- *          n:          the number of public keys to add togexper (must be at least 1)
- *  Use secp256k1_ec_pubkey_compress and secp256k1_ec_pubkey_decompress if the
- *  uncompressed format is needed.
-=======
  *          n:          the number of public keys to add together (must be at least 1)
->>>>>>> a973d1d5
  */
 SECP256K1_API SECP256K1_WARN_UNUSED_RESULT int secp256k1_ec_pubkey_combine(
     const secp256k1_context* ctx,
