// Copyright (c) 2013 Kyle Isom <kyle@tyrfingr.is>
// Copyright (c) 2012 The Go Authors. All rights reserved.
//
// Redistribution and use in source and binary forms, with or without
// modification, are permitted provided that the following conditions are
// met:
//
//    * Redistributions of source code must retain the above copyright
// notice, this list of conditions and the following disclaimer.
//    * Redistributions in binary form must reproduce the above
// copyright notice, this list of conditions and the following disclaimer
// in the documentation and/or other materials provided with the
// distribution.
//    * Neither the name of Google Inc. nor the names of its
// contributors may be used to endorse or promote products derived from
// this software without specific prior written permission.
//
// THIS SOFTWARE IS PROVIDED BY THE COPYRIGHT HOLDERS AND CONTRIBUTORS
// "AS IS" AND ANY EXPRESS OR IMPLIED WARRANTIES, INCLUDING, BUT NOT
// LIMITED TO, THE IMPLIED WARRANTIES OF MERCHANTABILITY AND FITNESS FOR
// A PARTICULAR PURPOSE ARE DISCLAIMED. IN NO EVENT SHALL THE COPYRIGHT
// OWNER OR CONTRIBUTORS BE LIABLE FOR ANY DIRECT, INDIRECT, INCIDENTAL,
// SPECIAL, EXEMPLARY, OR CONSEQUENTIAL DAMAGES (INCLUDING, BUT NOT
// LIMITED TO, PROCUREMENT OF SUBSTITUTE GOODS OR SERVICES; LOSS OF USE,
// DATA, OR PROFITS; OR BUSINESS INTERRUPTION) HOWEVER CAUSED AND ON ANY
// THEORY OF LIABILITY, WHETHER IN CONTRACT, STRICT LIABILITY, OR TORT
// (INCLUDING NEGLIGENCE OR OTHERWISE) ARISING IN ANY WAY OUT OF THE USE
// OF THIS SOFTWARE, EVEN IF ADVISED OF THE POSSIBILITY OF SUCH DAMAGE.

package ecies

// This file contains parameters for ECIES encryption, specifying the
// symmetric encryption and HMAC parameters.

import (
	"crypto"
	"crypto/aes"
	"crypto/cipher"
	"crypto/elliptic"
	"crypto/sha256"
	"crypto/sha512"
	"fmt"
	"hash"

<<<<<<< HEAD
	"github.com/expanse-org/go-expanse/crypto/secp256k1"
=======
	ethcrypto "github.com/expanse-org/go-expanse/crypto"
>>>>>>> 37d12a74
)

var (
	DefaultCurve                  = ethcrypto.S256()
	ErrUnsupportedECDHAlgorithm   = fmt.Errorf("ecies: unsupported ECDH algorithm")
	ErrUnsupportedECIESParameters = fmt.Errorf("ecies: unsupported ECIES parameters")
)

type ECIESParams struct {
	Hash      func() hash.Hash // hash function
	hashAlgo  crypto.Hash
	Cipher    func([]byte) (cipher.Block, error) // symmetric cipher
	BlockSize int                                // block size of symmetric cipher
	KeyLen    int                                // length of symmetric key
}

// Standard ECIES parameters:
// * ECIES using AES128 and HMAC-SHA-256-16
// * ECIES using AES256 and HMAC-SHA-256-32
// * ECIES using AES256 and HMAC-SHA-384-48
// * ECIES using AES256 and HMAC-SHA-512-64

var (
	ECIES_AES128_SHA256 = &ECIESParams{
		Hash:      sha256.New,
		hashAlgo:  crypto.SHA256,
		Cipher:    aes.NewCipher,
		BlockSize: aes.BlockSize,
		KeyLen:    16,
	}

	ECIES_AES256_SHA256 = &ECIESParams{
		Hash:      sha256.New,
		hashAlgo:  crypto.SHA256,
		Cipher:    aes.NewCipher,
		BlockSize: aes.BlockSize,
		KeyLen:    32,
	}

	ECIES_AES256_SHA384 = &ECIESParams{
		Hash:      sha512.New384,
		hashAlgo:  crypto.SHA384,
		Cipher:    aes.NewCipher,
		BlockSize: aes.BlockSize,
		KeyLen:    32,
	}

	ECIES_AES256_SHA512 = &ECIESParams{
		Hash:      sha512.New,
		hashAlgo:  crypto.SHA512,
		Cipher:    aes.NewCipher,
		BlockSize: aes.BlockSize,
		KeyLen:    32,
	}
)

var paramsFromCurve = map[elliptic.Curve]*ECIESParams{
	ethcrypto.S256(): ECIES_AES128_SHA256,
	elliptic.P256():  ECIES_AES128_SHA256,
	elliptic.P384():  ECIES_AES256_SHA384,
	elliptic.P521():  ECIES_AES256_SHA512,
}

func AddParamsForCurve(curve elliptic.Curve, params *ECIESParams) {
	paramsFromCurve[curve] = params
}

// ParamsFromCurve selects parameters optimal for the selected elliptic curve.
// Only the curves P256, P384, and P512 are supported.
func ParamsFromCurve(curve elliptic.Curve) (params *ECIESParams) {
	return paramsFromCurve[curve]

	/*
		switch curve {
		case elliptic.P256():
			return ECIES_AES128_SHA256
		case elliptic.P384():
			return ECIES_AES256_SHA384
		case elliptic.P521():
			return ECIES_AES256_SHA512
		default:
			return nil
		}
	*/
}

// ASN.1 encode the ECIES parameters relevant to the encryption operations.
func paramsToASNECIES(params *ECIESParams) (asnParams asnECIESParameters) {
	if nil == params {
		return
	}
	asnParams.KDF = asnNISTConcatenationKDF
	asnParams.MAC = hmacFull
	switch params.KeyLen {
	case 16:
		asnParams.Sym = aes128CTRinECIES
	case 24:
		asnParams.Sym = aes192CTRinECIES
	case 32:
		asnParams.Sym = aes256CTRinECIES
	}
	return
}

// ASN.1 encode the ECIES parameters relevant to ECDH.
func paramsToASNECDH(params *ECIESParams) (algo asnECDHAlgorithm) {
	switch params.hashAlgo {
	case crypto.SHA224:
		algo = dhSinglePass_stdDH_sha224kdf
	case crypto.SHA256:
		algo = dhSinglePass_stdDH_sha256kdf
	case crypto.SHA384:
		algo = dhSinglePass_stdDH_sha384kdf
	case crypto.SHA512:
		algo = dhSinglePass_stdDH_sha512kdf
	}
	return
}

// ASN.1 decode the ECIES parameters relevant to the encryption stage.
func asnECIEStoParams(asnParams asnECIESParameters, params *ECIESParams) {
	if !asnParams.KDF.Cmp(asnNISTConcatenationKDF) {
		params = nil
		return
	} else if !asnParams.MAC.Cmp(hmacFull) {
		params = nil
		return
	}

	switch {
	case asnParams.Sym.Cmp(aes128CTRinECIES):
		params.KeyLen = 16
		params.BlockSize = 16
		params.Cipher = aes.NewCipher
	case asnParams.Sym.Cmp(aes192CTRinECIES):
		params.KeyLen = 24
		params.BlockSize = 16
		params.Cipher = aes.NewCipher
	case asnParams.Sym.Cmp(aes256CTRinECIES):
		params.KeyLen = 32
		params.BlockSize = 16
		params.Cipher = aes.NewCipher
	default:
		params = nil
	}
}

// ASN.1 decode the ECIES parameters relevant to ECDH.
func asnECDHtoParams(asnParams asnECDHAlgorithm, params *ECIESParams) {
	if asnParams.Cmp(dhSinglePass_stdDH_sha224kdf) {
		params.hashAlgo = crypto.SHA224
		params.Hash = sha256.New224
	} else if asnParams.Cmp(dhSinglePass_stdDH_sha256kdf) {
		params.hashAlgo = crypto.SHA256
		params.Hash = sha256.New
	} else if asnParams.Cmp(dhSinglePass_stdDH_sha384kdf) {
		params.hashAlgo = crypto.SHA384
		params.Hash = sha512.New384
	} else if asnParams.Cmp(dhSinglePass_stdDH_sha512kdf) {
		params.hashAlgo = crypto.SHA512
		params.Hash = sha512.New
	} else {
		params = nil
	}
}<|MERGE_RESOLUTION|>--- conflicted
+++ resolved
@@ -42,11 +42,7 @@
 	"fmt"
 	"hash"
 
-<<<<<<< HEAD
-	"github.com/expanse-org/go-expanse/crypto/secp256k1"
-=======
 	ethcrypto "github.com/expanse-org/go-expanse/crypto"
->>>>>>> 37d12a74
 )
 
 var (
