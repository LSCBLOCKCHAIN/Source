--- conflicted
+++ resolved
@@ -33,11 +33,5 @@
 after_build:
   - GO run build\ci.go archive -type zip
 
-<<<<<<< HEAD
 artifacts:
-  - path: gexp-*.zip
-=======
-test_script:
-  - set CGO_ENABLED=1
-  - go run build\ci.go test -coverage
->>>>>>> 1018bf6a
+  - path: gexp-*.zip