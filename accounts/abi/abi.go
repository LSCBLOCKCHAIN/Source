--- conflicted
+++ resolved
@@ -20,13 +20,6 @@
 	"encoding/json"
 	"fmt"
 	"io"
-<<<<<<< HEAD
-	"reflect"
-	"strings"
-
-	"github.com/EthereumCommonwealth/go-callisto/common"
-=======
->>>>>>> 73067fd2
 )
 
 // The ABI holds information about a contract's context and available
