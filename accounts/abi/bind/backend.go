--- conflicted
+++ resolved
@@ -21,15 +21,9 @@
 	"errors"
 	"math/big"
 
-<<<<<<< HEAD
 	"github.com/ubiq/go-ubiq"
 	"github.com/ubiq/go-ubiq/common"
 	"github.com/ubiq/go-ubiq/core/types"
-=======
-	"github.com/ethereum/go-ethereum"
-	"github.com/ethereum/go-ethereum/common"
-	"github.com/ethereum/go-ethereum/core/types"
->>>>>>> ab5646c5
 )
 
 var (
@@ -53,7 +47,7 @@
 	// CodeAt returns the code of the given account. This is needed to differentiate
 	// between contract internal errors and the local chain being out of sync.
 	CodeAt(ctx context.Context, contract common.Address, blockNumber *big.Int) ([]byte, error)
-	// ContractCall executes an Ethereum contract call with the specified data as the
+	// ContractCall executes an Ubiq contract call with the specified data as the
 	// input.
 	CallContract(ctx context.Context, call ethereum.CallMsg, blockNumber *big.Int) ([]byte, error)
 }
@@ -70,7 +64,7 @@
 type PendingContractCaller interface {
 	// PendingCodeAt returns the code of the given account in the pending state.
 	PendingCodeAt(ctx context.Context, contract common.Address) ([]byte, error)
-	// PendingCallContract executes an Ethereum contract call against the pending state.
+	// PendingCallContract executes an Ubiq contract call against the pending state.
 	PendingCallContract(ctx context.Context, call ethereum.CallMsg) ([]byte, error)
 }
 
