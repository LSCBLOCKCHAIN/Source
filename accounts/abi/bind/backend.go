// Copyright 2016 The go-ethereum Authors
// This file is part of the go-ethereum library.
//
// The go-ethereum library is free software: you can redistribute it and/or modify
// it under the terms of the GNU Lesser General Public License as published by
// the Free Software Foundation, either version 3 of the License, or
// (at your option) any later version.
//
// The go-ethereum library is distributed in the hope that it will be useful,
// but WITHOUT ANY WARRANTY; without even the implied warranty of
// MERCHANTABILITY or FITNESS FOR A PARTICULAR PURPOSE. See the
// GNU Lesser General Public License for more details.
//
// You should have received a copy of the GNU Lesser General Public License
// along with the go-ethereum library. If not, see <http://www.gnu.org/licenses/>.

package bind

import (
	"errors"
	"math/big"

	"github.com/expanse-project/go-expanse/common"
	"github.com/expanse-project/go-expanse/core/types"
)

// ErrNoCode is returned by call and transact operations for which the requested
// recipient contract to operate on does not exist in the state db or does not
// have any code associated with it (i.e. suicided).
var ErrNoCode = errors.New("no contract code at given address")

// ContractCaller defines the methods needed to allow operating with contract on a read
// only basis.
type ContractCaller interface {
<<<<<<< HEAD
	// ContractCall executes an Expanse contract call with the specified data as
=======
	// HasCode checks if the contract at the given address has any code associated
	// with it or not. This is needed to differentiate between contract internal
	// errors and the local chain being out of sync.
	HasCode(contract common.Address, pending bool) (bool, error)

	// ContractCall executes an Ethereum contract call with the specified data as
>>>>>>> a269a713
	// the input. The pending flag requests execution against the pending block, not
	// the stable head of the chain.
	ContractCall(contract common.Address, data []byte, pending bool) ([]byte, error)
}

// ContractTransactor defines the methods needed to allow operating with contract
// on a write only basis. Beside the transacting method, the remainder are helpers
// used when the user does not provide some needed values, but rather leaves it up
// to the transactor to decide.
type ContractTransactor interface {
	// PendingAccountNonce retrieves the current pending nonce associated with an
	// account.
	PendingAccountNonce(account common.Address) (uint64, error)

	// SuggestGasPrice retrieves the currently suggested gas price to allow a timely
	// execution of a transaction.
	SuggestGasPrice() (*big.Int, error)

	// HasCode checks if the contract at the given address has any code associated
	// with it or not. This is needed to differentiate between contract internal
	// errors and the local chain being out of sync.
	HasCode(contract common.Address, pending bool) (bool, error)

	// EstimateGasLimit tries to estimate the gas needed to execute a specific
	// transaction based on the current pending state of the backend blockchain.
	// There is no guarantee that this is the true gas limit requirement as other
	// transactions may be added or removed by miners, but it should provide a basis
	// for setting a reasonable default.
	EstimateGasLimit(sender common.Address, contract *common.Address, value *big.Int, data []byte) (*big.Int, error)

	// SendTransaction injects the transaction into the pending pool for execution.
	SendTransaction(tx *types.Transaction) error
}

// ContractBackend defines the methods needed to allow operating with contract
// on a read-write basis.
//
// This interface is essentially the union of ContractCaller and ContractTransactor
// but due to a bug in the Go compiler (https://github.com/golang/go/issues/6977),
// we cannot simply list it as the two interfaces. The other solution is to add a
// third interface containing the common methods, but that convolutes the user API
// as it introduces yet another parameter to require for initialization.
type ContractBackend interface {
	// HasCode checks if the contract at the given address has any code associated
	// with it or not. This is needed to differentiate between contract internal
	// errors and the local chain being out of sync.
	HasCode(contract common.Address, pending bool) (bool, error)

	// ContractCall executes an Ethereum contract call with the specified data as
	// the input. The pending flag requests execution against the pending block, not
	// the stable head of the chain.
	ContractCall(contract common.Address, data []byte, pending bool) ([]byte, error)

	// PendingAccountNonce retrieves the current pending nonce associated with an
	// account.
	PendingAccountNonce(account common.Address) (uint64, error)

	// SuggestGasPrice retrieves the currently suggested gas price to allow a timely
	// execution of a transaction.
	SuggestGasPrice() (*big.Int, error)

	// EstimateGasLimit tries to estimate the gas needed to execute a specific
	// transaction based on the current pending state of the backend blockchain.
	// There is no guarantee that this is the true gas limit requirement as other
	// transactions may be added or removed by miners, but it should provide a basis
	// for setting a reasonable default.
	EstimateGasLimit(sender common.Address, contract *common.Address, value *big.Int, data []byte) (*big.Int, error)

	// SendTransaction injects the transaction into the pending pool for execution.
	SendTransaction(tx *types.Transaction) error
}<|MERGE_RESOLUTION|>--- conflicted
+++ resolved
@@ -32,17 +32,13 @@
 // ContractCaller defines the methods needed to allow operating with contract on a read
 // only basis.
 type ContractCaller interface {
-<<<<<<< HEAD
-	// ContractCall executes an Expanse contract call with the specified data as
-=======
 	// HasCode checks if the contract at the given address has any code associated
 	// with it or not. This is needed to differentiate between contract internal
 	// errors and the local chain being out of sync.
 	HasCode(contract common.Address, pending bool) (bool, error)
 
-	// ContractCall executes an Ethereum contract call with the specified data as
->>>>>>> a269a713
-	// the input. The pending flag requests execution against the pending block, not
+	// ContractCall executes an Expanse contract call with the specified data as
+\	// the input. The pending flag requests execution against the pending block, not
 	// the stable head of the chain.
 	ContractCall(contract common.Address, data []byte, pending bool) ([]byte, error)
 }
