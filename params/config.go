// Copyright 2016 The go-ethereum Authors
// This file is part of the go-ethereum library.
//
// The go-ethereum library is free software: you can redistribute it and/or modify
// it under the terms of the GNU Lesser General Public License as published by
// the Free Software Foundation, either version 3 of the License, or
// (at your option) any later version.
//
// The go-ethereum library is distributed in the hope that it will be useful,
// but WITHOUT ANY WARRANTY; without even the implied warranty of
// MERCHANTABILITY or FITNESS FOR A PARTICULAR PURPOSE. See the
// GNU Lesser General Public License for more details.
//
// You should have received a copy of the GNU Lesser General Public License
// along with the go-ethereum library. If not, see <http://www.gnu.org/licenses/>.

package params

import (
	"fmt"
	"math/big"

	"github.com/ethereum/go-ethereum/common"
)

// Genesis hashes to enforce below configs on.
var (
	MainnetGenesisHash = common.HexToHash("0xd4e56740f876aef8c010b86a40d5f56745a118d0906a34e69aec8c0db1cb8fa3")
	TestnetGenesisHash = common.HexToHash("0x41941023680923e0fe4d74a34bdac8141f2540e3ae90623718e47d66d1ca4a2d")
)

var (
	// MainnetChainConfig is the chain parameters to run a node on the main network.
	MainnetChainConfig = &ChainConfig{
		ChainID:             big.NewInt(1),
		HomesteadBlock:      big.NewInt(1150000),
		DAOForkBlock:        big.NewInt(1920000),
		DAOForkSupport:      true,
		EIP150Block:         big.NewInt(2463000),
		EIP150Hash:          common.HexToHash("0x2086799aeebeae135c246c65021c82b4e15a2c451340993aacfd2751886514f0"),
		EIP155Block:         big.NewInt(2675000),
		EIP158Block:         big.NewInt(2675000),
		ByzantiumBlock:      big.NewInt(4370000),
		ConstantinopleBlock: nil,
		Ethash:              new(EthashConfig),
	}

	// TestnetChainConfig contains the chain parameters to run a node on the Ropsten test network.
	TestnetChainConfig = &ChainConfig{
		ChainID:             big.NewInt(3),
		HomesteadBlock:      big.NewInt(0),
		DAOForkBlock:        nil,
		DAOForkSupport:      true,
		EIP150Block:         big.NewInt(0),
		EIP150Hash:          common.HexToHash("0x41941023680923e0fe4d74a34bdac8141f2540e3ae90623718e47d66d1ca4a2d"),
		EIP155Block:         big.NewInt(10),
		EIP158Block:         big.NewInt(10),
		ByzantiumBlock:      big.NewInt(1700000),
		ConstantinopleBlock: nil,
		Ethash:              new(EthashConfig),
	}

	// RinkebyChainConfig contains the chain parameters to run a node on the Rinkeby test network.
	RinkebyChainConfig = &ChainConfig{
		ChainID:             big.NewInt(4),
		HomesteadBlock:      big.NewInt(1),
		DAOForkBlock:        nil,
		DAOForkSupport:      true,
		EIP150Block:         big.NewInt(2),
		EIP150Hash:          common.HexToHash("0x9b095b36c15eaf13044373aef8ee0bd3a382a5abb92e402afa44b8249c3a90e9"),
		EIP155Block:         big.NewInt(3),
		EIP158Block:         big.NewInt(3),
		ByzantiumBlock:      big.NewInt(1035301),
		ConstantinopleBlock: nil,
		Clique: &CliqueConfig{
			Period: 15,
			Epoch:  30000,
		},
	}

	// AllEthashProtocolChanges contains every protocol change (EIPs) introduced
	// and accepted by the Ethereum core developers into the Ethash consensus.
	//
	// This configuration is intentionally not using keyed fields to force anyone
	// adding flags to the config to also have to set these fields.
	AllEthashProtocolChanges = &ChainConfig{big.NewInt(1337), big.NewInt(0), nil, false, big.NewInt(0), common.Hash{}, big.NewInt(0), big.NewInt(0), big.NewInt(0), nil, new(EthashConfig), nil}

	// AllCliqueProtocolChanges contains every protocol change (EIPs) introduced
	// and accepted by the Ethereum core developers into the Clique consensus.
	//
	// This configuration is intentionally not using keyed fields to force anyone
	// adding flags to the config to also have to set these fields.
	AllCliqueProtocolChanges = &ChainConfig{big.NewInt(1337), big.NewInt(0), nil, false, big.NewInt(0), common.Hash{}, big.NewInt(0), big.NewInt(0), big.NewInt(0), nil, nil, &CliqueConfig{Period: 0, Epoch: 30000}}

	TestChainConfig = &ChainConfig{big.NewInt(1), big.NewInt(0), nil, false, big.NewInt(0), common.Hash{}, big.NewInt(0), big.NewInt(0), big.NewInt(0), nil, new(EthashConfig), nil}
	TestRules       = TestChainConfig.Rules(new(big.Int))
)

// ChainConfig is the core config which determines the blockchain settings.
//
// ChainConfig is stored in the database on a per block basis. This means
// that any network, identified by its genesis block, can have its own
// set of configuration options.
type ChainConfig struct {
<<<<<<< HEAD
	ChainID *big.Int `json:"chainID"` // Chain id identifies the current chain and is used for replay protection
=======
	ChainID *big.Int `json:"chainId"` // chainId identifies the current chain and is used for replay protection
>>>>>>> 9e4f96a1

	HomesteadBlock *big.Int `json:"homesteadBlock,omitempty"` // Homestead switch block (nil = no fork, 0 = already homestead)

	DAOForkBlock   *big.Int `json:"daoForkBlock,omitempty"`   // TheDAO hard-fork switch block (nil = no fork)
	DAOForkSupport bool     `json:"daoForkSupport,omitempty"` // Whether the nodes supports or opposes the DAO hard-fork

	// EIP150 implements the Gas price changes (https://github.com/ethereum/EIPs/issues/150)
	EIP150Block *big.Int    `json:"eip150Block,omitempty"` // EIP150 HF block (nil = no fork)
	EIP150Hash  common.Hash `json:"eip150Hash,omitempty"`  // EIP150 HF hash (needed for header only clients as only gas pricing changed)

	EIP155Block *big.Int `json:"eip155Block,omitempty"` // EIP155 HF block
	EIP158Block *big.Int `json:"eip158Block,omitempty"` // EIP158 HF block

	ByzantiumBlock      *big.Int `json:"byzantiumBlock,omitempty"`      // Byzantium switch block (nil = no fork, 0 = already on byzantium)
	ConstantinopleBlock *big.Int `json:"constantinopleBlock,omitempty"` // Constantinople switch block (nil = no fork, 0 = already activated)

	// Various consensus engines
	Ethash *EthashConfig `json:"ethash,omitempty"`
	Clique *CliqueConfig `json:"clique,omitempty"`
}

// EthashConfig is the consensus engine configs for proof-of-work based sealing.
type EthashConfig struct{}

// String implements the stringer interface, returning the consensus engine details.
func (c *EthashConfig) String() string {
	return "ethash"
}

// CliqueConfig is the consensus engine configs for proof-of-authority based sealing.
type CliqueConfig struct {
	Period uint64 `json:"period"` // Number of seconds between blocks to enforce
	Epoch  uint64 `json:"epoch"`  // Epoch length to reset votes and checkpoint
}

// String implements the stringer interface, returning the consensus engine details.
func (c *CliqueConfig) String() string {
	return "clique"
}

// String implements the fmt.Stringer interface.
func (c *ChainConfig) String() string {
	var engine interface{}
	switch {
	case c.Ethash != nil:
		engine = c.Ethash
	case c.Clique != nil:
		engine = c.Clique
	default:
		engine = "unknown"
	}
	return fmt.Sprintf("{ChainID: %v Homestead: %v DAO: %v DAOSupport: %v EIP150: %v EIP155: %v EIP158: %v Byzantium: %v Constantinople: %v Engine: %v}",
		c.ChainID,
		c.HomesteadBlock,
		c.DAOForkBlock,
		c.DAOForkSupport,
		c.EIP150Block,
		c.EIP155Block,
		c.EIP158Block,
		c.ByzantiumBlock,
		c.ConstantinopleBlock,
		engine,
	)
}

// IsHomestead returns whether num is either equal to the homestead block or greater.
func (c *ChainConfig) IsHomestead(num *big.Int) bool {
	return isForked(c.HomesteadBlock, num)
}

// IsDAOFork returns whether num is either equal to the DAO fork block or greater.
func (c *ChainConfig) IsDAOFork(num *big.Int) bool {
	return isForked(c.DAOForkBlock, num)
}

<<<<<<< HEAD
// IsEIP150 returns whether num is either equal to the IsEIP150 fork block or greater.
=======
// IsEIP150 returns whether num is either equal to the EIP150 fork block or greater.
>>>>>>> 9e4f96a1
func (c *ChainConfig) IsEIP150(num *big.Int) bool {
	return isForked(c.EIP150Block, num)
}

<<<<<<< HEAD
// IsEIP155 returns whether num is either equal to the IsEIP155 fork block or greater.
=======
// IsEIP155 returns whether num is either equal to the EIP155 fork block or greater.
>>>>>>> 9e4f96a1
func (c *ChainConfig) IsEIP155(num *big.Int) bool {
	return isForked(c.EIP155Block, num)
}

<<<<<<< HEAD
// IsEIP158 returns whether num is either equal to the IsEIP158 fork block or greater.
=======
// IsEIP158 returns whether num is either equal to the EIP158 fork block or greater.
>>>>>>> 9e4f96a1
func (c *ChainConfig) IsEIP158(num *big.Int) bool {
	return isForked(c.EIP158Block, num)
}

<<<<<<< HEAD
// IsByzantium returns whether num is either equal to the IsByzantium fork block or greater.
=======
// IsByzantium returns whether num is either equal to the Byzantium fork block or greater.
>>>>>>> 9e4f96a1
func (c *ChainConfig) IsByzantium(num *big.Int) bool {
	return isForked(c.ByzantiumBlock, num)
}

<<<<<<< HEAD
// IsConstantinople returns whether num is either equal to the IsConstantinople fork block or greater.
=======
// IsConstantinople returns whether num is either equal to the Constantinople fork block or greater.
>>>>>>> 9e4f96a1
func (c *ChainConfig) IsConstantinople(num *big.Int) bool {
	return isForked(c.ConstantinopleBlock, num)
}

// GasTable returns the gas table corresponding to the current phase (homestead or homestead reprice).
//
// The returned GasTable's fields shouldn't, under any circumstances, be changed.
func (c *ChainConfig) GasTable(num *big.Int) GasTable {
	if num == nil {
		return GasTableHomestead
	}
	switch {
	case c.IsEIP158(num):
		return GasTableEIP158
	case c.IsEIP150(num):
		return GasTableEIP150
	default:
		return GasTableHomestead
	}
}

// CheckCompatible checks whether scheduled fork transitions have been imported
// with a mismatching chain configuration.
func (c *ChainConfig) CheckCompatible(newcfg *ChainConfig, height uint64) *ConfigCompatError {
	bhead := new(big.Int).SetUint64(height)

	// Iterate checkCompatible to find the lowest conflict.
	var lasterr *ConfigCompatError
	for {
		err := c.checkCompatible(newcfg, bhead)
		if err == nil || (lasterr != nil && err.RewindTo == lasterr.RewindTo) {
			break
		}
		lasterr = err
		bhead.SetUint64(err.RewindTo)
	}
	return lasterr
}

func (c *ChainConfig) checkCompatible(newcfg *ChainConfig, head *big.Int) *ConfigCompatError {
	if isForkIncompatible(c.HomesteadBlock, newcfg.HomesteadBlock, head) {
		return newCompatError("Homestead fork block", c.HomesteadBlock, newcfg.HomesteadBlock)
	}
	if isForkIncompatible(c.DAOForkBlock, newcfg.DAOForkBlock, head) {
		return newCompatError("DAO fork block", c.DAOForkBlock, newcfg.DAOForkBlock)
	}
	if c.IsDAOFork(head) && c.DAOForkSupport != newcfg.DAOForkSupport {
		return newCompatError("DAO fork support flag", c.DAOForkBlock, newcfg.DAOForkBlock)
	}
	if isForkIncompatible(c.EIP150Block, newcfg.EIP150Block, head) {
		return newCompatError("EIP150 fork block", c.EIP150Block, newcfg.EIP150Block)
	}
	if isForkIncompatible(c.EIP155Block, newcfg.EIP155Block, head) {
		return newCompatError("EIP155 fork block", c.EIP155Block, newcfg.EIP155Block)
	}
	if isForkIncompatible(c.EIP158Block, newcfg.EIP158Block, head) {
		return newCompatError("EIP158 fork block", c.EIP158Block, newcfg.EIP158Block)
	}
	if c.IsEIP158(head) && !configNumEqual(c.ChainID, newcfg.ChainID) {
		return newCompatError("EIP158 chain ID", c.EIP158Block, newcfg.EIP158Block)
	}
	if isForkIncompatible(c.ByzantiumBlock, newcfg.ByzantiumBlock, head) {
		return newCompatError("Byzantium fork block", c.ByzantiumBlock, newcfg.ByzantiumBlock)
	}
	if isForkIncompatible(c.ConstantinopleBlock, newcfg.ConstantinopleBlock, head) {
		return newCompatError("Constantinople fork block", c.ConstantinopleBlock, newcfg.ConstantinopleBlock)
	}
	return nil
}

// isForkIncompatible returns true if a fork scheduled at s1 cannot be rescheduled to
// block s2 because head is already past the fork.
func isForkIncompatible(s1, s2, head *big.Int) bool {
	return (isForked(s1, head) || isForked(s2, head)) && !configNumEqual(s1, s2)
}

// isForked returns whether a fork scheduled at block s is active at the given head block.
func isForked(s, head *big.Int) bool {
	if s == nil || head == nil {
		return false
	}
	return s.Cmp(head) <= 0
}

func configNumEqual(x, y *big.Int) bool {
	if x == nil {
		return y == nil
	}
	if y == nil {
		return x == nil
	}
	return x.Cmp(y) == 0
}

// ConfigCompatError is raised if the locally-stored blockchain is initialised with a
// ChainConfig that would alter the past.
type ConfigCompatError struct {
	What string
	// block numbers of the stored and new configurations
	StoredConfig, NewConfig *big.Int
	// the block number to which the local chain must be rewound to correct the error
	RewindTo uint64
}

func newCompatError(what string, storedblock, newblock *big.Int) *ConfigCompatError {
	var rew *big.Int
	switch {
	case storedblock == nil:
		rew = newblock
	case newblock == nil || storedblock.Cmp(newblock) < 0:
		rew = storedblock
	default:
		rew = newblock
	}
	err := &ConfigCompatError{what, storedblock, newblock, 0}
	if rew != nil && rew.Sign() > 0 {
		err.RewindTo = rew.Uint64() - 1
	}
	return err
}

func (err *ConfigCompatError) Error() string {
	return fmt.Sprintf("mismatching %s in database (have %d, want %d, rewindto %d)", err.What, err.StoredConfig, err.NewConfig, err.RewindTo)
}

// Rules wraps ChainConfig and is merely syntatic sugar or can be used for functions
// that do not have or require information about the block.
//
// Rules is a one time interface meaning that it shouldn't be used in between transition
// phases.
type Rules struct {
	ChainID                                   *big.Int
	IsHomestead, IsEIP150, IsEIP155, IsEIP158 bool
	IsByzantium                               bool
}

// Rules ensures c's ChainID is not nil.
func (c *ChainConfig) Rules(num *big.Int) Rules {
	chainID := c.ChainID
	if chainID == nil {
		chainID = new(big.Int)
	}
	return Rules{ChainID: new(big.Int).Set(chainID), IsHomestead: c.IsHomestead(num), IsEIP150: c.IsEIP150(num), IsEIP155: c.IsEIP155(num), IsEIP158: c.IsEIP158(num), IsByzantium: c.IsByzantium(num)}
}<|MERGE_RESOLUTION|>--- conflicted
+++ resolved
@@ -102,11 +102,7 @@
 // that any network, identified by its genesis block, can have its own
 // set of configuration options.
 type ChainConfig struct {
-<<<<<<< HEAD
-	ChainID *big.Int `json:"chainID"` // Chain id identifies the current chain and is used for replay protection
-=======
 	ChainID *big.Int `json:"chainId"` // chainId identifies the current chain and is used for replay protection
->>>>>>> 9e4f96a1
 
 	HomesteadBlock *big.Int `json:"homesteadBlock,omitempty"` // Homestead switch block (nil = no fork, 0 = already homestead)
 
@@ -182,47 +178,28 @@
 	return isForked(c.DAOForkBlock, num)
 }
 
-<<<<<<< HEAD
-// IsEIP150 returns whether num is either equal to the IsEIP150 fork block or greater.
-=======
 // IsEIP150 returns whether num is either equal to the EIP150 fork block or greater.
->>>>>>> 9e4f96a1
 func (c *ChainConfig) IsEIP150(num *big.Int) bool {
 	return isForked(c.EIP150Block, num)
 }
 
-<<<<<<< HEAD
-// IsEIP155 returns whether num is either equal to the IsEIP155 fork block or greater.
-=======
 // IsEIP155 returns whether num is either equal to the EIP155 fork block or greater.
->>>>>>> 9e4f96a1
 func (c *ChainConfig) IsEIP155(num *big.Int) bool {
 	return isForked(c.EIP155Block, num)
 }
 
-<<<<<<< HEAD
-// IsEIP158 returns whether num is either equal to the IsEIP158 fork block or greater.
-=======
 // IsEIP158 returns whether num is either equal to the EIP158 fork block or greater.
->>>>>>> 9e4f96a1
 func (c *ChainConfig) IsEIP158(num *big.Int) bool {
 	return isForked(c.EIP158Block, num)
 }
 
-<<<<<<< HEAD
-// IsByzantium returns whether num is either equal to the IsByzantium fork block or greater.
-=======
+
 // IsByzantium returns whether num is either equal to the Byzantium fork block or greater.
->>>>>>> 9e4f96a1
 func (c *ChainConfig) IsByzantium(num *big.Int) bool {
 	return isForked(c.ByzantiumBlock, num)
 }
 
-<<<<<<< HEAD
-// IsConstantinople returns whether num is either equal to the IsConstantinople fork block or greater.
-=======
 // IsConstantinople returns whether num is either equal to the Constantinople fork block or greater.
->>>>>>> 9e4f96a1
 func (c *ChainConfig) IsConstantinople(num *big.Int) bool {
 	return isForked(c.ConstantinopleBlock, num)
 }
