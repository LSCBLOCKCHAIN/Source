--- conflicted
+++ resolved
@@ -24,27 +24,6 @@
 	"github.com/ubiq/go-ubiq/common"
 )
 
-<<<<<<< HEAD
-// MainnetChainConfig is the chain parameters to run a node on the main network.
-var MainnetChainConfig = &ChainConfig{
-	ChainId:        MainNetChainID,
-	HomesteadBlock: MainNetHomesteadBlock,
-	EIP150Block:    MainNetHomesteadGasRepriceBlock,
-	EIP150Hash:     MainNetHomesteadGasRepriceHash,
-	EIP155Block:    MainNetSpuriousDragon,
-	EIP158Block:    MainNetSpuriousDragon,
-}
-
-// TestnetChainConfig is the chain parameters to run a node on the test network.
-var TestnetChainConfig = &ChainConfig{
-	ChainId:        big.NewInt(9),
-	HomesteadBlock: big.NewInt(0),
-	EIP150Block:    big.NewInt(0),
-	EIP150Hash:     common.HexToHash("0x41941023680923e0fe4d74a34bdac8141f2540e3ae90623718e47d66d1ca4a2d"),
-	EIP155Block:    big.NewInt(10),
-	EIP158Block:    big.NewInt(10),
-}
-=======
 var (
 	MainnetGenesisHash = common.HexToHash("0xd4e56740f876aef8c010b86a40d5f56745a118d0906a34e69aec8c0db1cb8fa3") // Mainnet genesis hash to enforce below configs on
 	TestnetGenesisHash = common.HexToHash("0x41941023680923e0fe4d74a34bdac8141f2540e3ae90623718e47d66d1ca4a2d") // Testnet genesis hash to enforce below configs on
@@ -55,38 +34,32 @@
 	MainnetChainConfig = &ChainConfig{
 		ChainId:         big.NewInt(1),
 		HomesteadBlock:  big.NewInt(1150000),
-		DAOForkBlock:    big.NewInt(1920000),
-		DAOForkSupport:  true,
 		EIP150Block:     big.NewInt(2463000),
 		EIP150Hash:      common.HexToHash("0x2086799aeebeae135c246c65021c82b4e15a2c451340993aacfd2751886514f0"),
 		EIP155Block:     big.NewInt(2675000),
 		EIP158Block:     big.NewInt(2675000),
 		MetropolisBlock: big.NewInt(math.MaxInt64), // Don't enable yet
 
-		Ethash: new(EthashConfig),
+		Ubqhash: new(UbqhashConfig),
 	}
 
 	// TestnetChainConfig contains the chain parameters to run a node on the Ropsten test network.
 	TestnetChainConfig = &ChainConfig{
-		ChainId:         big.NewInt(3),
+		ChainId:         big.NewInt(9),
 		HomesteadBlock:  big.NewInt(0),
-		DAOForkBlock:    nil,
-		DAOForkSupport:  true,
 		EIP150Block:     big.NewInt(0),
 		EIP150Hash:      common.HexToHash("0x41941023680923e0fe4d74a34bdac8141f2540e3ae90623718e47d66d1ca4a2d"),
 		EIP155Block:     big.NewInt(10),
 		EIP158Block:     big.NewInt(10),
 		MetropolisBlock: big.NewInt(math.MaxInt64), // Don't enable yet
 
-		Ethash: new(EthashConfig),
+		Ubqhash: new(UbqhashConfig),
 	}
 
 	// RinkebyChainConfig contains the chain parameters to run a node on the Rinkeby test network.
 	RinkebyChainConfig = &ChainConfig{
 		ChainId:         big.NewInt(4),
 		HomesteadBlock:  big.NewInt(1),
-		DAOForkBlock:    nil,
-		DAOForkSupport:  true,
 		EIP150Block:     big.NewInt(2),
 		EIP150Hash:      common.HexToHash("0x9b095b36c15eaf13044373aef8ee0bd3a382a5abb92e402afa44b8249c3a90e9"),
 		EIP155Block:     big.NewInt(3),
@@ -100,18 +73,17 @@
 	}
 
 	// AllProtocolChanges contains every protocol change (EIPs)
-	// introduced and accepted by the Ethereum core developers.
+	// introduced and accepted by the Ubiq core developers.
 	//
 	// This configuration is intentionally not using keyed fields.
 	// This configuration must *always* have all forks enabled, which
 	// means that all fields must be set at all times. This forces
 	// anyone adding flags to the config to also have to set these
 	// fields.
-	AllProtocolChanges = &ChainConfig{big.NewInt(1337), big.NewInt(0), nil, false, big.NewInt(0), common.Hash{}, big.NewInt(0), big.NewInt(0), big.NewInt(math.MaxInt64) /*disabled*/, new(EthashConfig), nil}
-	TestChainConfig    = &ChainConfig{big.NewInt(1), big.NewInt(0), nil, false, big.NewInt(0), common.Hash{}, big.NewInt(0), big.NewInt(0), nil, new(EthashConfig), nil}
+	AllProtocolChanges = &ChainConfig{big.NewInt(1337), big.NewInt(0), nil, false, big.NewInt(0), common.Hash{}, big.NewInt(0), big.NewInt(0), big.NewInt(math.MaxInt64) /*disabled*/, new(UbqhashConfig), nil}
+	TestChainConfig    = &ChainConfig{big.NewInt(1), big.NewInt(0), nil, false, big.NewInt(0), common.Hash{}, big.NewInt(0), big.NewInt(0), nil, new(UbqhashConfig), nil}
 	TestRules          = TestChainConfig.Rules(new(big.Int))
 )
->>>>>>> ab5646c5
 
 // ChainConfig is the core config which determines the blockchain settings.
 //
@@ -121,13 +93,7 @@
 type ChainConfig struct {
 	ChainId *big.Int `json:"chainId"` // Chain id identifies the current chain and is used for replay protection
 
-<<<<<<< HEAD
-	HomesteadBlock *big.Int `json:"homesteadBlock"` // Homestead switch block (nil = no fork, 0 = already homestead)
-=======
 	HomesteadBlock *big.Int `json:"homesteadBlock,omitempty"` // Homestead switch block (nil = no fork, 0 = already homestead)
-	DAOForkBlock   *big.Int `json:"daoForkBlock,omitempty"`   // TheDAO hard-fork switch block (nil = no fork)
-	DAOForkSupport bool     `json:"daoForkSupport,omitempty"` // Whether the nodes supports or opposes the DAO hard-fork
->>>>>>> ab5646c5
 
 	// EIP150 implements the Gas price changes (https://github.com/ethereum/EIPs/issues/150)
 	EIP150Block *big.Int    `json:"eip150Block,omitempty"` // EIP150 HF block (nil = no fork)
@@ -139,16 +105,16 @@
 	MetropolisBlock *big.Int `json:"metropolisBlock,omitempty"` // Metropolis switch block (nil = no fork, 0 = alraedy on homestead)
 
 	// Various consensus engines
-	Ethash *EthashConfig `json:"ethash,omitempty"`
+	Ubqhash *UbqhashConfig `json:"ubqhash,omitempty"`
 	Clique *CliqueConfig `json:"clique,omitempty"`
 }
 
-// EthashConfig is the consensus engine configs for proof-of-work based sealing.
-type EthashConfig struct{}
+// UbqhashConfig is the consensus engine configs for proof-of-work based sealing.
+type UbqhashConfig struct{}
 
 // String implements the stringer interface, returning the consensus engine details.
-func (c *EthashConfig) String() string {
-	return "ethash"
+func (c *UbqhashConfig) String() string {
+	return "ubqhash"
 }
 
 // CliqueConfig is the consensus engine configs for proof-of-authority based sealing.
@@ -164,20 +130,16 @@
 
 // String implements the fmt.Stringer interface.
 func (c *ChainConfig) String() string {
-<<<<<<< HEAD
-	return fmt.Sprintf("{ChainID: %v Homestead: %v EIP150: %v EIP155: %v EIP158: %v}",
-=======
 	var engine interface{}
 	switch {
-	case c.Ethash != nil:
-		engine = c.Ethash
+	case c.Ubqhash != nil:
+		engine = c.Ubqhash
 	case c.Clique != nil:
 		engine = c.Clique
 	default:
 		engine = "unknown"
 	}
-	return fmt.Sprintf("{ChainID: %v Homestead: %v DAO: %v DAOSupport: %v EIP150: %v EIP155: %v EIP158: %v Metropolis: %v Engine: %v}",
->>>>>>> ab5646c5
+	return fmt.Sprintf("{ChainID: %v Homestead: %v EIP150: %v EIP155: %v EIP158: %v Metropolis: %v Engine: %v}",
 		c.ChainId,
 		c.HomesteadBlock,
 		c.EIP150Block,
@@ -188,22 +150,9 @@
 	)
 }
 
-<<<<<<< HEAD
-var (
-	TestChainConfig = &ChainConfig{big.NewInt(1), new(big.Int), new(big.Int), common.Hash{}, new(big.Int), new(big.Int)}
-	TestRules       = TestChainConfig.Rules(new(big.Int))
-)
-
-=======
->>>>>>> ab5646c5
 // IsHomestead returns whether num is either equal to the homestead block or greater.
 func (c *ChainConfig) IsHomestead(num *big.Int) bool {
 	return isForked(c.HomesteadBlock, num)
-}
-
-// IsDAO returns whether num is either equal to the DAO fork block or greater.
-func (c *ChainConfig) IsDAOFork(num *big.Int) bool {
-	return isForked(c.DAOForkBlock, num)
 }
 
 func (c *ChainConfig) IsEIP150(num *big.Int) bool {
@@ -261,12 +210,6 @@
 	if isForkIncompatible(c.HomesteadBlock, newcfg.HomesteadBlock, head) {
 		return newCompatError("Homestead fork block", c.HomesteadBlock, newcfg.HomesteadBlock)
 	}
-	if isForkIncompatible(c.DAOForkBlock, newcfg.DAOForkBlock, head) {
-		return newCompatError("DAO fork block", c.DAOForkBlock, newcfg.DAOForkBlock)
-	}
-	if c.IsDAOFork(head) && c.DAOForkSupport != newcfg.DAOForkSupport {
-		return newCompatError("DAO fork support flag", c.DAOForkBlock, newcfg.DAOForkBlock)
-	}
 	if isForkIncompatible(c.EIP150Block, newcfg.EIP150Block, head) {
 		return newCompatError("EIP150 fork block", c.EIP150Block, newcfg.EIP150Block)
 	}
