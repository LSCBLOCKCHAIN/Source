// Copyright 2016 The go-ethereum Authors
// This file is part of the go-ethereum library.
//
// The go-ethereum library is free software: you can redistribute it and/or modify
// it under the terms of the GNU Lesser General Public License as published by
// the Free Software Foundation, either version 3 of the License, or
// (at your option) any later version.
//
// The go-ethereum library is distributed in the hope that it will be useful,
// but WITHOUT ANY WARRANTY; without even the implied warranty of
// MERCHANTABILITY or FITNESS FOR A PARTICULAR PURPOSE. See the
// GNU Lesser General Public License for more details.
//
// You should have received a copy of the GNU Lesser General Public License
// along with the go-ethereum library. If not, see <http://www.gnu.org/licenses/>.

package params

import (
	"fmt"
	"math/big"

	"github.com/EthereumCommonwealth/go-callisto/common"
)

// Genesis hashes to enforce below configs on.
var (
<<<<<<< HEAD
	CallistoMainnetGenesisHash = common.HexToHash("0x82270b80fc90beb005505a9ef95039639968a0e81b2904ad30128c93d713d2c4") // Callisto Mainnet genesis hash to enforce below configs on
	MainnetGenesisHash         = common.HexToHash("0xd4e56740f876aef8c010b86a40d5f56745a118d0906a34e69aec8c0db1cb8fa3") // Mainnet genesis hash to enforce below configs on
	TestnetGenesisHash         = common.HexToHash("0x41941023680923e0fe4d74a34bdac8141f2540e3ae90623718e47d66d1ca4a2d") // Testnet genesis hash to enforce below configs on
=======
	MainnetGenesisHash = common.HexToHash("0xd4e56740f876aef8c010b86a40d5f56745a118d0906a34e69aec8c0db1cb8fa3")
	TestnetGenesisHash = common.HexToHash("0x41941023680923e0fe4d74a34bdac8141f2540e3ae90623718e47d66d1ca4a2d")
>>>>>>> 7f0726f7
)

var (
	// MainnetChainConfig is the chain parameters to run a node on the main network.
	MainnetChainConfig = &ChainConfig{
		ChainID:             big.NewInt(1),
		HomesteadBlock:      big.NewInt(1150000),
		DAOForkBlock:        big.NewInt(1920000),
		DAOForkSupport:      true,
		EIP150Block:         big.NewInt(2463000),
		EIP150Hash:          common.HexToHash("0x2086799aeebeae135c246c65021c82b4e15a2c451340993aacfd2751886514f0"),
		EIP155Block:         big.NewInt(2675000),
		EIP158Block:         big.NewInt(2675000),
		ByzantiumBlock:      big.NewInt(4370000),
		ConstantinopleBlock: nil,
		Ethash:              new(EthashConfig),
	}

	// TestnetChainConfig contains the chain parameters to run a node on the Ropsten test network.
	TestnetChainConfig = &ChainConfig{
		ChainID:             big.NewInt(3),
		HomesteadBlock:      big.NewInt(0),
		DAOForkBlock:        nil,
		DAOForkSupport:      true,
		EIP150Block:         big.NewInt(0),
		EIP150Hash:          common.HexToHash("0x41941023680923e0fe4d74a34bdac8141f2540e3ae90623718e47d66d1ca4a2d"),
		EIP155Block:         big.NewInt(10),
		EIP158Block:         big.NewInt(10),
		ByzantiumBlock:      big.NewInt(1700000),
		ConstantinopleBlock: nil,
		Ethash:              new(EthashConfig),
	}

	CLOMinerReward, _    = new(big.Int).SetString("420000000000000000000", 10)
	CLOTreasuryReward, _ = new(big.Int).SetString("120000000000000000000", 10)
	CLOStakeReward, _    = new(big.Int).SetString("60000000000000000000", 10)

	// CallistoMainnetChainConfig contains the chain parameters to run a node on the Callisto Main network.
	CallistoMainnetChainConfig = &ChainConfig{
		ChainId:                 big.NewInt(820),
		HomesteadBlock:          big.NewInt(0),
		DAOForkBlock:            nil,
		DAOForkSupport:          false,
		EIP150Block:             big.NewInt(0),
		EIP150Hash:              common.HexToHash("0x0000000000000000000000000000000000000000000000000000000000000000"),
		EIP155Block:             big.NewInt(10),
		EIP158Block:             big.NewInt(10),
		ByzantiumBlock:          big.NewInt(20),
		CallistoBlock:           big.NewInt(0),
		CallistoMinerReward:     CLOMinerReward,
		CallistoTreasuryAddress: common.HexToAddress("0x74682Fc32007aF0b6118F259cBe7bCCC21641600"),
		CallistoTreasuryReward:  CLOTreasuryReward,
		CallistoStakeAddress:    common.HexToAddress("0x3c06f218Ce6dD8E2c535a8925A2eDF81674984D9"),
		CallistoStakeReward:     CLOStakeReward,

		Ethash: new(EthashConfig),
	}

	CallistoTestnetChainConfig = &ChainConfig{
		ChainId:                 big.NewInt(7919),
		HomesteadBlock:          big.NewInt(0),
		DAOForkBlock:            nil,
		DAOForkSupport:          false,
		EIP150Block:             big.NewInt(0),
		EIP150Hash:              common.HexToHash("0x0000000000000000000000000000000000000000000000000000000000000000"),
		EIP155Block:             big.NewInt(10),
		EIP158Block:             big.NewInt(10),
		ByzantiumBlock:          big.NewInt(20),
		CallistoBlock:           big.NewInt(0),
		CallistoMinerReward:     CLOMinerReward,
		CallistoTreasuryAddress: common.HexToAddress("0x74682Fc32007aF0b6118F259cBe7bCCC21641600"),
		CallistoTreasuryReward:  CLOTreasuryReward,
		CallistoStakeAddress:    common.HexToAddress("0x3c06f218Ce6dD8E2c535a8925A2eDF81674984D9"),
		CallistoStakeReward:     CLOStakeReward,

		Clique: &CliqueConfig{
			Period: 15,
			Epoch:  30000,
		},
	}

	// RinkebyChainConfig contains the chain parameters to run a node on the Rinkeby test network.
	RinkebyChainConfig = &ChainConfig{
		ChainID:             big.NewInt(4),
		HomesteadBlock:      big.NewInt(1),
		DAOForkBlock:        nil,
		DAOForkSupport:      true,
		EIP150Block:         big.NewInt(2),
		EIP150Hash:          common.HexToHash("0x9b095b36c15eaf13044373aef8ee0bd3a382a5abb92e402afa44b8249c3a90e9"),
		EIP155Block:         big.NewInt(3),
		EIP158Block:         big.NewInt(3),
		ByzantiumBlock:      big.NewInt(1035301),
		ConstantinopleBlock: nil,
		Clique: &CliqueConfig{
			Period: 15,
			Epoch:  30000,
		},
	}

	// AllEthashProtocolChanges contains every protocol change (EIPs) introduced
	// and accepted by the Ethereum core developers into the Ethash consensus.
	//
	// This configuration is intentionally not using keyed fields to force anyone
	// adding flags to the config to also have to set these fields.
	AllEthashProtocolChanges = &ChainConfig{big.NewInt(1337), big.NewInt(0), nil, false, big.NewInt(0), common.Hash{}, big.NewInt(0), big.NewInt(0), big.NewInt(0), big.NewInt(0), big.NewInt(0), big.NewInt(0), common.Address{}, big.NewInt(0), common.Address{}, big.NewInt(0), new(EthashConfig), nil}

	// AllCliqueProtocolChanges contains every protocol change (EIPs) introduced
	// and accepted by the Ethereum core developers into the Clique consensus.
	//
	// This configuration is intentionally not using keyed fields to force anyone
	// adding flags to the config to also have to set these fields.
	AllCliqueProtocolChanges = &ChainConfig{big.NewInt(1337), big.NewInt(0), nil, false, big.NewInt(0), common.Hash{}, big.NewInt(0), big.NewInt(0), big.NewInt(0), big.NewInt(0), big.NewInt(0), big.NewInt(0), common.Address{}, big.NewInt(0), common.Address{}, big.NewInt(0), nil, &CliqueConfig{Period: 0, Epoch: 30000}}

	TestChainConfig = &ChainConfig{big.NewInt(1), big.NewInt(0), nil, false, big.NewInt(0), common.Hash{}, big.NewInt(0), big.NewInt(0), big.NewInt(0), big.NewInt(0), big.NewInt(0), big.NewInt(0), common.Address{}, big.NewInt(0), common.Address{}, big.NewInt(0), new(EthashConfig), nil}
	TestRules       = TestChainConfig.Rules(new(big.Int))
)

// ChainConfig is the core config which determines the blockchain settings.
//
// ChainConfig is stored in the database on a per block basis. This means
// that any network, identified by its genesis block, can have its own
// set of configuration options.
type ChainConfig struct {
	ChainID *big.Int `json:"chainId"` // chainId identifies the current chain and is used for replay protection

	HomesteadBlock *big.Int `json:"homesteadBlock,omitempty"` // Homestead switch block (nil = no fork, 0 = already homestead)

	DAOForkBlock   *big.Int `json:"daoForkBlock,omitempty"`   // TheDAO hard-fork switch block (nil = no fork)
	DAOForkSupport bool     `json:"daoForkSupport,omitempty"` // Whether the nodes supports or opposes the DAO hard-fork

	// EIP150 implements the Gas price changes (https://github.com/ethereum/EIPs/issues/150)
	EIP150Block *big.Int    `json:"eip150Block,omitempty"` // EIP150 HF block (nil = no fork)
	EIP150Hash  common.Hash `json:"eip150Hash,omitempty"`  // EIP150 HF hash (needed for header only clients as only gas pricing changed)

	EIP155Block *big.Int `json:"eip155Block,omitempty"` // EIP155 HF block
	EIP158Block *big.Int `json:"eip158Block,omitempty"` // EIP158 HF block

	ByzantiumBlock      *big.Int `json:"byzantiumBlock,omitempty"`      // Byzantium switch block (nil = no fork, 0 = already on byzantium)
	ConstantinopleBlock *big.Int `json:"constantinopleBlock,omitempty"` // Constantinople switch block (nil = no fork, 0 = already activated)

	CallistoBlock           *big.Int       `json:"callistoBlock,omitempty"`
	CallistoMinerReward     *big.Int       `json:"callistoMinerReward,omitempty"`
	CallistoTreasuryAddress common.Address `json:"callistoTreasuryAddress,omitempty"`
	CallistoTreasuryReward  *big.Int       `json:"callistoTreasuryReward,omitempty"`
	CallistoStakeAddress    common.Address `json:"callistoStakeAddress,omitempty"`
	CallistoStakeReward     *big.Int       `json:"callistoStakeReward,omitempty"`
	// Various consensus engines
	Ethash *EthashConfig `json:"ethash,omitempty"`
	Clique *CliqueConfig `json:"clique,omitempty"`
}

// EthashConfig is the consensus engine configs for proof-of-work based sealing.
type EthashConfig struct{}

// String implements the stringer interface, returning the consensus engine details.
func (c *EthashConfig) String() string {
	return "ethash"
}

// CliqueConfig is the consensus engine configs for proof-of-authority based sealing.
type CliqueConfig struct {
	Period uint64 `json:"period"` // Number of seconds between blocks to enforce
	Epoch  uint64 `json:"epoch"`  // Epoch length to reset votes and checkpoint
}

// String implements the stringer interface, returning the consensus engine details.
func (c *CliqueConfig) String() string {
	return "clique"
}

// String implements the fmt.Stringer interface.
func (c *ChainConfig) String() string {
	var engine interface{}
	switch {
	case c.Ethash != nil:
		engine = c.Ethash
	case c.Clique != nil:
		engine = c.Clique
	default:
		engine = "unknown"
	}
<<<<<<< HEAD
	return fmt.Sprintf("{ChainID: %v Homestead: %v DAO: %v DAOSupport: %v EIP150: %v EIP155: %v EIP158: %v Byzantium: %v Constantinople: %v Callisto: %v Callisto Treasury Address: %v Engine: %v}",
		c.ChainId,
=======
	return fmt.Sprintf("{ChainID: %v Homestead: %v DAO: %v DAOSupport: %v EIP150: %v EIP155: %v EIP158: %v Byzantium: %v Constantinople: %v Engine: %v}",
		c.ChainID,
>>>>>>> 7f0726f7
		c.HomesteadBlock,
		c.DAOForkBlock,
		c.DAOForkSupport,
		c.EIP150Block,
		c.EIP155Block,
		c.EIP158Block,
		c.ByzantiumBlock,
		c.ConstantinopleBlock,
		c.CallistoBlock,
		c.CallistoTreasuryAddress,
		engine,
	)
}

// IsHomestead returns whether num is either equal to the homestead block or greater.
func (c *ChainConfig) IsHomestead(num *big.Int) bool {
	return isForked(c.HomesteadBlock, num)
}

// IsDAOFork returns whether num is either equal to the DAO fork block or greater.
func (c *ChainConfig) IsDAOFork(num *big.Int) bool {
	return isForked(c.DAOForkBlock, num)
}

// IsEIP150 returns whether num is either equal to the EIP150 fork block or greater.
func (c *ChainConfig) IsEIP150(num *big.Int) bool {
	return isForked(c.EIP150Block, num)
}

// IsEIP155 returns whether num is either equal to the EIP155 fork block or greater.
func (c *ChainConfig) IsEIP155(num *big.Int) bool {
	return isForked(c.EIP155Block, num)
}

// IsEIP158 returns whether num is either equal to the EIP158 fork block or greater.
func (c *ChainConfig) IsEIP158(num *big.Int) bool {
	return isForked(c.EIP158Block, num)
}

// IsByzantium returns whether num is either equal to the Byzantium fork block or greater.
func (c *ChainConfig) IsByzantium(num *big.Int) bool {
	return isForked(c.ByzantiumBlock, num)
}

// IsConstantinople returns whether num is either equal to the Constantinople fork block or greater.
func (c *ChainConfig) IsConstantinople(num *big.Int) bool {
	return isForked(c.ConstantinopleBlock, num)
}

func (c *ChainConfig) IsCallisto(num *big.Int) bool {
	return isForked(c.CallistoBlock, num)
}

// GasTable returns the gas table corresponding to the current phase (homestead or homestead reprice).
//
// The returned GasTable's fields shouldn't, under any circumstances, be changed.
// Callisto has a 10x more cost in gas
func (c *ChainConfig) GasTable(num *big.Int) GasTable {
	if num == nil {
		return GasTableEIP158
	}
	switch {
	case c.IsEIP158(num):
		return GasTableEIP158
	case c.IsEIP150(num):
		return GasTableEIP150
	default:
		return GasTableHomestead
	}
}

// CheckCompatible checks whether scheduled fork transitions have been imported
// with a mismatching chain configuration.
func (c *ChainConfig) CheckCompatible(newcfg *ChainConfig, height uint64) *ConfigCompatError {
	bhead := new(big.Int).SetUint64(height)

	// Iterate checkCompatible to find the lowest conflict.
	var lasterr *ConfigCompatError
	for {
		err := c.checkCompatible(newcfg, bhead)
		if err == nil || (lasterr != nil && err.RewindTo == lasterr.RewindTo) {
			break
		}
		lasterr = err
		bhead.SetUint64(err.RewindTo)
	}
	return lasterr
}

func (c *ChainConfig) checkCompatible(newcfg *ChainConfig, head *big.Int) *ConfigCompatError {
	if isForkIncompatible(c.HomesteadBlock, newcfg.HomesteadBlock, head) {
		return newCompatError("Homestead fork block", c.HomesteadBlock, newcfg.HomesteadBlock)
	}
	if isForkIncompatible(c.DAOForkBlock, newcfg.DAOForkBlock, head) {
		return newCompatError("DAO fork block", c.DAOForkBlock, newcfg.DAOForkBlock)
	}
	if c.IsDAOFork(head) && c.DAOForkSupport != newcfg.DAOForkSupport {
		return newCompatError("DAO fork support flag", c.DAOForkBlock, newcfg.DAOForkBlock)
	}
	if isForkIncompatible(c.EIP150Block, newcfg.EIP150Block, head) {
		return newCompatError("EIP150 fork block", c.EIP150Block, newcfg.EIP150Block)
	}
	if isForkIncompatible(c.EIP155Block, newcfg.EIP155Block, head) {
		return newCompatError("EIP155 fork block", c.EIP155Block, newcfg.EIP155Block)
	}
	if isForkIncompatible(c.EIP158Block, newcfg.EIP158Block, head) {
		return newCompatError("EIP158 fork block", c.EIP158Block, newcfg.EIP158Block)
	}
	if c.IsEIP158(head) && !configNumEqual(c.ChainID, newcfg.ChainID) {
		return newCompatError("EIP158 chain ID", c.EIP158Block, newcfg.EIP158Block)
	}
	if isForkIncompatible(c.CallistoBlock, newcfg.CallistoBlock, head) {
		return newCompatError("Callisto fork block", c.CallistoBlock, newcfg.CallistoBlock)
	}
	if isForkIncompatible(c.ByzantiumBlock, newcfg.ByzantiumBlock, head) {
		return newCompatError("Byzantium fork block", c.ByzantiumBlock, newcfg.ByzantiumBlock)
	}
	if isForkIncompatible(c.ConstantinopleBlock, newcfg.ConstantinopleBlock, head) {
		return newCompatError("Constantinople fork block", c.ConstantinopleBlock, newcfg.ConstantinopleBlock)
	}
	return nil
}

// isForkIncompatible returns true if a fork scheduled at s1 cannot be rescheduled to
// block s2 because head is already past the fork.
func isForkIncompatible(s1, s2, head *big.Int) bool {
	return (isForked(s1, head) || isForked(s2, head)) && !configNumEqual(s1, s2)
}

// isForked returns whether a fork scheduled at block s is active at the given head block.
func isForked(s, head *big.Int) bool {
	if s == nil || head == nil {
		return false
	}
	return s.Cmp(head) <= 0
}

func configNumEqual(x, y *big.Int) bool {
	if x == nil {
		return y == nil
	}
	if y == nil {
		return x == nil
	}
	return x.Cmp(y) == 0
}

// ConfigCompatError is raised if the locally-stored blockchain is initialised with a
// ChainConfig that would alter the past.
type ConfigCompatError struct {
	What string
	// block numbers of the stored and new configurations
	StoredConfig, NewConfig *big.Int
	// the block number to which the local chain must be rewound to correct the error
	RewindTo uint64
}

func newCompatError(what string, storedblock, newblock *big.Int) *ConfigCompatError {
	var rew *big.Int
	switch {
	case storedblock == nil:
		rew = newblock
	case newblock == nil || storedblock.Cmp(newblock) < 0:
		rew = storedblock
	default:
		rew = newblock
	}
	err := &ConfigCompatError{what, storedblock, newblock, 0}
	if rew != nil && rew.Sign() > 0 {
		err.RewindTo = rew.Uint64() - 1
	}
	return err
}

func (err *ConfigCompatError) Error() string {
	return fmt.Sprintf("mismatching %s in database (have %d, want %d, rewindto %d)", err.What, err.StoredConfig, err.NewConfig, err.RewindTo)
}

// Rules wraps ChainConfig and is merely syntatic sugar or can be used for functions
// that do not have or require information about the block.
//
// Rules is a one time interface meaning that it shouldn't be used in between transition
// phases.
type Rules struct {
	ChainID                                   *big.Int
	IsHomestead, IsEIP150, IsEIP155, IsEIP158 bool
	IsByzantium                               bool
}

// Rules ensures c's ChainID is not nil.
func (c *ChainConfig) Rules(num *big.Int) Rules {
	chainID := c.ChainID
	if chainID == nil {
		chainID = new(big.Int)
	}
	return Rules{ChainID: new(big.Int).Set(chainID), IsHomestead: c.IsHomestead(num), IsEIP150: c.IsEIP150(num), IsEIP155: c.IsEIP155(num), IsEIP158: c.IsEIP158(num), IsByzantium: c.IsByzantium(num)}
}<|MERGE_RESOLUTION|>--- conflicted
+++ resolved
@@ -25,14 +25,9 @@
 
 // Genesis hashes to enforce below configs on.
 var (
-<<<<<<< HEAD
 	CallistoMainnetGenesisHash = common.HexToHash("0x82270b80fc90beb005505a9ef95039639968a0e81b2904ad30128c93d713d2c4") // Callisto Mainnet genesis hash to enforce below configs on
 	MainnetGenesisHash         = common.HexToHash("0xd4e56740f876aef8c010b86a40d5f56745a118d0906a34e69aec8c0db1cb8fa3") // Mainnet genesis hash to enforce below configs on
 	TestnetGenesisHash         = common.HexToHash("0x41941023680923e0fe4d74a34bdac8141f2540e3ae90623718e47d66d1ca4a2d") // Testnet genesis hash to enforce below configs on
-=======
-	MainnetGenesisHash = common.HexToHash("0xd4e56740f876aef8c010b86a40d5f56745a118d0906a34e69aec8c0db1cb8fa3")
-	TestnetGenesisHash = common.HexToHash("0x41941023680923e0fe4d74a34bdac8141f2540e3ae90623718e47d66d1ca4a2d")
->>>>>>> 7f0726f7
 )
 
 var (
@@ -72,7 +67,7 @@
 
 	// CallistoMainnetChainConfig contains the chain parameters to run a node on the Callisto Main network.
 	CallistoMainnetChainConfig = &ChainConfig{
-		ChainId:                 big.NewInt(820),
+		ChainID:                 big.NewInt(820),
 		HomesteadBlock:          big.NewInt(0),
 		DAOForkBlock:            nil,
 		DAOForkSupport:          false,
@@ -92,7 +87,7 @@
 	}
 
 	CallistoTestnetChainConfig = &ChainConfig{
-		ChainId:                 big.NewInt(7919),
+		ChainID:                 big.NewInt(7919),
 		HomesteadBlock:          big.NewInt(0),
 		DAOForkBlock:            nil,
 		DAOForkSupport:          false,
@@ -214,13 +209,8 @@
 	default:
 		engine = "unknown"
 	}
-<<<<<<< HEAD
 	return fmt.Sprintf("{ChainID: %v Homestead: %v DAO: %v DAOSupport: %v EIP150: %v EIP155: %v EIP158: %v Byzantium: %v Constantinople: %v Callisto: %v Callisto Treasury Address: %v Engine: %v}",
-		c.ChainId,
-=======
-	return fmt.Sprintf("{ChainID: %v Homestead: %v DAO: %v DAOSupport: %v EIP150: %v EIP155: %v EIP158: %v Byzantium: %v Constantinople: %v Engine: %v}",
 		c.ChainID,
->>>>>>> 7f0726f7
 		c.HomesteadBlock,
 		c.DAOForkBlock,
 		c.DAOForkSupport,
