--- conflicted
+++ resolved
@@ -23,12 +23,8 @@
 const (
 	VersionMajor = 1          // Major version component of the current release
 	VersionMinor = 6          // Minor version component of the current release
-	VersionPatch = 1          // Patch version component of the current release
-<<<<<<< HEAD
+	VersionPatch = 2          // Patch version component of the current release
 	VersionMeta  = "beta" // Version metadata to append to the version string
-=======
-	VersionMeta  = "unstable" // Version metadata to append to the version string
->>>>>>> e353f9c0
 )
 
 // Version holds the textual version string.
