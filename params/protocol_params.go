// Copyright 2015 The go-expanse Authors
// This file is part of the go-expanse library.
//
// The go-expanse library is free software: you can redistribute it and/or modify
// it under the terms of the GNU Lesser General Public License as published by
// the Free Software Foundation, either version 3 of the License, or
// (at your option) any later version.
//
// The go-expanse library is distributed in the hope that it will be useful,
// but WITHOUT ANY WARRANTY; without even the implied warranty of
// MERCHANTABILITY or FITNESS FOR A PARTICULAR PURPOSE. See the
// GNU Lesser General Public License for more details.
//
// You should have received a copy of the GNU Lesser General Public License
// along with the go-expanse library. If not, see <http://www.gnu.org/licenses/>.

package params

import "math/big"

<<<<<<< HEAD
var (
	MaximumExtraDataSize   = big.NewInt(32)     // Maximum size extra data may be after Genesis.
	ExpByteGas             = big.NewInt(10)     // Times ceil(log256(exponent)) for the EXP instruction.
	SloadGas               = big.NewInt(50)     // Multiplied by the number of 32-byte words that are copied (round up) for any *COPY operation and added.
	CallValueTransferGas   = big.NewInt(9000)   // Paid for CALL when the value transfer is non-zero.
	CallNewAccountGas      = big.NewInt(25000)  // Paid for CALL when the destination address didn't exist prior.
	TxGas                  = big.NewInt(21000)  // Per transaction not creating a contract. NOTE: Not payable on data of calls between transactions.
	TxGasContractCreation  = big.NewInt(53000)  // Per transaction that creates a contract. NOTE: Not payable on data of calls between transactions.
	TxDataZeroGas          = big.NewInt(4)      // Per byte of data attached to a transaction that equals zero. NOTE: Not payable on data of calls between transactions.
	DifficultyBoundDivisor = big.NewInt(2048)   // The bound divisor of the difficulty, used in the update calculations.
	DifficultyBoundDivisor2 = big.NewInt(512)   // Difficulty should adjust faster.
	HardFork1               = big.NewInt(23000) // fork at this block number
	QuadCoeffDiv           = big.NewInt(512)    // Divisor for the quadratic particle of the memory cost equation.
	GenesisDifficulty      = big.NewInt(131072) // Difficulty of the Genesis block.
	DurationLimit          = big.NewInt(60)     // The decision boundary on the blocktime duration used to determine whether difficulty should go up or not.
	SstoreSetGas           = big.NewInt(20000)  // Once per SLOAD operation.
	LogDataGas             = big.NewInt(8)      // Per byte in a LOG* operation's data.
	CallStipend            = big.NewInt(2300)   // Free gas given at beginning of call.
	EcrecoverGas           = big.NewInt(3000)   //
	Sha256WordGas          = big.NewInt(12)     //
=======
const (
	MaximumExtraDataSize  uint64 = 32    // Maximum size extra data may be after Genesis.
	ExpByteGas            uint64 = 10    // Times ceil(log256(exponent)) for the EXP instruction.
	SloadGas              uint64 = 50    // Multiplied by the number of 32-byte words that are copied (round up) for any *COPY operation and added.
	CallValueTransferGas  uint64 = 9000  // Paid for CALL when the value transfer is non-zero.
	CallNewAccountGas     uint64 = 25000 // Paid for CALL when the destination address didn't exist prior.
	TxGas                 uint64 = 21000 // Per transaction not creating a contract. NOTE: Not payable on data of calls between transactions.
	TxGasContractCreation uint64 = 53000 // Per transaction that creates a contract. NOTE: Not payable on data of calls between transactions.
	TxDataZeroGas         uint64 = 4     // Per byte of data attached to a transaction that equals zero. NOTE: Not payable on data of calls between transactions.
	QuadCoeffDiv          uint64 = 512   // Divisor for the quadratic particle of the memory cost equation.
	SstoreSetGas          uint64 = 20000 // Once per SLOAD operation.
	LogDataGas            uint64 = 8     // Per byte in a LOG* operation's data.
	CallStipend           uint64 = 2300  // Free gas given at beginning of call.
	EcrecoverGas          uint64 = 3000  //
	Sha256WordGas         uint64 = 12    //
>>>>>>> a973d1d5

	Sha3Gas          uint64 = 30    // Once per SHA3 operation.
	Sha256Gas        uint64 = 60    //
	IdentityWordGas  uint64 = 3     //
	Sha3WordGas      uint64 = 6     // Once per word of the SHA3 operation's data.
	SstoreResetGas   uint64 = 5000  // Once per SSTORE operation if the zeroness changes from zero.
	SstoreClearGas   uint64 = 5000  // Once per SSTORE operation if the zeroness doesn't change.
	SstoreRefundGas  uint64 = 15000 // Once per SSTORE operation if the zeroness changes to zero.
	JumpdestGas      uint64 = 1     // Refunded gas, once per SSTORE operation if the zeroness changes to zero.
	IdentityGas      uint64 = 15    //
	EpochDuration    uint64 = 30000 // Duration between proof-of-work epochs.
	CallGas          uint64 = 40    // Once per CALL operation & message call transaction.
	CreateDataGas    uint64 = 200   //
	Ripemd160Gas     uint64 = 600   //
	Ripemd160WordGas uint64 = 120   //
	CallCreateDepth  uint64 = 1024  // Maximum depth of call/create stack.
	ExpGas           uint64 = 10    // Once per EXP instruction
	LogGas           uint64 = 375   // Per LOG* operation.
	CopyGas          uint64 = 3     //
	StackLimit       uint64 = 1024  // Maximum size of VM stack allowed.
	TierStepGas      uint64 = 0     // Once per operation, for a selection of them.
	LogTopicGas      uint64 = 375   // Multiplied by the * of the LOG*, per LOG transaction. e.g. LOG0 incurs 0 * c_txLogTopicGas, LOG4 incurs 4 * c_txLogTopicGas.
	CreateGas        uint64 = 32000 // Once per CREATE operation & contract-creation transaction.
	SuicideRefundGas uint64 = 24000 // Refunded following a suicide operation.
	MemoryGas        uint64 = 3     // Times the address of the (highest referenced byte in memory + 1). NOTE: referencing happens on read, write and in instructions such as RETURN and CALL.
	TxDataNonZeroGas uint64 = 68    // Per byte of data attached to a transaction that is not equal to zero. NOTE: Not payable on data of calls between transactions.

<<<<<<< HEAD
	Sha3Gas              = big.NewInt(30)     // Once per SHA3 operation.
	Sha256Gas            = big.NewInt(60)     //
	IdentityWordGas      = big.NewInt(3)      //
	Sha3WordGas          = big.NewInt(6)      // Once per word of the SHA3 operation's data.
	SstoreResetGas       = big.NewInt(5000)   // Once per SSTORE operation if the zeroness changes from zero.
	SstoreClearGas       = big.NewInt(5000)   // Once per SSTORE operation if the zeroness doesn't change.
	SstoreRefundGas      = big.NewInt(15000)  // Once per SSTORE operation if the zeroness changes to zero.
	JumpdestGas          = big.NewInt(1)      // Refunded gas, once per SSTORE operation if the zeroness changes to zero.
	IdentityGas          = big.NewInt(15)     //
	GasLimitBoundDivisor = big.NewInt(1024)   // The bound divisor of the gas limit, used in update calculations.
	EpochDuration        = big.NewInt(30000)  // Duration between proof-of-work epochs.
	CallGas              = big.NewInt(40)     // Once per CALL operation & message call transaction.
	CreateDataGas        = big.NewInt(200)    //
	Ripemd160Gas         = big.NewInt(600)    //
	Ripemd160WordGas     = big.NewInt(120)    //
	MinimumDifficulty    = big.NewInt(131072) // The minimum that the difficulty may ever be.
	CallCreateDepth      = big.NewInt(1024)   // Maximum depth of call/create stack.
	ExpGas               = big.NewInt(10)     // Once per EXP instruction.
	LogGas               = big.NewInt(375)    // Per LOG* operation.
	CopyGas              = big.NewInt(3)      //
	StackLimit           = big.NewInt(1024)   // Maximum size of VM stack allowed.
	TierStepGas          = big.NewInt(0)      // Once per operation, for a selection of them.
	LogTopicGas          = big.NewInt(375)    // Multiplied by the * of the LOG*, per LOG transaction. e.g. LOG0 incurs 0 * c_txLogTopicGas, LOG4 incurs 4 * c_txLogTopicGas.
	CreateGas            = big.NewInt(32000)  // Once per CREATE operation & contract-creation transaction.
	SuicideRefundGas     = big.NewInt(24000)  // Refunded following a suicide operation.
	MemoryGas            = big.NewInt(3)      // Times the address of the (highest referenced byte in memory + 1). NOTE: referencing happens on read, write and in instructions such as RETURN and CALL.
	TxDataNonZeroGas     = big.NewInt(68)     // Per byte of data attached to a transaction that is not equal to zero. NOTE: Not payable on data of calls between transactions.
=======
	MaxCodeSize = 24576
)

var (
	GasLimitBoundDivisor   = big.NewInt(1024)                  // The bound divisor of the gas limit, used in update calculations.
	MinGasLimit            = big.NewInt(5000)                  // Minimum the gas limit may ever be.
	GenesisGasLimit        = big.NewInt(4712388)               // Gas limit of the Genesis block.
	TargetGasLimit         = new(big.Int).Set(GenesisGasLimit) // The artificial target
	DifficultyBoundDivisor = big.NewInt(2048)                  // The bound divisor of the difficulty, used in the update calculations.
	GenesisDifficulty      = big.NewInt(131072)                // Difficulty of the Genesis block.
	MinimumDifficulty      = big.NewInt(131072)                // The minimum that the difficulty may ever be.
	DurationLimit          = big.NewInt(13)                    // The decision boundary on the blocktime duration used to determine whether difficulty should go up or not.
>>>>>>> a973d1d5
)<|MERGE_RESOLUTION|>--- conflicted
+++ resolved
@@ -1,45 +1,23 @@
-// Copyright 2015 The go-expanse Authors
-// This file is part of the go-expanse library.
+// Copyright 2015 The go-ethereum Authors
+// This file is part of the go-ethereum library.
 //
-// The go-expanse library is free software: you can redistribute it and/or modify
+// The go-ethereum library is free software: you can redistribute it and/or modify
 // it under the terms of the GNU Lesser General Public License as published by
 // the Free Software Foundation, either version 3 of the License, or
 // (at your option) any later version.
 //
-// The go-expanse library is distributed in the hope that it will be useful,
+// The go-ethereum library is distributed in the hope that it will be useful,
 // but WITHOUT ANY WARRANTY; without even the implied warranty of
 // MERCHANTABILITY or FITNESS FOR A PARTICULAR PURPOSE. See the
 // GNU Lesser General Public License for more details.
 //
 // You should have received a copy of the GNU Lesser General Public License
-// along with the go-expanse library. If not, see <http://www.gnu.org/licenses/>.
+// along with the go-ethereum library. If not, see <http://www.gnu.org/licenses/>.
 
 package params
 
 import "math/big"
 
-<<<<<<< HEAD
-var (
-	MaximumExtraDataSize   = big.NewInt(32)     // Maximum size extra data may be after Genesis.
-	ExpByteGas             = big.NewInt(10)     // Times ceil(log256(exponent)) for the EXP instruction.
-	SloadGas               = big.NewInt(50)     // Multiplied by the number of 32-byte words that are copied (round up) for any *COPY operation and added.
-	CallValueTransferGas   = big.NewInt(9000)   // Paid for CALL when the value transfer is non-zero.
-	CallNewAccountGas      = big.NewInt(25000)  // Paid for CALL when the destination address didn't exist prior.
-	TxGas                  = big.NewInt(21000)  // Per transaction not creating a contract. NOTE: Not payable on data of calls between transactions.
-	TxGasContractCreation  = big.NewInt(53000)  // Per transaction that creates a contract. NOTE: Not payable on data of calls between transactions.
-	TxDataZeroGas          = big.NewInt(4)      // Per byte of data attached to a transaction that equals zero. NOTE: Not payable on data of calls between transactions.
-	DifficultyBoundDivisor = big.NewInt(2048)   // The bound divisor of the difficulty, used in the update calculations.
-	DifficultyBoundDivisor2 = big.NewInt(512)   // Difficulty should adjust faster.
-	HardFork1               = big.NewInt(23000) // fork at this block number
-	QuadCoeffDiv           = big.NewInt(512)    // Divisor for the quadratic particle of the memory cost equation.
-	GenesisDifficulty      = big.NewInt(131072) // Difficulty of the Genesis block.
-	DurationLimit          = big.NewInt(60)     // The decision boundary on the blocktime duration used to determine whether difficulty should go up or not.
-	SstoreSetGas           = big.NewInt(20000)  // Once per SLOAD operation.
-	LogDataGas             = big.NewInt(8)      // Per byte in a LOG* operation's data.
-	CallStipend            = big.NewInt(2300)   // Free gas given at beginning of call.
-	EcrecoverGas           = big.NewInt(3000)   //
-	Sha256WordGas          = big.NewInt(12)     //
-=======
 const (
 	MaximumExtraDataSize  uint64 = 32    // Maximum size extra data may be after Genesis.
 	ExpByteGas            uint64 = 10    // Times ceil(log256(exponent)) for the EXP instruction.
@@ -55,7 +33,6 @@
 	CallStipend           uint64 = 2300  // Free gas given at beginning of call.
 	EcrecoverGas          uint64 = 3000  //
 	Sha256WordGas         uint64 = 12    //
->>>>>>> a973d1d5
 
 	Sha3Gas          uint64 = 30    // Once per SHA3 operation.
 	Sha256Gas        uint64 = 60    //
@@ -83,35 +60,6 @@
 	MemoryGas        uint64 = 3     // Times the address of the (highest referenced byte in memory + 1). NOTE: referencing happens on read, write and in instructions such as RETURN and CALL.
 	TxDataNonZeroGas uint64 = 68    // Per byte of data attached to a transaction that is not equal to zero. NOTE: Not payable on data of calls between transactions.
 
-<<<<<<< HEAD
-	Sha3Gas              = big.NewInt(30)     // Once per SHA3 operation.
-	Sha256Gas            = big.NewInt(60)     //
-	IdentityWordGas      = big.NewInt(3)      //
-	Sha3WordGas          = big.NewInt(6)      // Once per word of the SHA3 operation's data.
-	SstoreResetGas       = big.NewInt(5000)   // Once per SSTORE operation if the zeroness changes from zero.
-	SstoreClearGas       = big.NewInt(5000)   // Once per SSTORE operation if the zeroness doesn't change.
-	SstoreRefundGas      = big.NewInt(15000)  // Once per SSTORE operation if the zeroness changes to zero.
-	JumpdestGas          = big.NewInt(1)      // Refunded gas, once per SSTORE operation if the zeroness changes to zero.
-	IdentityGas          = big.NewInt(15)     //
-	GasLimitBoundDivisor = big.NewInt(1024)   // The bound divisor of the gas limit, used in update calculations.
-	EpochDuration        = big.NewInt(30000)  // Duration between proof-of-work epochs.
-	CallGas              = big.NewInt(40)     // Once per CALL operation & message call transaction.
-	CreateDataGas        = big.NewInt(200)    //
-	Ripemd160Gas         = big.NewInt(600)    //
-	Ripemd160WordGas     = big.NewInt(120)    //
-	MinimumDifficulty    = big.NewInt(131072) // The minimum that the difficulty may ever be.
-	CallCreateDepth      = big.NewInt(1024)   // Maximum depth of call/create stack.
-	ExpGas               = big.NewInt(10)     // Once per EXP instruction.
-	LogGas               = big.NewInt(375)    // Per LOG* operation.
-	CopyGas              = big.NewInt(3)      //
-	StackLimit           = big.NewInt(1024)   // Maximum size of VM stack allowed.
-	TierStepGas          = big.NewInt(0)      // Once per operation, for a selection of them.
-	LogTopicGas          = big.NewInt(375)    // Multiplied by the * of the LOG*, per LOG transaction. e.g. LOG0 incurs 0 * c_txLogTopicGas, LOG4 incurs 4 * c_txLogTopicGas.
-	CreateGas            = big.NewInt(32000)  // Once per CREATE operation & contract-creation transaction.
-	SuicideRefundGas     = big.NewInt(24000)  // Refunded following a suicide operation.
-	MemoryGas            = big.NewInt(3)      // Times the address of the (highest referenced byte in memory + 1). NOTE: referencing happens on read, write and in instructions such as RETURN and CALL.
-	TxDataNonZeroGas     = big.NewInt(68)     // Per byte of data attached to a transaction that is not equal to zero. NOTE: Not payable on data of calls between transactions.
-=======
 	MaxCodeSize = 24576
 )
 
@@ -121,8 +69,9 @@
 	GenesisGasLimit        = big.NewInt(4712388)               // Gas limit of the Genesis block.
 	TargetGasLimit         = new(big.Int).Set(GenesisGasLimit) // The artificial target
 	DifficultyBoundDivisor = big.NewInt(2048)                  // The bound divisor of the difficulty, used in the update calculations.
+	DifficultyBoundDivisor2 = big.NewInt(512)
 	GenesisDifficulty      = big.NewInt(131072)                // Difficulty of the Genesis block.
 	MinimumDifficulty      = big.NewInt(131072)                // The minimum that the difficulty may ever be.
-	DurationLimit          = big.NewInt(13)                    // The decision boundary on the blocktime duration used to determine whether difficulty should go up or not.
->>>>>>> a973d1d5
+	DurationLimit          = big.NewInt(60)                    // The decision boundary on the blocktime duration used to determine whether difficulty should go up or not.
+	HardFork1              = big.NewInt(23000)				   // This hardfork updated the bound divisor
 )