// Copyright 2015 The go-ethereum Authors
// This file is part of the go-ethereum library.
//
// The go-ethereum library is free software: you can redistribute it and/or modify
// it under the terms of the GNU Lesser General Public License as published by
// the Free Software Foundation, either version 3 of the License, or
// (at your option) any later version.
//
// The go-ethereum library is distributed in the hope that it will be useful,
// but WITHOUT ANY WARRANTY; without even the implied warranty of
// MERCHANTABILITY or FITNESS FOR A PARTICULAR PURPOSE. See the
// GNU Lesser General Public License for more details.
//
// You should have received a copy of the GNU Lesser General Public License
// along with the go-ethereum library. If not, see <http://www.gnu.org/licenses/>.

package filters

import (
	"context"
	"io/ioutil"
	"math/big"
	"os"
	"testing"

	"github.com/expanse-org/go-expanse/common"
	"github.com/expanse-org/go-expanse/core"
	"github.com/expanse-org/go-expanse/core/types"
	"github.com/expanse-org/go-expanse/crypto"
	"github.com/expanse-org/go-expanse/ethdb"
	"github.com/expanse-org/go-expanse/event"
	"github.com/expanse-org/go-expanse/params"
)

func makeReceipt(addr common.Address) *types.Receipt {
	receipt := types.NewReceipt(nil, false, new(big.Int))
	receipt.Logs = []*types.Log{
		{Address: addr},
	}
	receipt.Bloom = types.CreateBloom(types.Receipts{receipt})
	return receipt
}

func BenchmarkFilters(b *testing.B) {
	dir, err := ioutil.TempDir("", "filtertest")
	if err != nil {
		b.Fatal(err)
	}
	defer os.RemoveAll(dir)

	var (
<<<<<<< HEAD
		db, _   = ethdb.NewLDBDatabase(dir, 0, 0)
		mux     = new(event.TypeMux)
		backend = &testBackend{mux, db}
		key1, _ = crypto.HexToECDSA("b71c71a67e1177ad4e901695e1b4b9ee17ae16c6668d313eac2f96dbcda3f291")
		addr1   = crypto.PubkeyToAddress(key1.PublicKey)
		addr2   = common.BytesToAddress([]byte("jeff"))
		addr3   = common.BytesToAddress([]byte("expanse"))
		addr4   = common.BytesToAddress([]byte("random addresses please"))
=======
		db, _      = ethdb.NewLDBDatabase(dir, 0, 0)
		mux        = new(event.TypeMux)
		txFeed     = new(event.Feed)
		rmLogsFeed = new(event.Feed)
		logsFeed   = new(event.Feed)
		chainFeed  = new(event.Feed)
		backend    = &testBackend{mux, db, 0, txFeed, rmLogsFeed, logsFeed, chainFeed}
		key1, _    = crypto.HexToECDSA("b71c71a67e1177ad4e901695e1b4b9ee17ae16c6668d313eac2f96dbcda3f291")
		addr1      = crypto.PubkeyToAddress(key1.PublicKey)
		addr2      = common.BytesToAddress([]byte("jeff"))
		addr3      = common.BytesToAddress([]byte("ethereum"))
		addr4      = common.BytesToAddress([]byte("random addresses please"))
>>>>>>> e9295163
	)
	defer db.Close()

	genesis := core.GenesisBlockForTesting(db, addr1, big.NewInt(1000000))
	chain, receipts := core.GenerateChain(params.TestChainConfig, genesis, db, 100010, func(i int, gen *core.BlockGen) {
		switch i {
		case 2403:
			receipt := makeReceipt(addr1)
			gen.AddUncheckedReceipt(receipt)
		case 1034:
			receipt := makeReceipt(addr2)
			gen.AddUncheckedReceipt(receipt)
		case 34:
			receipt := makeReceipt(addr3)
			gen.AddUncheckedReceipt(receipt)
		case 99999:
			receipt := makeReceipt(addr4)
			gen.AddUncheckedReceipt(receipt)

		}
	})
	for i, block := range chain {
		core.WriteBlock(db, block)
		if err := core.WriteCanonicalHash(db, block.Hash(), block.NumberU64()); err != nil {
			b.Fatalf("failed to insert block number: %v", err)
		}
		if err := core.WriteHeadBlockHash(db, block.Hash()); err != nil {
			b.Fatalf("failed to insert block number: %v", err)
		}
		if err := core.WriteBlockReceipts(db, block.Hash(), block.NumberU64(), receipts[i]); err != nil {
			b.Fatal("error writing block receipts:", err)
		}
	}
	b.ResetTimer()

	filter := New(backend, 0, -1, []common.Address{addr1, addr2, addr3, addr4}, nil)

	for i := 0; i < b.N; i++ {
		logs, _ := filter.Logs(context.Background())
		if len(logs) != 4 {
			b.Fatal("expected 4 logs, got", len(logs))
		}
	}
}

func TestFilters(t *testing.T) {
	dir, err := ioutil.TempDir("", "filtertest")
	if err != nil {
		t.Fatal(err)
	}
	defer os.RemoveAll(dir)

	var (
		db, _      = ethdb.NewLDBDatabase(dir, 0, 0)
		mux        = new(event.TypeMux)
		txFeed     = new(event.Feed)
		rmLogsFeed = new(event.Feed)
		logsFeed   = new(event.Feed)
		chainFeed  = new(event.Feed)
		backend    = &testBackend{mux, db, 0, txFeed, rmLogsFeed, logsFeed, chainFeed}
		key1, _    = crypto.HexToECDSA("b71c71a67e1177ad4e901695e1b4b9ee17ae16c6668d313eac2f96dbcda3f291")
		addr       = crypto.PubkeyToAddress(key1.PublicKey)

		hash1 = common.BytesToHash([]byte("topic1"))
		hash2 = common.BytesToHash([]byte("topic2"))
		hash3 = common.BytesToHash([]byte("topic3"))
		hash4 = common.BytesToHash([]byte("topic4"))
	)
	defer db.Close()

	genesis := core.GenesisBlockForTesting(db, addr, big.NewInt(1000000))
	chain, receipts := core.GenerateChain(params.TestChainConfig, genesis, db, 1000, func(i int, gen *core.BlockGen) {
		switch i {
		case 1:
			receipt := types.NewReceipt(nil, false, new(big.Int))
			receipt.Logs = []*types.Log{
				{
					Address: addr,
					Topics:  []common.Hash{hash1},
				},
			}
			gen.AddUncheckedReceipt(receipt)
		case 2:
			receipt := types.NewReceipt(nil, false, new(big.Int))
			receipt.Logs = []*types.Log{
				{
					Address: addr,
					Topics:  []common.Hash{hash2},
				},
			}
			gen.AddUncheckedReceipt(receipt)
		case 998:
			receipt := types.NewReceipt(nil, false, new(big.Int))
			receipt.Logs = []*types.Log{
				{
					Address: addr,
					Topics:  []common.Hash{hash3},
				},
			}
			gen.AddUncheckedReceipt(receipt)
		case 999:
			receipt := types.NewReceipt(nil, false, new(big.Int))
			receipt.Logs = []*types.Log{
				{
					Address: addr,
					Topics:  []common.Hash{hash4},
				},
			}
			gen.AddUncheckedReceipt(receipt)
		}
	})
	for i, block := range chain {
		core.WriteBlock(db, block)
		if err := core.WriteCanonicalHash(db, block.Hash(), block.NumberU64()); err != nil {
			t.Fatalf("failed to insert block number: %v", err)
		}
		if err := core.WriteHeadBlockHash(db, block.Hash()); err != nil {
			t.Fatalf("failed to insert block number: %v", err)
		}
		if err := core.WriteBlockReceipts(db, block.Hash(), block.NumberU64(), receipts[i]); err != nil {
			t.Fatal("error writing block receipts:", err)
		}
	}

	filter := New(backend, 0, -1, []common.Address{addr}, [][]common.Hash{{hash1, hash2, hash3, hash4}})

	logs, _ := filter.Logs(context.Background())
	if len(logs) != 4 {
		t.Error("expected 4 log, got", len(logs))
	}

	filter = New(backend, 900, 999, []common.Address{addr}, [][]common.Hash{{hash3}})
	logs, _ = filter.Logs(context.Background())
	if len(logs) != 1 {
		t.Error("expected 1 log, got", len(logs))
	}
	if len(logs) > 0 && logs[0].Topics[0] != hash3 {
		t.Errorf("expected log[0].Topics[0] to be %x, got %x", hash3, logs[0].Topics[0])
	}

	filter = New(backend, 990, -1, []common.Address{addr}, [][]common.Hash{{hash3}})
	logs, _ = filter.Logs(context.Background())
	if len(logs) != 1 {
		t.Error("expected 1 log, got", len(logs))
	}
	if len(logs) > 0 && logs[0].Topics[0] != hash3 {
		t.Errorf("expected log[0].Topics[0] to be %x, got %x", hash3, logs[0].Topics[0])
	}

	filter = New(backend, 1, 10, nil, [][]common.Hash{{hash1, hash2}})

	logs, _ = filter.Logs(context.Background())
	if len(logs) != 2 {
		t.Error("expected 2 log, got", len(logs))
	}

	failHash := common.BytesToHash([]byte("fail"))
	filter = New(backend, 0, -1, nil, [][]common.Hash{{failHash}})

	logs, _ = filter.Logs(context.Background())
	if len(logs) != 0 {
		t.Error("expected 0 log, got", len(logs))
	}

	failAddr := common.BytesToAddress([]byte("failmenow"))
	filter = New(backend, 0, -1, []common.Address{failAddr}, nil)

	logs, _ = filter.Logs(context.Background())
	if len(logs) != 0 {
		t.Error("expected 0 log, got", len(logs))
	}

	filter = New(backend, 0, -1, nil, [][]common.Hash{{failHash}, {hash1}})

	logs, _ = filter.Logs(context.Background())
	if len(logs) != 0 {
		t.Error("expected 0 log, got", len(logs))
	}
}<|MERGE_RESOLUTION|>--- conflicted
+++ resolved
@@ -49,16 +49,6 @@
 	defer os.RemoveAll(dir)
 
 	var (
-<<<<<<< HEAD
-		db, _   = ethdb.NewLDBDatabase(dir, 0, 0)
-		mux     = new(event.TypeMux)
-		backend = &testBackend{mux, db}
-		key1, _ = crypto.HexToECDSA("b71c71a67e1177ad4e901695e1b4b9ee17ae16c6668d313eac2f96dbcda3f291")
-		addr1   = crypto.PubkeyToAddress(key1.PublicKey)
-		addr2   = common.BytesToAddress([]byte("jeff"))
-		addr3   = common.BytesToAddress([]byte("expanse"))
-		addr4   = common.BytesToAddress([]byte("random addresses please"))
-=======
 		db, _      = ethdb.NewLDBDatabase(dir, 0, 0)
 		mux        = new(event.TypeMux)
 		txFeed     = new(event.Feed)
@@ -71,7 +61,6 @@
 		addr2      = common.BytesToAddress([]byte("jeff"))
 		addr3      = common.BytesToAddress([]byte("ethereum"))
 		addr4      = common.BytesToAddress([]byte("random addresses please"))
->>>>>>> e9295163
 	)
 	defer db.Close()
 
