// Copyright 2015 The go-ethereum Authors
// This file is part of the go-ethereum library.
//
// The go-ethereum library is free software: you can redistribute it and/or modify
// it under the terms of the GNU Lesser General Public License as published by
// the Free Software Foundation, either version 3 of the License, or
// (at your option) any later version.
//
// The go-ethereum library is distributed in the hope that it will be useful,
// but WITHOUT ANY WARRANTY; without even the implied warranty of
// MERCHANTABILITY or FITNESS FOR A PARTICULAR PURPOSE. See the
// GNU Lesser General Public License for more details.
//
// You should have received a copy of the GNU Lesser General Public License
// along with the go-ethereum library. If not, see <http://www.gnu.org/licenses/>.

package filters

import (
	"context"
	"encoding/json"
	"errors"
	"fmt"
	"math/big"
	"sync"
	"time"

<<<<<<< HEAD
	"github.com/ubiq/go-ubiq/common"
	"github.com/ubiq/go-ubiq/common/hexutil"
	"github.com/ubiq/go-ubiq/core/types"
	"github.com/ubiq/go-ubiq/ethdb"
	"github.com/ubiq/go-ubiq/event"
	"github.com/ubiq/go-ubiq/rpc"
=======
	"github.com/ethereum/go-ethereum/common"
	"github.com/ethereum/go-ethereum/common/hexutil"
	"github.com/ethereum/go-ethereum/core/types"
	"github.com/ethereum/go-ethereum/ethdb"
	"github.com/ethereum/go-ethereum/event"
	"github.com/ethereum/go-ethereum/rpc"
>>>>>>> ab5646c5
)

var (
	deadline = 5 * time.Minute // consider a filter inactive if it has not been polled for within deadline
)

// filter is a helper struct that holds meta information over the filter type
// and associated subscription in the event system.
type filter struct {
	typ      Type
	deadline *time.Timer // filter is inactiv when deadline triggers
	hashes   []common.Hash
	crit     FilterCriteria
	logs     []*types.Log
	s        *Subscription // associated subscription in event system
}

// PublicFilterAPI offers support to create and manage filters. This will allow external clients to retrieve various
// information related to the Ethereum protocol such als blocks, transactions and logs.
type PublicFilterAPI struct {
	backend   Backend
	useMipMap bool
	mux       *event.TypeMux
	quit      chan struct{}
	chainDb   ethdb.Database
	events    *EventSystem
	filtersMu sync.Mutex
	filters   map[rpc.ID]*filter
}

// NewPublicFilterAPI returns a new PublicFilterAPI instance.
func NewPublicFilterAPI(backend Backend, lightMode bool) *PublicFilterAPI {
	api := &PublicFilterAPI{
		backend:   backend,
		useMipMap: !lightMode,
		mux:       backend.EventMux(),
		chainDb:   backend.ChainDb(),
		events:    NewEventSystem(backend.EventMux(), backend, lightMode),
		filters:   make(map[rpc.ID]*filter),
	}

	go api.timeoutLoop()

	return api
}

// timeoutLoop runs every 5 minutes and deletes filters that have not been recently used.
// Tt is started when the api is created.
func (api *PublicFilterAPI) timeoutLoop() {
	ticker := time.NewTicker(5 * time.Minute)
	for {
		<-ticker.C
		api.filtersMu.Lock()
		for id, f := range api.filters {
			select {
			case <-f.deadline.C:
				f.s.Unsubscribe()
				delete(api.filters, id)
			default:
				continue
			}
		}
		api.filtersMu.Unlock()
	}
}

// NewPendingTransactionFilter creates a filter that fetches pending transaction hashes
// as transactions enter the pending state.
//
// It is part of the filter package because this filter can be used throug the
// `eth_getFilterChanges` polling method that is also used for log filters.
//
// https://github.com/ubiq/wiki/wiki/JSON-RPC#eth_newpendingtransactionfilter
func (api *PublicFilterAPI) NewPendingTransactionFilter() rpc.ID {
	var (
		pendingTxs   = make(chan common.Hash)
		pendingTxSub = api.events.SubscribePendingTxEvents(pendingTxs)
	)

	api.filtersMu.Lock()
	api.filters[pendingTxSub.ID] = &filter{typ: PendingTransactionsSubscription, deadline: time.NewTimer(deadline), hashes: make([]common.Hash, 0), s: pendingTxSub}
	api.filtersMu.Unlock()

	go func() {
		for {
			select {
			case ph := <-pendingTxs:
				api.filtersMu.Lock()
				if f, found := api.filters[pendingTxSub.ID]; found {
					f.hashes = append(f.hashes, ph)
				}
				api.filtersMu.Unlock()
			case <-pendingTxSub.Err():
				api.filtersMu.Lock()
				delete(api.filters, pendingTxSub.ID)
				api.filtersMu.Unlock()
				return
			}
		}
	}()

	return pendingTxSub.ID
}

// NewPendingTransactions creates a subscription that is triggered each time a transaction
// enters the transaction pool and was signed from one of the transactions this nodes manages.
func (api *PublicFilterAPI) NewPendingTransactions(ctx context.Context) (*rpc.Subscription, error) {
	notifier, supported := rpc.NotifierFromContext(ctx)
	if !supported {
		return &rpc.Subscription{}, rpc.ErrNotificationsUnsupported
	}

	rpcSub := notifier.CreateSubscription()

	go func() {
		txHashes := make(chan common.Hash)
		pendingTxSub := api.events.SubscribePendingTxEvents(txHashes)

		for {
			select {
			case h := <-txHashes:
				notifier.Notify(rpcSub.ID, h)
			case <-rpcSub.Err():
				pendingTxSub.Unsubscribe()
				return
			case <-notifier.Closed():
				pendingTxSub.Unsubscribe()
				return
			}
		}
	}()

	return rpcSub, nil
}

// NewBlockFilter creates a filter that fetches blocks that are imported into the chain.
// It is part of the filter package since polling goes with eth_getFilterChanges.
//
// https://github.com/ubiq/wiki/wiki/JSON-RPC#eth_newblockfilter
func (api *PublicFilterAPI) NewBlockFilter() rpc.ID {
	var (
		headers   = make(chan *types.Header)
		headerSub = api.events.SubscribeNewHeads(headers)
	)

	api.filtersMu.Lock()
	api.filters[headerSub.ID] = &filter{typ: BlocksSubscription, deadline: time.NewTimer(deadline), hashes: make([]common.Hash, 0), s: headerSub}
	api.filtersMu.Unlock()

	go func() {
		for {
			select {
			case h := <-headers:
				api.filtersMu.Lock()
				if f, found := api.filters[headerSub.ID]; found {
					f.hashes = append(f.hashes, h.Hash())
				}
				api.filtersMu.Unlock()
			case <-headerSub.Err():
				api.filtersMu.Lock()
				delete(api.filters, headerSub.ID)
				api.filtersMu.Unlock()
				return
			}
		}
	}()

	return headerSub.ID
}

// NewHeads send a notification each time a new (header) block is appended to the chain.
func (api *PublicFilterAPI) NewHeads(ctx context.Context) (*rpc.Subscription, error) {
	notifier, supported := rpc.NotifierFromContext(ctx)
	if !supported {
		return &rpc.Subscription{}, rpc.ErrNotificationsUnsupported
	}

	rpcSub := notifier.CreateSubscription()

	go func() {
		headers := make(chan *types.Header)
		headersSub := api.events.SubscribeNewHeads(headers)

		for {
			select {
			case h := <-headers:
				notifier.Notify(rpcSub.ID, h)
			case <-rpcSub.Err():
				headersSub.Unsubscribe()
				return
			case <-notifier.Closed():
				headersSub.Unsubscribe()
				return
			}
		}
	}()

	return rpcSub, nil
}

// Logs creates a subscription that fires for all new log that match the given filter criteria.
func (api *PublicFilterAPI) Logs(ctx context.Context, crit FilterCriteria) (*rpc.Subscription, error) {
	notifier, supported := rpc.NotifierFromContext(ctx)
	if !supported {
		return &rpc.Subscription{}, rpc.ErrNotificationsUnsupported
	}

	var (
		rpcSub      = notifier.CreateSubscription()
		matchedLogs = make(chan []*types.Log)
	)

	logsSub, err := api.events.SubscribeLogs(crit, matchedLogs)
	if err != nil {
		return nil, err
	}

	go func() {

		for {
			select {
			case logs := <-matchedLogs:
				for _, log := range logs {
					notifier.Notify(rpcSub.ID, &log)
				}
			case <-rpcSub.Err(): // client send an unsubscribe request
				logsSub.Unsubscribe()
				return
			case <-notifier.Closed(): // connection dropped
				logsSub.Unsubscribe()
				return
			}
		}
	}()

	return rpcSub, nil
}

// FilterCriteria represents a request to create a new filter.
type FilterCriteria struct {
	FromBlock *big.Int
	ToBlock   *big.Int
	Addresses []common.Address
	Topics    [][]common.Hash
}

// NewFilter creates a new filter and returns the filter id. It can be
// used to retrieve logs when the state changes. This method cannot be
// used to fetch logs that are already stored in the state.
//
// Default criteria for the from and to block are "latest".
// Using "latest" as block number will return logs for mined blocks.
// Using "pending" as block number returns logs for not yet mined (pending) blocks.
// In case logs are removed (chain reorg) previously returned logs are returned
// again but with the removed property set to true.
//
// In case "fromBlock" > "toBlock" an error is returned.
//
// https://github.com/ubiq/wiki/wiki/JSON-RPC#eth_newfilter
func (api *PublicFilterAPI) NewFilter(crit FilterCriteria) (rpc.ID, error) {
	logs := make(chan []*types.Log)
	logsSub, err := api.events.SubscribeLogs(crit, logs)
	if err != nil {
		return rpc.ID(""), err
	}

	api.filtersMu.Lock()
	api.filters[logsSub.ID] = &filter{typ: LogsSubscription, crit: crit, deadline: time.NewTimer(deadline), logs: make([]*types.Log, 0), s: logsSub}
	api.filtersMu.Unlock()

	go func() {
		for {
			select {
			case l := <-logs:
				api.filtersMu.Lock()
				if f, found := api.filters[logsSub.ID]; found {
					f.logs = append(f.logs, l...)
				}
				api.filtersMu.Unlock()
			case <-logsSub.Err():
				api.filtersMu.Lock()
				delete(api.filters, logsSub.ID)
				api.filtersMu.Unlock()
				return
			}
		}
	}()

	return logsSub.ID, nil
}

// GetLogs returns logs matching the given argument that are stored within the state.
//
// https://github.com/ubiq/wiki/wiki/JSON-RPC#eth_getlogs
func (api *PublicFilterAPI) GetLogs(ctx context.Context, crit FilterCriteria) ([]*types.Log, error) {
	if crit.FromBlock == nil {
		crit.FromBlock = big.NewInt(rpc.LatestBlockNumber.Int64())
	}
	if crit.ToBlock == nil {
		crit.ToBlock = big.NewInt(rpc.LatestBlockNumber.Int64())
	}

	filter := New(api.backend, api.useMipMap)
	filter.SetBeginBlock(crit.FromBlock.Int64())
	filter.SetEndBlock(crit.ToBlock.Int64())
	filter.SetAddresses(crit.Addresses)
	filter.SetTopics(crit.Topics)

	logs, err := filter.Find(ctx)
	return returnLogs(logs), err
}

// UninstallFilter removes the filter with the given filter id.
//
// https://github.com/ubiq/wiki/wiki/JSON-RPC#eth_uninstallfilter
func (api *PublicFilterAPI) UninstallFilter(id rpc.ID) bool {
	api.filtersMu.Lock()
	f, found := api.filters[id]
	if found {
		delete(api.filters, id)
	}
	api.filtersMu.Unlock()
	if found {
		f.s.Unsubscribe()
	}

	return found
}

// GetFilterLogs returns the logs for the filter with the given id.
// If the filter could not be found an empty array of logs is returned.
//
// https://github.com/ubiq/wiki/wiki/JSON-RPC#eth_getfilterlogs
func (api *PublicFilterAPI) GetFilterLogs(ctx context.Context, id rpc.ID) ([]*types.Log, error) {
	api.filtersMu.Lock()
	f, found := api.filters[id]
	api.filtersMu.Unlock()

	if !found || f.typ != LogsSubscription {
		return nil, fmt.Errorf("filter not found")
	}

	filter := New(api.backend, api.useMipMap)
	if f.crit.FromBlock != nil {
		filter.SetBeginBlock(f.crit.FromBlock.Int64())
	} else {
		filter.SetBeginBlock(rpc.LatestBlockNumber.Int64())
	}
	if f.crit.ToBlock != nil {
		filter.SetEndBlock(f.crit.ToBlock.Int64())
	} else {
		filter.SetEndBlock(rpc.LatestBlockNumber.Int64())
	}
	filter.SetAddresses(f.crit.Addresses)
	filter.SetTopics(f.crit.Topics)

	logs, err := filter.Find(ctx)
	if err != nil {
		return nil, err
	}
	return returnLogs(logs), nil
}

// GetFilterChanges returns the logs for the filter with the given id since
// last time is was called. This can be used for polling.
//
// For pending transaction and block filters the result is []common.Hash.
// (pending)Log filters return []Log.
//
// https://github.com/ubiq/wiki/wiki/JSON-RPC#eth_getfilterchanges
func (api *PublicFilterAPI) GetFilterChanges(id rpc.ID) (interface{}, error) {
	api.filtersMu.Lock()
	defer api.filtersMu.Unlock()

	if f, found := api.filters[id]; found {
		if !f.deadline.Stop() {
			// timer expired but filter is not yet removed in timeout loop
			// receive timer value and reset timer
			<-f.deadline.C
		}
		f.deadline.Reset(deadline)

		switch f.typ {
		case PendingTransactionsSubscription, BlocksSubscription:
			hashes := f.hashes
			f.hashes = nil
			return returnHashes(hashes), nil
		case LogsSubscription:
			logs := f.logs
			f.logs = nil
			return returnLogs(logs), nil
		}
	}

	return []interface{}{}, fmt.Errorf("filter not found")
}

// returnHashes is a helper that will return an empty hash array case the given hash array is nil,
// otherwise the given hashes array is returned.
func returnHashes(hashes []common.Hash) []common.Hash {
	if hashes == nil {
		return []common.Hash{}
	}
	return hashes
}

// returnLogs is a helper that will return an empty log array in case the given logs array is nil,
// otherwise the given logs array is returned.
func returnLogs(logs []*types.Log) []*types.Log {
	if logs == nil {
		return []*types.Log{}
	}
	return logs
}

// UnmarshalJSON sets *args fields with given data.
func (args *FilterCriteria) UnmarshalJSON(data []byte) error {
	type input struct {
		From      *rpc.BlockNumber `json:"fromBlock"`
		ToBlock   *rpc.BlockNumber `json:"toBlock"`
		Addresses interface{}      `json:"address"`
		Topics    []interface{}    `json:"topics"`
	}

	var raw input
	if err := json.Unmarshal(data, &raw); err != nil {
		return err
	}

	if raw.From != nil {
		args.FromBlock = big.NewInt(raw.From.Int64())
	}

	if raw.ToBlock != nil {
		args.ToBlock = big.NewInt(raw.ToBlock.Int64())
	}

	args.Addresses = []common.Address{}

	if raw.Addresses != nil {
		// raw.Address can contain a single address or an array of addresses
		switch rawAddr := raw.Addresses.(type) {
		case []interface{}:
			for i, addr := range rawAddr {
				if strAddr, ok := addr.(string); ok {
					addr, err := decodeAddress(strAddr)
					if err != nil {
						return fmt.Errorf("invalid address at index %d: %v", i, err)
					}
					args.Addresses = append(args.Addresses, addr)
				} else {
					return fmt.Errorf("non-string address at index %d", i)
				}
			}
		case string:
			addr, err := decodeAddress(rawAddr)
			if err != nil {
				return fmt.Errorf("invalid address: %v", err)
			}
			args.Addresses = []common.Address{addr}
		default:
			return errors.New("invalid addresses in query")
		}
	}

	// topics is an array consisting of strings and/or arrays of strings.
	// JSON null values are converted to common.Hash{} and ignored by the filter manager.
	if len(raw.Topics) > 0 {
		args.Topics = make([][]common.Hash, len(raw.Topics))
		for i, t := range raw.Topics {
			switch topic := t.(type) {
			case nil:
				// ignore topic when matching logs
				args.Topics[i] = []common.Hash{{}}

			case string:
				// match specific topic
				top, err := decodeTopic(topic)
				if err != nil {
					return err
				}
				args.Topics[i] = []common.Hash{top}
			case []interface{}:
				// or case e.g. [null, "topic0", "topic1"]
				for _, rawTopic := range topic {
					if rawTopic == nil {
						args.Topics[i] = append(args.Topics[i], common.Hash{})
					} else if topic, ok := rawTopic.(string); ok {
						parsed, err := decodeTopic(topic)
						if err != nil {
							return err
						}
						args.Topics[i] = append(args.Topics[i], parsed)
					} else {
						return fmt.Errorf("invalid topic(s)")
					}
				}
			default:
				return fmt.Errorf("invalid topic(s)")
			}
		}
	}

	return nil
}

func decodeAddress(s string) (common.Address, error) {
	b, err := hexutil.Decode(s)
	if err == nil && len(b) != common.AddressLength {
		err = fmt.Errorf("hex has invalid length %d after decoding", len(b))
	}
	return common.BytesToAddress(b), err
}

func decodeTopic(s string) (common.Hash, error) {
	b, err := hexutil.Decode(s)
	if err == nil && len(b) != common.HashLength {
		err = fmt.Errorf("hex has invalid length %d after decoding", len(b))
	}
	return common.BytesToHash(b), err
}<|MERGE_RESOLUTION|>--- conflicted
+++ resolved
@@ -25,21 +25,12 @@
 	"sync"
 	"time"
 
-<<<<<<< HEAD
 	"github.com/ubiq/go-ubiq/common"
 	"github.com/ubiq/go-ubiq/common/hexutil"
 	"github.com/ubiq/go-ubiq/core/types"
 	"github.com/ubiq/go-ubiq/ethdb"
 	"github.com/ubiq/go-ubiq/event"
 	"github.com/ubiq/go-ubiq/rpc"
-=======
-	"github.com/ethereum/go-ethereum/common"
-	"github.com/ethereum/go-ethereum/common/hexutil"
-	"github.com/ethereum/go-ethereum/core/types"
-	"github.com/ethereum/go-ethereum/ethdb"
-	"github.com/ethereum/go-ethereum/event"
-	"github.com/ethereum/go-ethereum/rpc"
->>>>>>> ab5646c5
 )
 
 var (
@@ -58,7 +49,7 @@
 }
 
 // PublicFilterAPI offers support to create and manage filters. This will allow external clients to retrieve various
-// information related to the Ethereum protocol such als blocks, transactions and logs.
+// information related to the Ubiq protocol such als blocks, transactions and logs.
 type PublicFilterAPI struct {
 	backend   Backend
 	useMipMap bool
