// Copyright 2016 The go-ethereum Authors
// This file is part of the go-ethereum library.
//
// The go-ethereum library is free software: you can redistribute it and/or modify
// it under the terms of the GNU Lesser General Public License as published by
// the Free Software Foundation, either version 3 of the License, or
// (at your option) any later version.
//
// The go-ethereum library is distributed in the hope that it will be useful,
// but WITHOUT ANY WARRANTY; without even the implied warranty of
// MERCHANTABILITY or FITNESS FOR A PARTICULAR PURPOSE. See the
// GNU Lesser General Public License for more details.
//
// You should have received a copy of the GNU Lesser General Public License
// along with the go-ethereum library. If not, see <http://www.gnu.org/licenses/>.

// Package eth implements the Ethereum protocol.
package eth

import (
	"bytes"
	"time"

	"github.com/ethereum/go-ethereum/common"
	"github.com/ethereum/go-ethereum/core"
	"github.com/ethereum/go-ethereum/ethdb"
	"github.com/ethereum/go-ethereum/log"
	"github.com/ethereum/go-ethereum/rlp"
)

var deduplicateData = []byte("dbUpgrade_20170714deduplicateData")

// upgradeDeduplicateData checks the chain database version and
// starts a background process to make upgrades if necessary.
// Returns a stop function that blocks until the process has

// been safely stopped.
func upgradeDeduplicateData(db ethdb.Database) func() error {
	// If the database is already converted or empty, bail out
	data, _ := db.Get(deduplicateData)
	if len(data) > 0 && data[0] == 42 {
		return nil
	}
	if data, _ := db.Get([]byte("LastHeader")); len(data) == 0 {
		db.Put(deduplicateData, []byte{42})
		return nil
	}
	// Start the deduplication upgrade on a new goroutine
	log.Warn("Upgrading database to use lookup entries")
	stop := make(chan chan error)

	go func() {
		// Create an iterator to read the entire database and convert old lookup entires
		it := db.(*ethdb.BadgerDatabase).NewIterator()
		defer func() {
			if it.Released() != true {
				it.Release()
			}
		}()

		var (
			converted uint64
			failed    error
		)
		for failed == nil && it.Next() {
<<<<<<< HEAD
			// Skip any entries that don't look like old transaction meta entries (<hash>0x01)
=======
			// Skip any entries that don't look like old transaction meta entries (<hash>0x01))
>>>>>>> ca6585dc
			key := it.Key()
			if len(key) != common.HashLength+1 || key[common.HashLength] != 0x01 {
				continue
			}
			// Skip any entries that don't contain metadata (name clash between <hash>0x01 and <some-prefix><hash>)
			var meta struct {
				BlockHash  common.Hash
				BlockIndex uint64
				Index      uint64
			}
			if err := rlp.DecodeBytes(it.Value(), &meta); err != nil {
				continue
			}
			// Skip any already upgraded entries (clash due to <hash> ending with 0x01 (old suffix))
			hash := key[:common.HashLength]

			if hash[0] == byte('l') {
				// Potential clash, the "old" `hash` must point to a live transaction.
				if tx, _, _, _ := core.GetTransaction(db, common.BytesToHash(hash)); tx == nil || !bytes.Equal(tx.Hash().Bytes(), hash) {
					continue
				}
			}
			// Convert the old metadata to a new lookup entry, delete duplicate data
			if failed = db.Put(append([]byte("l"), hash...), it.Value()); failed == nil { // Write the new lookup entry
				if failed = db.Delete(hash); failed == nil { // Delete the duplicate transaction data
					if failed = db.Delete(append([]byte("receipts-"), hash...)); failed == nil { // Delete the duplicate receipt data
						if failed = db.Delete(key); failed != nil { // Delete the old transaction metadata
							break
						}
					}
				}
			}
			// Bump the conversion counter, and recreate the iterator occasionally to
			// avoid too high memory consumption.
			converted++
			if converted%100000 == 0 {
				it.Release()
				it = db.(*ethdb.BadgerDatabase).NewIterator()
				it.Seek(key)

				log.Info("Deduplicating database entries", "deduped", converted)
			}
			// Check for termination, or continue after a bit of a timeout
			select {
			case errc := <-stop:
				errc <- nil
				return
			case <-time.After(time.Microsecond * 100):
			}
		}
		// Upgrade finished, mark a such and terminate
		if failed == nil {
			log.Info("Database deduplication successful", "deduped", converted)
			db.Put(deduplicateData, []byte{42})
		} else {
			log.Error("Database deduplication failed", "deduped", converted, "err", failed)
		}
		it.Release()

		errc := <-stop
		errc <- failed
	}()
	// Assembly the cancellation callback
	return func() error {
		errc := make(chan error)
		stop <- errc
		return <-errc
	}
}<|MERGE_RESOLUTION|>--- conflicted
+++ resolved
@@ -63,11 +63,7 @@
 			failed    error
 		)
 		for failed == nil && it.Next() {
-<<<<<<< HEAD
 			// Skip any entries that don't look like old transaction meta entries (<hash>0x01)
-=======
-			// Skip any entries that don't look like old transaction meta entries (<hash>0x01))
->>>>>>> ca6585dc
 			key := it.Key()
 			if len(key) != common.HashLength+1 || key[common.HashLength] != 0x01 {
 				continue
