// Copyright 2015 The go-expanse Authors
// This file is part of the go-expanse library.
//
// The go-expanse library is free software: you can redistribute it and/or modify
// it under the terms of the GNU Lesser General Public License as published by
// the Free Software Foundation, either version 3 of the License, or
// (at your option) any later version.
//
// The go-expanse library is distributed in the hope that it will be useful,
// but WITHOUT ANY WARRANTY; without even the implied warranty of
// MERCHANTABILITY or FITNESS FOR A PARTICULAR PURPOSE. See the
// GNU Lesser General Public License for more details.
//
// You should have received a copy of the GNU Lesser General Public License
// along with the go-expanse library. If not, see <http://www.gnu.org/licenses/>.

package api

import (
	"bytes"
	"encoding/json"
	"math/big"

	"fmt"

	"github.com/expanse-project/go-expanse/common"
	"github.com/expanse-project/go-expanse/common/natspec"
	"github.com/expanse-project/go-expanse/exp"
	"github.com/expanse-project/go-expanse/rlp"
	"github.com/expanse-project/go-expanse/rpc/codec"
	"github.com/expanse-project/go-expanse/rpc/shared"
	"github.com/expanse-project/go-expanse/xeth"
	"gopkg.in/fatih/set.v0"
)

const (
	EthApiVersion = "1.0"
)

// exp api provider
// See https://github.com/expanse-project/wiki/wiki/JSON-RPC
type ethApi struct {
	xeth     *xeth.XEth
	expanse *exp.Expanse
	methods  map[string]ethhandler
	codec    codec.ApiCoder
}

// exp callback handler
type ethhandler func(*ethApi, *shared.Request) (interface{}, error)

var (
	ethMapping = map[string]ethhandler{
		"eth_accounts":                            (*ethApi).Accounts,
		"eth_blockNumber":                         (*ethApi).BlockNumber,
		"eth_getBalance":                          (*ethApi).GetBalance,
		"eth_protocolVersion":                     (*ethApi).ProtocolVersion,
		"eth_coinbase":                            (*ethApi).Coinbase,
		"eth_mining":                              (*ethApi).IsMining,
		"eth_syncing":                             (*ethApi).IsSyncing,
		"eth_gasPrice":                            (*ethApi).GasPrice,
		"eth_getStorage":                          (*ethApi).GetStorage,
		"eth_storageAt":                           (*ethApi).GetStorage,
		"eth_getStorageAt":                        (*ethApi).GetStorageAt,
		"eth_getTransactionCount":                 (*ethApi).GetTransactionCount,
		"eth_getBlockTransactionCountByHash":      (*ethApi).GetBlockTransactionCountByHash,
		"eth_getBlockTransactionCountByNumber":    (*ethApi).GetBlockTransactionCountByNumber,
		"eth_getUncleCountByBlockHash":            (*ethApi).GetUncleCountByBlockHash,
		"eth_getUncleCountByBlockNumber":          (*ethApi).GetUncleCountByBlockNumber,
		"eth_getData":                             (*ethApi).GetData,
		"eth_getCode":                             (*ethApi).GetData,
		"eth_getNatSpec":                          (*ethApi).GetNatSpec,
		"eth_sign":                                (*ethApi).Sign,
		"eth_sendRawTransaction":                  (*ethApi).SubmitTransaction,
		"eth_submitTransaction":                   (*ethApi).SubmitTransaction,
		"eth_sendTransaction":                     (*ethApi).SendTransaction,
		"eth_signTransaction":                     (*ethApi).SignTransaction,
		"eth_transact":                            (*ethApi).SendTransaction,
		"eth_estimateGas":                         (*ethApi).EstimateGas,
		"eth_call":                                (*ethApi).Call,
		"eth_flush":                               (*ethApi).Flush,
		"eth_getBlockByHash":                      (*ethApi).GetBlockByHash,
		"eth_getBlockByNumber":                    (*ethApi).GetBlockByNumber,
		"eth_getTransactionByHash":                (*ethApi).GetTransactionByHash,
		"eth_getTransactionByBlockNumberAndIndex": (*ethApi).GetTransactionByBlockNumberAndIndex,
		"eth_getTransactionByBlockHashAndIndex":   (*ethApi).GetTransactionByBlockHashAndIndex,
		"eth_getUncleByBlockHashAndIndex":         (*ethApi).GetUncleByBlockHashAndIndex,
		"eth_getUncleByBlockNumberAndIndex":       (*ethApi).GetUncleByBlockNumberAndIndex,
		"eth_getCompilers":                        (*ethApi).GetCompilers,
		"eth_compileSolidity":                     (*ethApi).CompileSolidity,
		"eth_newFilter":                           (*ethApi).NewFilter,
		"eth_newBlockFilter":                      (*ethApi).NewBlockFilter,
		"eth_newPendingTransactionFilter":         (*ethApi).NewPendingTransactionFilter,
		"eth_uninstallFilter":                     (*ethApi).UninstallFilter,
		"eth_getFilterChanges":                    (*ethApi).GetFilterChanges,
		"eth_getFilterLogs":                       (*ethApi).GetFilterLogs,
		"eth_getLogs":                             (*ethApi).GetLogs,
		"eth_hashrate":                            (*ethApi).Hashrate,
		"eth_getWork":                             (*ethApi).GetWork,
		"eth_submitWork":                          (*ethApi).SubmitWork,
		"eth_submitHashrate":                      (*ethApi).SubmitHashrate,
		"eth_resend":                              (*ethApi).Resend,
		"eth_pendingTransactions":                 (*ethApi).PendingTransactions,
		"eth_getTransactionReceipt":               (*ethApi).GetTransactionReceipt,
		"exp_accounts":                            (*ethApi).Accounts,
		"exp_blockNumber":                         (*ethApi).BlockNumber,
		"exp_getBalance":                          (*ethApi).GetBalance,
		"exp_protocolVersion":                     (*ethApi).ProtocolVersion,
		"exp_coinbase":                            (*ethApi).Coinbase,
		"exp_mining":                              (*ethApi).IsMining,
		"exp_syncing":                             (*ethApi).IsSyncing,
		"exp_gasPrice":                            (*ethApi).GasPrice,
		"exp_getStorage":                          (*ethApi).GetStorage,
		"exp_storageAt":                           (*ethApi).GetStorage,
		"exp_getStorageAt":                        (*ethApi).GetStorageAt,
		"exp_getTransactionCount":                 (*ethApi).GetTransactionCount,
		"exp_getBlockTransactionCountByHash":      (*ethApi).GetBlockTransactionCountByHash,
		"exp_getBlockTransactionCountByNumber":    (*ethApi).GetBlockTransactionCountByNumber,
		"exp_getUncleCountByBlockHash":            (*ethApi).GetUncleCountByBlockHash,
		"exp_getUncleCountByBlockNumber":          (*ethApi).GetUncleCountByBlockNumber,
		"exp_getData":                             (*ethApi).GetData,
		"exp_getCode":                             (*ethApi).GetData,
		"exp_sign":                                (*ethApi).Sign,
		"exp_sendRawTransaction":                  (*ethApi).SendTransaction,
		"exp_sendTransaction":                     (*ethApi).SendTransaction,
		"exp_transact":                            (*ethApi).SendTransaction,
		"exp_estimateGas":                         (*ethApi).EstimateGas,
		"exp_call":                                (*ethApi).Call,
		"exp_flush":                               (*ethApi).Flush,
		"exp_getBlockByHash":                      (*ethApi).GetBlockByHash,
		"exp_getBlockByNumber":                    (*ethApi).GetBlockByNumber,
		"exp_getTransactionByHash":                (*ethApi).GetTransactionByHash,
		"exp_getTransactionByBlockNumberAndIndex": (*ethApi).GetTransactionByBlockNumberAndIndex,
		"exp_getTransactionByBlockHashAndIndex":   (*ethApi).GetTransactionByBlockHashAndIndex,
		"exp_getUncleByBlockHashAndIndex":         (*ethApi).GetUncleByBlockHashAndIndex,
		"exp_getUncleByBlockNumberAndIndex":       (*ethApi).GetUncleByBlockNumberAndIndex,
		"exp_getCompilers":                        (*ethApi).GetCompilers,
		"exp_compileSolidity":                     (*ethApi).CompileSolidity,
		"exp_newFilter":                           (*ethApi).NewFilter,
		"exp_newBlockFilter":                      (*ethApi).NewBlockFilter,
		"exp_newPendingTransactionFilter":         (*ethApi).NewPendingTransactionFilter,
		"exp_uninstallFilter":                     (*ethApi).UninstallFilter,
		"exp_getFilterChanges":                    (*ethApi).GetFilterChanges,
		"exp_getFilterLogs":                       (*ethApi).GetFilterLogs,
		"exp_getLogs":                             (*ethApi).GetLogs,
		"exp_hashrate":                            (*ethApi).Hashrate,
		"exp_getWork":                             (*ethApi).GetWork,
		"exp_submitWork":                          (*ethApi).SubmitWork,
		"exp_submitHashrate":                      (*ethApi).SubmitHashrate,
		"exp_resend":                              (*ethApi).Resend,
		"exp_pendingTransactions":                 (*ethApi).PendingTransactions,
		"exp_getTransactionReceipt":               (*ethApi).GetTransactionReceipt,
	}
)

// create new ethApi instance
func NewEthApi(xeth *xeth.XEth, exp *exp.Expanse, codec codec.Codec) *ethApi {
	return &ethApi{xeth, exp, ethMapping, codec.New(nil)}
}

// collection with supported methods
func (self *ethApi) Methods() []string {
	methods := make([]string, len(self.methods))
	i := 0
	for k := range self.methods {
		methods[i] = k
		i++
	}
	return methods
}

// Execute given request
func (self *ethApi) Execute(req *shared.Request) (interface{}, error) {
	if callback, ok := self.methods[req.Method]; ok {
		return callback(self, req)
	}

	return nil, shared.NewNotImplementedError(req.Method)
}

func (self *ethApi) Name() string {
	return shared.EthApiName
}

func (self *ethApi) ApiVersion() string {
	return EthApiVersion
}

func (self *ethApi) Accounts(req *shared.Request) (interface{}, error) {
	return self.xeth.Accounts(), nil
}

func (self *ethApi) Hashrate(req *shared.Request) (interface{}, error) {
	return newHexNum(self.xeth.HashRate()), nil
}

func (self *ethApi) BlockNumber(req *shared.Request) (interface{}, error) {
	num := self.xeth.CurrentBlock().Number()
	return newHexNum(num.Bytes()), nil
}

func (self *ethApi) GetBalance(req *shared.Request) (interface{}, error) {
	args := new(GetBalanceArgs)
	if err := self.codec.Decode(req.Params, &args); err != nil {
		return nil, shared.NewDecodeParamError(err.Error())
	}

	return self.xeth.AtStateNum(args.BlockNumber).BalanceAt(args.Address), nil
}

func (self *ethApi) ProtocolVersion(req *shared.Request) (interface{}, error) {
	return self.xeth.EthVersion(), nil
}

func (self *ethApi) Coinbase(req *shared.Request) (interface{}, error) {
	return newHexData(self.xeth.Coinbase()), nil
}

func (self *ethApi) IsMining(req *shared.Request) (interface{}, error) {
	return self.xeth.IsMining(), nil
}

func (self *ethApi) IsSyncing(req *shared.Request) (interface{}, error) {
	origin, current, height := self.expanse.Downloader().Progress()
	if current < height {
		return map[string]interface{}{
			"startingBlock": newHexNum(big.NewInt(int64(origin)).Bytes()),
			"currentBlock":  newHexNum(big.NewInt(int64(current)).Bytes()),
			"highestBlock":  newHexNum(big.NewInt(int64(height)).Bytes()),
		}, nil
	}
	return false, nil
}

func (self *ethApi) GasPrice(req *shared.Request) (interface{}, error) {
	return newHexNum(self.xeth.DefaultGasPrice().Bytes()), nil
}

func (self *ethApi) GetStorage(req *shared.Request) (interface{}, error) {
	args := new(GetStorageArgs)
	if err := self.codec.Decode(req.Params, &args); err != nil {
		return nil, shared.NewDecodeParamError(err.Error())
	}

	return self.xeth.AtStateNum(args.BlockNumber).State().SafeGet(args.Address).Storage(), nil
}

func (self *ethApi) GetStorageAt(req *shared.Request) (interface{}, error) {
	args := new(GetStorageAtArgs)
	if err := self.codec.Decode(req.Params, &args); err != nil {
		return nil, shared.NewDecodeParamError(err.Error())
	}

	return self.xeth.AtStateNum(args.BlockNumber).StorageAt(args.Address, args.Key), nil
}

func (self *ethApi) GetTransactionCount(req *shared.Request) (interface{}, error) {
	args := new(GetTxCountArgs)
	if err := self.codec.Decode(req.Params, &args); err != nil {
		return nil, shared.NewDecodeParamError(err.Error())
	}

	count := self.xeth.AtStateNum(args.BlockNumber).TxCountAt(args.Address)
	return fmt.Sprintf("%#x", count), nil
}

func (self *ethApi) GetBlockTransactionCountByHash(req *shared.Request) (interface{}, error) {
	args := new(HashArgs)
	if err := self.codec.Decode(req.Params, &args); err != nil {
		return nil, shared.NewDecodeParamError(err.Error())
	}
	block := self.xeth.EthBlockByHash(args.Hash)
	if block == nil {
		return nil, nil
	}
	return fmt.Sprintf("%#x", len(block.Transactions())), nil
}

func (self *ethApi) GetBlockTransactionCountByNumber(req *shared.Request) (interface{}, error) {
	args := new(BlockNumArg)
	if err := self.codec.Decode(req.Params, &args); err != nil {
		return nil, shared.NewDecodeParamError(err.Error())
	}

	block := self.xeth.EthBlockByNumber(args.BlockNumber)
	if block == nil {
		return nil, nil
	}
	return fmt.Sprintf("%#x", len(block.Transactions())), nil
}

func (self *ethApi) GetUncleCountByBlockHash(req *shared.Request) (interface{}, error) {
	args := new(HashArgs)
	if err := self.codec.Decode(req.Params, &args); err != nil {
		return nil, shared.NewDecodeParamError(err.Error())
	}

	block := self.xeth.EthBlockByHash(args.Hash)
	if block == nil {
		return nil, nil
	}
	return fmt.Sprintf("%#x", len(block.Uncles())), nil
}

func (self *ethApi) GetUncleCountByBlockNumber(req *shared.Request) (interface{}, error) {
	args := new(BlockNumArg)
	if err := self.codec.Decode(req.Params, &args); err != nil {
		return nil, shared.NewDecodeParamError(err.Error())
	}

	block := self.xeth.EthBlockByNumber(args.BlockNumber)
	if block == nil {
		return nil, nil
	}
	return fmt.Sprintf("%#x", len(block.Uncles())), nil
}

func (self *ethApi) GetData(req *shared.Request) (interface{}, error) {
	args := new(GetDataArgs)
	if err := self.codec.Decode(req.Params, &args); err != nil {
		return nil, shared.NewDecodeParamError(err.Error())
	}
	v := self.xeth.AtStateNum(args.BlockNumber).CodeAtBytes(args.Address)
	return newHexData(v), nil
}

func (self *ethApi) Sign(req *shared.Request) (interface{}, error) {
	args := new(NewSigArgs)
	if err := self.codec.Decode(req.Params, &args); err != nil {
		return nil, shared.NewDecodeParamError(err.Error())
	}
	v, err := self.xeth.Sign(args.From, args.Data, false)
	if err != nil {
		return nil, err
	}
	return v, nil
}

func (self *ethApi) SubmitTransaction(req *shared.Request) (interface{}, error) {
	args := new(NewDataArgs)
	if err := self.codec.Decode(req.Params, &args); err != nil {
		return nil, shared.NewDecodeParamError(err.Error())
	}

	v, err := self.xeth.PushTx(args.Data)
	if err != nil {
		return nil, err
	}
	return v, nil
}

// JsonTransaction is returned as response by the JSON RPC. It contains the
// signed RLP encoded transaction as Raw and the signed transaction object as Tx.
type JsonTransaction struct {
	Raw string `json:"raw"`
	Tx  *tx    `json:"tx"`
}

func (self *ethApi) SignTransaction(req *shared.Request) (interface{}, error) {
	args := new(NewTxArgs)
	if err := self.codec.Decode(req.Params, &args); err != nil {
		return nil, shared.NewDecodeParamError(err.Error())
	}

	// nonce may be nil ("guess" mode)
	var nonce string
	if args.Nonce != nil {
		nonce = args.Nonce.String()
	}

	var gas, price string
	if args.Gas != nil {
		gas = args.Gas.String()
	}
	if args.GasPrice != nil {
		price = args.GasPrice.String()
	}
	tx, err := self.xeth.SignTransaction(args.From, args.To, nonce, args.Value.String(), gas, price, args.Data)
	if err != nil {
		return nil, err
	}

	data, err := rlp.EncodeToBytes(tx)
	if err != nil {
		return nil, err
	}

	return JsonTransaction{"0x" + common.Bytes2Hex(data), newTx(tx)}, nil
}

func (self *ethApi) SendTransaction(req *shared.Request) (interface{}, error) {
	args := new(NewTxArgs)
	if err := self.codec.Decode(req.Params, &args); err != nil {
		return nil, shared.NewDecodeParamError(err.Error())
	}

	// nonce may be nil ("guess" mode)
	var nonce string
	if args.Nonce != nil {
		nonce = args.Nonce.String()
	}

	var gas, price string
	if args.Gas != nil {
		gas = args.Gas.String()
	}
	if args.GasPrice != nil {
		price = args.GasPrice.String()
	}
	v, err := self.xeth.Transact(args.From, args.To, nonce, args.Value.String(), gas, price, args.Data)
	if err != nil {
		return nil, err
	}
	return v, nil
}

func (self *ethApi) GetNatSpec(req *shared.Request) (interface{}, error) {
	args := new(NewTxArgs)
	if err := self.codec.Decode(req.Params, &args); err != nil {
		return nil, shared.NewDecodeParamError(err.Error())
	}

	var jsontx = fmt.Sprintf(`{"params":[{"to":"%s","data": "%s"}]}`, args.To, args.Data)
	notice := natspec.GetNotice(self.xeth, jsontx, self.expanse.HTTPClient())

	return notice, nil
}

func (self *ethApi) EstimateGas(req *shared.Request) (interface{}, error) {
	_, gas, err := self.doCall(req.Params)
	if err != nil {
		return nil, err
	}

	// TODO unwrap the parent method's ToHex call
	if len(gas) == 0 {
		return newHexNum(0), nil
	} else {
		return newHexNum(common.String2Big(gas)), err
	}
}

func (self *ethApi) Call(req *shared.Request) (interface{}, error) {
	v, _, err := self.doCall(req.Params)
	if err != nil {
		return nil, err
	}

	// TODO unwrap the parent method's ToHex call
	if v == "0x0" {
		return newHexData([]byte{}), nil
	} else {
		return newHexData(common.FromHex(v)), nil
	}
}

func (self *ethApi) Flush(req *shared.Request) (interface{}, error) {
	return nil, shared.NewNotImplementedError(req.Method)
}

func (self *ethApi) doCall(params json.RawMessage) (string, string, error) {
	args := new(CallArgs)
	if err := self.codec.Decode(params, &args); err != nil {
		return "", "", err
	}

	return self.xeth.AtStateNum(args.BlockNumber).Call(args.From, args.To, args.Value.String(), args.Gas.String(), args.GasPrice.String(), args.Data)
}

func (self *ethApi) GetBlockByHash(req *shared.Request) (interface{}, error) {
	args := new(GetBlockByHashArgs)
	if err := self.codec.Decode(req.Params, &args); err != nil {
		return nil, shared.NewDecodeParamError(err.Error())
	}
	block := self.xeth.EthBlockByHash(args.BlockHash)
	if block == nil {
		return nil, nil
	}
	return NewBlockRes(block, self.xeth.Td(block.Hash()), args.IncludeTxs), nil
}

func (self *ethApi) GetBlockByNumber(req *shared.Request) (interface{}, error) {
	args := new(GetBlockByNumberArgs)
	if err := json.Unmarshal(req.Params, &args); err != nil {
		return nil, shared.NewDecodeParamError(err.Error())
	}

	block := self.xeth.EthBlockByNumber(args.BlockNumber)
	if block == nil {
		return nil, nil
	}
	return NewBlockRes(block, self.xeth.Td(block.Hash()), args.IncludeTxs), nil
}

func (self *ethApi) GetTransactionByHash(req *shared.Request) (interface{}, error) {
	args := new(HashArgs)
	if err := self.codec.Decode(req.Params, &args); err != nil {
		return nil, shared.NewDecodeParamError(err.Error())
	}

	tx, bhash, bnum, txi := self.xeth.EthTransactionByHash(args.Hash)
	if tx != nil {
		v := NewTransactionRes(tx)
		// if the blockhash is 0, assume this is a pending transaction
		if bytes.Compare(bhash.Bytes(), bytes.Repeat([]byte{0}, 32)) != 0 {
			v.BlockHash = newHexData(bhash)
			v.BlockNumber = newHexNum(bnum)
			v.TxIndex = newHexNum(txi)
		}
		return v, nil
	}
	return nil, nil
}

func (self *ethApi) GetTransactionByBlockHashAndIndex(req *shared.Request) (interface{}, error) {
	args := new(HashIndexArgs)
	if err := self.codec.Decode(req.Params, &args); err != nil {
		return nil, shared.NewDecodeParamError(err.Error())
	}

	raw := self.xeth.EthBlockByHash(args.Hash)
	if raw == nil {
		return nil, nil
	}
	block := NewBlockRes(raw, self.xeth.Td(raw.Hash()), true)
	if args.Index >= int64(len(block.Transactions)) || args.Index < 0 {
		return nil, nil
	} else {
		return block.Transactions[args.Index], nil
	}
}

func (self *ethApi) GetTransactionByBlockNumberAndIndex(req *shared.Request) (interface{}, error) {
	args := new(BlockNumIndexArgs)
	if err := self.codec.Decode(req.Params, &args); err != nil {
		return nil, shared.NewDecodeParamError(err.Error())
	}

	raw := self.xeth.EthBlockByNumber(args.BlockNumber)
	if raw == nil {
		return nil, nil
	}
	block := NewBlockRes(raw, self.xeth.Td(raw.Hash()), true)
	if args.Index >= int64(len(block.Transactions)) || args.Index < 0 {
		// return NewValidationError("Index", "does not exist")
		return nil, nil
	}
	return block.Transactions[args.Index], nil
}

func (self *ethApi) GetUncleByBlockHashAndIndex(req *shared.Request) (interface{}, error) {
	args := new(HashIndexArgs)
	if err := self.codec.Decode(req.Params, &args); err != nil {
		return nil, shared.NewDecodeParamError(err.Error())
	}

	raw := self.xeth.EthBlockByHash(args.Hash)
	if raw == nil {
		return nil, nil
	}
	block := NewBlockRes(raw, self.xeth.Td(raw.Hash()), false)
	if args.Index >= int64(len(block.Uncles)) || args.Index < 0 {
		// return NewValidationError("Index", "does not exist")
		return nil, nil
	}
	return block.Uncles[args.Index], nil
}

func (self *ethApi) GetUncleByBlockNumberAndIndex(req *shared.Request) (interface{}, error) {
	args := new(BlockNumIndexArgs)
	if err := self.codec.Decode(req.Params, &args); err != nil {
		return nil, shared.NewDecodeParamError(err.Error())
	}

	raw := self.xeth.EthBlockByNumber(args.BlockNumber)
	if raw == nil {
		return nil, nil
	}
	block := NewBlockRes(raw, self.xeth.Td(raw.Hash()), true)
	if args.Index >= int64(len(block.Uncles)) || args.Index < 0 {
		return nil, nil
	} else {
		return block.Uncles[args.Index], nil
	}
}

func (self *ethApi) GetCompilers(req *shared.Request) (interface{}, error) {
	var lang string
	if solc, _ := self.xeth.Solc(); solc != nil {
		lang = "Solidity"
	}
	c := []string{lang}
	return c, nil
}

func (self *ethApi) CompileSolidity(req *shared.Request) (interface{}, error) {
	solc, _ := self.xeth.Solc()
	if solc == nil {
		return nil, shared.NewNotAvailableError(req.Method, "solc (solidity compiler) not found")
	}

	args := new(SourceArgs)
	if err := self.codec.Decode(req.Params, &args); err != nil {
		return nil, shared.NewDecodeParamError(err.Error())
	}

	contracts, err := solc.Compile(args.Source)
	if err != nil {
		return nil, err
	}
	return contracts, nil
}

func (self *ethApi) NewFilter(req *shared.Request) (interface{}, error) {
	args := new(BlockFilterArgs)
	if err := self.codec.Decode(req.Params, &args); err != nil {
		return nil, shared.NewDecodeParamError(err.Error())
	}

	id := self.xeth.NewLogFilter(args.Earliest, args.Latest, args.Skip, args.Max, args.Address, args.Topics)
	return newHexNum(big.NewInt(int64(id)).Bytes()), nil
}

func (self *ethApi) NewBlockFilter(req *shared.Request) (interface{}, error) {
	return newHexNum(self.xeth.NewBlockFilter()), nil
}

func (self *ethApi) NewPendingTransactionFilter(req *shared.Request) (interface{}, error) {
	return newHexNum(self.xeth.NewTransactionFilter()), nil
}

func (self *ethApi) UninstallFilter(req *shared.Request) (interface{}, error) {
	args := new(FilterIdArgs)
	if err := self.codec.Decode(req.Params, &args); err != nil {
		return nil, shared.NewDecodeParamError(err.Error())
	}
	return self.xeth.UninstallFilter(args.Id), nil
}

func (self *ethApi) GetFilterChanges(req *shared.Request) (interface{}, error) {
	args := new(FilterIdArgs)
	if err := self.codec.Decode(req.Params, &args); err != nil {
		return nil, shared.NewDecodeParamError(err.Error())
	}

	switch self.xeth.GetFilterType(args.Id) {
	case xeth.BlockFilterTy:
		return NewHashesRes(self.xeth.BlockFilterChanged(args.Id)), nil
	case xeth.TransactionFilterTy:
		return NewHashesRes(self.xeth.TransactionFilterChanged(args.Id)), nil
	case xeth.LogFilterTy:
		return NewLogsRes(self.xeth.LogFilterChanged(args.Id)), nil
	default:
		return []string{}, nil // reply empty string slice
	}
}

func (self *ethApi) GetFilterLogs(req *shared.Request) (interface{}, error) {
	args := new(FilterIdArgs)
	if err := self.codec.Decode(req.Params, &args); err != nil {
		return nil, shared.NewDecodeParamError(err.Error())
	}

	return NewLogsRes(self.xeth.Logs(args.Id)), nil
}

func (self *ethApi) GetLogs(req *shared.Request) (interface{}, error) {
	args := new(BlockFilterArgs)
	if err := self.codec.Decode(req.Params, &args); err != nil {
		return nil, shared.NewDecodeParamError(err.Error())
	}
	return NewLogsRes(self.xeth.AllLogs(args.Earliest, args.Latest, args.Skip, args.Max, args.Address, args.Topics)), nil
}

func (self *ethApi) GetWork(req *shared.Request) (interface{}, error) {
	self.xeth.SetMining(true, 0)
	ret, err := self.xeth.RemoteMining().GetWork()
	if err != nil {
		return nil, shared.NewNotReadyError("mining work")
	} else {
		return ret, nil
	}
}

func (self *ethApi) SubmitWork(req *shared.Request) (interface{}, error) {
	args := new(SubmitWorkArgs)
	if err := self.codec.Decode(req.Params, &args); err != nil {
		return nil, shared.NewDecodeParamError(err.Error())
	}
	return self.xeth.RemoteMining().SubmitWork(args.Nonce, common.HexToHash(args.Digest), common.HexToHash(args.Header)), nil
}

func (self *ethApi) SubmitHashrate(req *shared.Request) (interface{}, error) {
	args := new(SubmitHashRateArgs)
	if err := self.codec.Decode(req.Params, &args); err != nil {
		return false, shared.NewDecodeParamError(err.Error())
	}
	self.xeth.RemoteMining().SubmitHashrate(common.HexToHash(args.Id), args.Rate)
	return true, nil
}

func (self *ethApi) Resend(req *shared.Request) (interface{}, error) {
	args := new(ResendArgs)
	if err := self.codec.Decode(req.Params, &args); err != nil {
		return nil, shared.NewDecodeParamError(err.Error())
	}

	from := common.HexToAddress(args.Tx.From)

	pending := self.expanse.TxPool().GetTransactions()
	for _, p := range pending {
<<<<<<< HEAD
		if pFrom, err := p.From(); err == nil && pFrom == from && p.SigHash() == args.Tx.tx.SigHash() {
			self.expanse.TxPool().RemoveTx(common.HexToHash(args.Tx.Hash))
=======
		if pFrom, err := p.FromFrontier(); err == nil && pFrom == from && p.SigHash() == args.Tx.tx.SigHash() {
			self.ethereum.TxPool().RemoveTx(common.HexToHash(args.Tx.Hash))
>>>>>>> d3f8b763
			return self.xeth.Transact(args.Tx.From, args.Tx.To, args.Tx.Nonce, args.Tx.Value, args.GasLimit, args.GasPrice, args.Tx.Data)
		}
	}

	return nil, fmt.Errorf("Transaction %s not found", args.Tx.Hash)
}

func (self *ethApi) PendingTransactions(req *shared.Request) (interface{}, error) {
	txs := self.expanse.TxPool().GetTransactions()

	// grab the accounts from the account manager. This will help with determining which
	// transactions should be returned.
	accounts, err := self.expanse.AccountManager().Accounts()
	if err != nil {
		return nil, err
	}

	// Add the accouns to a new set
	accountSet := set.New()
	for _, account := range accounts {
		accountSet.Add(account.Address)
	}

	var ltxs []*tx
	for _, tx := range txs {
		if from, _ := tx.FromFrontier(); accountSet.Has(from) {
			ltxs = append(ltxs, newTx(tx))
		}
	}

	return ltxs, nil
}

func (self *ethApi) GetTransactionReceipt(req *shared.Request) (interface{}, error) {
	args := new(HashArgs)
	if err := self.codec.Decode(req.Params, &args); err != nil {
		return nil, shared.NewDecodeParamError(err.Error())
	}

	txhash := common.BytesToHash(common.FromHex(args.Hash))
	tx, bhash, bnum, txi := self.xeth.EthTransactionByHash(args.Hash)
	rec := self.xeth.GetTxReceipt(txhash)
	// We could have an error of "not found". Should disambiguate
	// if err != nil {
	// 	return err, nil
	// }
	if rec != nil && tx != nil {
		v := NewReceiptRes(rec)
		v.BlockHash = newHexData(bhash)
		v.BlockNumber = newHexNum(bnum)
		v.TransactionIndex = newHexNum(txi)
		return v, nil
	}

	return nil, nil
}<|MERGE_RESOLUTION|>--- conflicted
+++ resolved
@@ -709,13 +709,8 @@
 
 	pending := self.expanse.TxPool().GetTransactions()
 	for _, p := range pending {
-<<<<<<< HEAD
-		if pFrom, err := p.From(); err == nil && pFrom == from && p.SigHash() == args.Tx.tx.SigHash() {
+		if pFrom, err := p.FromFrontier(); err == nil && pFrom == from && p.SigHash() == args.Tx.tx.SigHash() {
 			self.expanse.TxPool().RemoveTx(common.HexToHash(args.Tx.Hash))
-=======
-		if pFrom, err := p.FromFrontier(); err == nil && pFrom == from && p.SigHash() == args.Tx.tx.SigHash() {
-			self.ethereum.TxPool().RemoveTx(common.HexToHash(args.Tx.Hash))
->>>>>>> d3f8b763
 			return self.xeth.Transact(args.Tx.From, args.Tx.To, args.Tx.Nonce, args.Tx.Value, args.GasLimit, args.GasPrice, args.Tx.Data)
 		}
 	}
