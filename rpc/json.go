// Copyright 2015 The go-ethereum Authors
// This file is part of the go-ethereum library.
//
// The go-ethereum library is free software: you can redistribute it and/or modify
// it under the terms of the GNU Lesser General Public License as published by
// the Free Software Foundation, either version 3 of the License, or
// (at your option) any later version.
//
// The go-ethereum library is distributed in the hope that it will be useful,
// but WITHOUT ANY WARRANTY; without even the implied warranty of
// MERCHANTABILITY or FITNESS FOR A PARTICULAR PURPOSE. See the
// GNU Lesser General Public License for more details.
//
// You should have received a copy of the GNU Lesser General Public License
// along with the go-ethereum library. If not, see <http://www.gnu.org/licenses/>.

package rpc

import (
	"bytes"
	"encoding/json"
	"fmt"
	"io"
	"reflect"
	"strconv"
	"strings"
	"sync"

	"github.com/expanse-project/go-expanse/logger"
	"github.com/expanse-project/go-expanse/logger/glog"
)

const (
<<<<<<< HEAD
	JSONRPCVersion         = "2.0"
=======
	jsonrpcVersion         = "2.0"
>>>>>>> a973d1d5
	serviceMethodSeparator = "_"
	subscribeMethod        = "exp_subscribe"
	unsubscribeMethod      = "exp_unsubscribe"
	notificationMethod     = "exp_subscription"
)

type jsonRequest struct {
	Method  string          `json:"method"`
	Version string          `json:"jsonrpc"`
	Id      json.RawMessage `json:"id,omitempty"`
	Payload json.RawMessage `json:"params,omitempty"`
}

type jsonSuccessResponse struct {
	Version string      `json:"jsonrpc"`
	Id      interface{} `json:"id,omitempty"`
	Result  interface{} `json:"result"`
}

type jsonError struct {
	Code    int         `json:"code"`
	Message string      `json:"message"`
	Data    interface{} `json:"data,omitempty"`
}

type jsonErrResponse struct {
	Version string      `json:"jsonrpc"`
	Id      interface{} `json:"id,omitempty"`
	Error   jsonError   `json:"error"`
}

type jsonSubscription struct {
	Subscription string      `json:"subscription"`
	Result       interface{} `json:"result,omitempty"`
}

type jsonNotification struct {
	Version string           `json:"jsonrpc"`
	Method  string           `json:"method"`
	Params  jsonSubscription `json:"params"`
}

// jsonCodec reads and writes JSON-RPC messages to the underlying connection. It
// also has support for parsing arguments and serializing (result) objects.
type jsonCodec struct {
	closer sync.Once          // close closed channel once
	closed chan interface{}   // closed on Close
	decMu  sync.Mutex         // guards d
	d      *json.Decoder      // decodes incoming requests
	encMu  sync.Mutex         // guards e
	e      *json.Encoder      // encodes responses
	rw     io.ReadWriteCloser // connection
}

func (err *jsonError) Error() string {
	if err.Message == "" {
		return fmt.Sprintf("json-rpc error %d", err.Code)
	}
	return err.Message
}

func (err *jsonError) ErrorCode() int {
	return err.Code
}

// NewJSONCodec creates a new RPC server codec with support for JSON-RPC 2.0
func NewJSONCodec(rwc io.ReadWriteCloser) ServerCodec {
	d := json.NewDecoder(rwc)
	d.UseNumber()
	return &jsonCodec{closed: make(chan interface{}), d: d, e: json.NewEncoder(rwc), rw: rwc}
}

// isBatch returns true when the first non-whitespace characters is '['
func isBatch(msg json.RawMessage) bool {
	for _, c := range msg {
		// skip insignificant whitespace (http://www.ietf.org/rfc/rfc4627.txt)
		if c == 0x20 || c == 0x09 || c == 0x0a || c == 0x0d {
			continue
		}
		return c == '['
	}
	return false
}

// ReadRequestHeaders will read new requests without parsing the arguments. It will
// return a collection of requests, an indication if these requests are in batch
// form or an error when the incoming message could not be read/parsed.
func (c *jsonCodec) ReadRequestHeaders() ([]rpcRequest, bool, Error) {
	c.decMu.Lock()
	defer c.decMu.Unlock()

	var incomingMsg json.RawMessage
	if err := c.d.Decode(&incomingMsg); err != nil {
		return nil, false, &invalidRequestError{err.Error()}
	}

	if isBatch(incomingMsg) {
		return parseBatchRequest(incomingMsg)
	}

	return parseRequest(incomingMsg)
}

// checkReqId returns an error when the given reqId isn't valid for RPC method calls.
// valid id's are strings, numbers or null
func checkReqId(reqId json.RawMessage) error {
	if len(reqId) == 0 {
		return fmt.Errorf("missing request id")
	}
	if _, err := strconv.ParseFloat(string(reqId), 64); err == nil {
		return nil
	}
	var str string
	if err := json.Unmarshal(reqId, &str); err == nil {
		return nil
	}
	return fmt.Errorf("invalid request id")
}

// parseRequest will parse a single request from the given RawMessage. It will return
// the parsed request, an indication if the request was a batch or an error when
// the request could not be parsed.
func parseRequest(incomingMsg json.RawMessage) ([]rpcRequest, bool, Error) {
	var in jsonRequest
	if err := json.Unmarshal(incomingMsg, &in); err != nil {
		return nil, false, &invalidMessageError{err.Error()}
	}

	if err := checkReqId(in.Id); err != nil {
		return nil, false, &invalidMessageError{err.Error()}
	}

	// subscribe are special, they will always use `subscribeMethod` as first param in the payload
	if in.Method == subscribeMethod {
		reqs := []rpcRequest{{id: &in.Id, isPubSub: true}}
		if len(in.Payload) > 0 {
			// first param must be subscription name
			var subscribeMethod [1]string
			if err := json.Unmarshal(in.Payload, &subscribeMethod); err != nil {
				glog.V(logger.Debug).Infof("Unable to parse subscription method: %v\n", err)
				return nil, false, &invalidRequestError{"Unable to parse subscription request"}
			}

			// all subscriptions are made on the eth service
			reqs[0].service, reqs[0].method = "exp", subscribeMethod[0]
			reqs[0].params = in.Payload
			return reqs, false, nil
		}
		return nil, false, &invalidRequestError{"Unable to parse subscription request"}
	}

	if in.Method == unsubscribeMethod {
		return []rpcRequest{{id: &in.Id, isPubSub: true,
			method: unsubscribeMethod, params: in.Payload}}, false, nil
	}

	elems := strings.Split(in.Method, serviceMethodSeparator)
	if len(elems) != 2 {
		return nil, false, &methodNotFoundError{in.Method, ""}
	}

	// regular RPC call
	if len(in.Payload) == 0 {
		return []rpcRequest{{service: elems[0], method: elems[1], id: &in.Id}}, false, nil
	}

	return []rpcRequest{{service: elems[0], method: elems[1], id: &in.Id, params: in.Payload}}, false, nil
}

// parseBatchRequest will parse a batch request into a collection of requests from the given RawMessage, an indication
// if the request was a batch or an error when the request could not be read.
func parseBatchRequest(incomingMsg json.RawMessage) ([]rpcRequest, bool, Error) {
	var in []jsonRequest
	if err := json.Unmarshal(incomingMsg, &in); err != nil {
		return nil, false, &invalidMessageError{err.Error()}
	}

	requests := make([]rpcRequest, len(in))
	for i, r := range in {
		if err := checkReqId(r.Id); err != nil {
			return nil, false, &invalidMessageError{err.Error()}
		}

		id := &in[i].Id

		// subscribe are special, they will always use `subscribeMethod` as first param in the payload
		if r.Method == subscribeMethod {
			requests[i] = rpcRequest{id: id, isPubSub: true}
			if len(r.Payload) > 0 {
				// first param must be subscription name
				var subscribeMethod [1]string
				if err := json.Unmarshal(r.Payload, &subscribeMethod); err != nil {
					glog.V(logger.Debug).Infof("Unable to parse subscription method: %v\n", err)
					return nil, false, &invalidRequestError{"Unable to parse subscription request"}
				}

				// all subscriptions are made on the eth service
				requests[i].service, requests[i].method = "exp", subscribeMethod[0]
				requests[i].params = r.Payload
				continue
			}

			return nil, true, &invalidRequestError{"Unable to parse (un)subscribe request arguments"}
		}

		if r.Method == unsubscribeMethod {
			requests[i] = rpcRequest{id: id, isPubSub: true, method: unsubscribeMethod, params: r.Payload}
			continue
		}

		if len(r.Payload) == 0 {
			requests[i] = rpcRequest{id: id, params: nil}
		} else {
			requests[i] = rpcRequest{id: id, params: r.Payload}
		}
		if elem := strings.Split(r.Method, serviceMethodSeparator); len(elem) == 2 {
			requests[i].service, requests[i].method = elem[0], elem[1]
		} else {
			requests[i].err = &methodNotFoundError{r.Method, ""}
		}
	}

	return requests, true, nil
}

// ParseRequestArguments tries to parse the given params (json.RawMessage) with the given
// types. It returns the parsed values or an error when the parsing failed.
func (c *jsonCodec) ParseRequestArguments(argTypes []reflect.Type, params interface{}) ([]reflect.Value, Error) {
	if args, ok := params.(json.RawMessage); !ok {
		return nil, &invalidParamsError{"Invalid params supplied"}
	} else {
		return parsePositionalArguments(args, argTypes)
	}
}

// parsePositionalArguments tries to parse the given args to an array of values with the
// given types. It returns the parsed values or an error when the args could not be
// parsed. Missing optional arguments are returned as reflect.Zero values.
func parsePositionalArguments(rawArgs json.RawMessage, types []reflect.Type) ([]reflect.Value, Error) {
	// Read beginning of the args array.
	dec := json.NewDecoder(bytes.NewReader(rawArgs))
	if tok, _ := dec.Token(); tok != json.Delim('[') {
		return nil, &invalidParamsError{"non-array args"}
	}
	// Read args.
	args := make([]reflect.Value, 0, len(types))
	for i := 0; dec.More(); i++ {
		if i >= len(types) {
			return nil, &invalidParamsError{fmt.Sprintf("too many arguments, want at most %d", len(types))}
		}
		argval := reflect.New(types[i])
		if err := dec.Decode(argval.Interface()); err != nil {
			return nil, &invalidParamsError{fmt.Sprintf("invalid argument %d: %v", i, err)}
		}
		if argval.IsNil() && types[i].Kind() != reflect.Ptr {
			return nil, &invalidParamsError{fmt.Sprintf("missing value for required argument %d", i)}
		}
		args = append(args, argval.Elem())
	}
	// Read end of args array.
	if _, err := dec.Token(); err != nil {
		return nil, &invalidParamsError{err.Error()}
	}
	// Set any missing args to nil.
	for i := len(args); i < len(types); i++ {
		if types[i].Kind() != reflect.Ptr {
			return nil, &invalidParamsError{fmt.Sprintf("missing value for required argument %d", i)}
		}
		args = append(args, reflect.Zero(types[i]))
	}
	return args, nil
}

// CreateResponse will create a JSON-RPC success response with the given id and reply as result.
func (c *jsonCodec) CreateResponse(id interface{}, reply interface{}) interface{} {
	if isHexNum(reflect.TypeOf(reply)) {
<<<<<<< HEAD
		return &JSONSuccessResponse{Version: JSONRPCVersion, Id: id, Result: fmt.Sprintf(`%#x`, reply)}
	}
	return &JSONSuccessResponse{Version: JSONRPCVersion, Id: id, Result: reply}
}

// CreateErrorResponse will create a JSON-RPC error response with the given id and error.
func (c *jsonCodec) CreateErrorResponse(id interface{}, err RPCError) interface{} {
	return &JSONErrResponse{Version: JSONRPCVersion, Id: id, Error: JSONError{Code: err.Code(), Message: err.Error()}}
=======
		return &jsonSuccessResponse{Version: jsonrpcVersion, Id: id, Result: fmt.Sprintf(`%#x`, reply)}
	}
	return &jsonSuccessResponse{Version: jsonrpcVersion, Id: id, Result: reply}
}

// CreateErrorResponse will create a JSON-RPC error response with the given id and error.
func (c *jsonCodec) CreateErrorResponse(id interface{}, err Error) interface{} {
	return &jsonErrResponse{Version: jsonrpcVersion, Id: id, Error: jsonError{Code: err.ErrorCode(), Message: err.Error()}}
>>>>>>> a973d1d5
}

// CreateErrorResponseWithInfo will create a JSON-RPC error response with the given id and error.
// info is optional and contains additional information about the error. When an empty string is passed it is ignored.
<<<<<<< HEAD
func (c *jsonCodec) CreateErrorResponseWithInfo(id interface{}, err RPCError, info interface{}) interface{} {
	return &JSONErrResponse{Version: JSONRPCVersion, Id: id,
		Error: JSONError{Code: err.Code(), Message: err.Error(), Data: info}}
=======
func (c *jsonCodec) CreateErrorResponseWithInfo(id interface{}, err Error, info interface{}) interface{} {
	return &jsonErrResponse{Version: jsonrpcVersion, Id: id,
		Error: jsonError{Code: err.ErrorCode(), Message: err.Error(), Data: info}}
>>>>>>> a973d1d5
}

// CreateNotification will create a JSON-RPC notification with the given subscription id and event as params.
func (c *jsonCodec) CreateNotification(subid string, event interface{}) interface{} {
	if isHexNum(reflect.TypeOf(event)) {
<<<<<<< HEAD
		return &jsonNotification{Version: JSONRPCVersion, Method: notificationMethod,
			Params: jsonSubscription{Subscription: subid, Result: fmt.Sprintf(`%#x`, event)}}
	}

	return &jsonNotification{Version: JSONRPCVersion, Method: notificationMethod,
=======
		return &jsonNotification{Version: jsonrpcVersion, Method: notificationMethod,
			Params: jsonSubscription{Subscription: subid, Result: fmt.Sprintf(`%#x`, event)}}
	}

	return &jsonNotification{Version: jsonrpcVersion, Method: notificationMethod,
>>>>>>> a973d1d5
		Params: jsonSubscription{Subscription: subid, Result: event}}
}

// Write message to client
func (c *jsonCodec) Write(res interface{}) error {
	c.encMu.Lock()
	defer c.encMu.Unlock()

	return c.e.Encode(res)
}

// Close the underlying connection
func (c *jsonCodec) Close() {
	c.closer.Do(func() {
		close(c.closed)
		c.rw.Close()
	})
}

// Closed returns a channel which will be closed when Close is called
func (c *jsonCodec) Closed() <-chan interface{} {
	return c.closed
}<|MERGE_RESOLUTION|>--- conflicted
+++ resolved
@@ -26,20 +26,16 @@
 	"strings"
 	"sync"
 
-	"github.com/expanse-project/go-expanse/logger"
-	"github.com/expanse-project/go-expanse/logger/glog"
+	"github.com/expanse-org/go-expanse/logger"
+	"github.com/expanse-org/go-expanse/logger/glog"
 )
 
 const (
-<<<<<<< HEAD
-	JSONRPCVersion         = "2.0"
-=======
 	jsonrpcVersion         = "2.0"
->>>>>>> a973d1d5
 	serviceMethodSeparator = "_"
-	subscribeMethod        = "exp_subscribe"
-	unsubscribeMethod      = "exp_unsubscribe"
-	notificationMethod     = "exp_subscription"
+	subscribeMethod        = "eth_subscribe"
+	unsubscribeMethod      = "eth_unsubscribe"
+	notificationMethod     = "eth_subscription"
 )
 
 type jsonRequest struct {
@@ -180,7 +176,7 @@
 			}
 
 			// all subscriptions are made on the eth service
-			reqs[0].service, reqs[0].method = "exp", subscribeMethod[0]
+			reqs[0].service, reqs[0].method = "eth", subscribeMethod[0]
 			reqs[0].params = in.Payload
 			return reqs, false, nil
 		}
@@ -233,7 +229,7 @@
 				}
 
 				// all subscriptions are made on the eth service
-				requests[i].service, requests[i].method = "exp", subscribeMethod[0]
+				requests[i].service, requests[i].method = "eth", subscribeMethod[0]
 				requests[i].params = r.Payload
 				continue
 			}
@@ -312,16 +308,6 @@
 // CreateResponse will create a JSON-RPC success response with the given id and reply as result.
 func (c *jsonCodec) CreateResponse(id interface{}, reply interface{}) interface{} {
 	if isHexNum(reflect.TypeOf(reply)) {
-<<<<<<< HEAD
-		return &JSONSuccessResponse{Version: JSONRPCVersion, Id: id, Result: fmt.Sprintf(`%#x`, reply)}
-	}
-	return &JSONSuccessResponse{Version: JSONRPCVersion, Id: id, Result: reply}
-}
-
-// CreateErrorResponse will create a JSON-RPC error response with the given id and error.
-func (c *jsonCodec) CreateErrorResponse(id interface{}, err RPCError) interface{} {
-	return &JSONErrResponse{Version: JSONRPCVersion, Id: id, Error: JSONError{Code: err.Code(), Message: err.Error()}}
-=======
 		return &jsonSuccessResponse{Version: jsonrpcVersion, Id: id, Result: fmt.Sprintf(`%#x`, reply)}
 	}
 	return &jsonSuccessResponse{Version: jsonrpcVersion, Id: id, Result: reply}
@@ -330,38 +316,23 @@
 // CreateErrorResponse will create a JSON-RPC error response with the given id and error.
 func (c *jsonCodec) CreateErrorResponse(id interface{}, err Error) interface{} {
 	return &jsonErrResponse{Version: jsonrpcVersion, Id: id, Error: jsonError{Code: err.ErrorCode(), Message: err.Error()}}
->>>>>>> a973d1d5
 }
 
 // CreateErrorResponseWithInfo will create a JSON-RPC error response with the given id and error.
 // info is optional and contains additional information about the error. When an empty string is passed it is ignored.
-<<<<<<< HEAD
-func (c *jsonCodec) CreateErrorResponseWithInfo(id interface{}, err RPCError, info interface{}) interface{} {
-	return &JSONErrResponse{Version: JSONRPCVersion, Id: id,
-		Error: JSONError{Code: err.Code(), Message: err.Error(), Data: info}}
-=======
 func (c *jsonCodec) CreateErrorResponseWithInfo(id interface{}, err Error, info interface{}) interface{} {
 	return &jsonErrResponse{Version: jsonrpcVersion, Id: id,
 		Error: jsonError{Code: err.ErrorCode(), Message: err.Error(), Data: info}}
->>>>>>> a973d1d5
 }
 
 // CreateNotification will create a JSON-RPC notification with the given subscription id and event as params.
 func (c *jsonCodec) CreateNotification(subid string, event interface{}) interface{} {
 	if isHexNum(reflect.TypeOf(event)) {
-<<<<<<< HEAD
-		return &jsonNotification{Version: JSONRPCVersion, Method: notificationMethod,
-			Params: jsonSubscription{Subscription: subid, Result: fmt.Sprintf(`%#x`, event)}}
-	}
-
-	return &jsonNotification{Version: JSONRPCVersion, Method: notificationMethod,
-=======
 		return &jsonNotification{Version: jsonrpcVersion, Method: notificationMethod,
 			Params: jsonSubscription{Subscription: subid, Result: fmt.Sprintf(`%#x`, event)}}
 	}
 
 	return &jsonNotification{Version: jsonrpcVersion, Method: notificationMethod,
->>>>>>> a973d1d5
 		Params: jsonSubscription{Subscription: subid, Result: event}}
 }
 
