--- conflicted
+++ resolved
@@ -3,7 +3,6 @@
 import (
 	"bytes"
 	"encoding/json"
-	"fmt"
 	"math/big"
 
 	"github.com/ethereum/go-ethereum/ethutil"
@@ -115,25 +114,6 @@
 	if err = UnmarshalRawMessages(b, &args.Address, &args.BlockNumber); err != nil {
 		return errDecodeArgs
 	}
-<<<<<<< HEAD
-	fmt.Println(args)
-=======
-
-	if len(obj) < 1 {
-		return errArguments
-	}
-	args.Address = obj[0].(string)
-
-	if len(obj) > 1 {
-		if v, ok := obj[1].(float64); ok {
-			args.BlockNumber = int64(v)
-		} else if obj[1].(string) == "latest" {
-			args.BlockNumber = -1
-		} else {
-			args.BlockNumber = ethutil.Big(obj[1].(string)).Int64()
-		}
-	}
->>>>>>> 3d6519e4
 
 	return nil
 }
@@ -160,22 +140,8 @@
 		return errDecodeArgs
 	}
 
-<<<<<<< HEAD
 	args.Address = obj[0]
 	args.Key = obj[1]
-
-	fmt.Println(args)
-=======
-	if len(obj) > 2 {
-		if v, ok := obj[2].(float64); ok {
-			args.BlockNumber = int64(v)
-		} else if obj[2].(string) == "latest" {
-			args.BlockNumber = -1
-		} else {
-			args.BlockNumber = ethutil.Big(obj[2].(string)).Int64()
-		}
-	}
->>>>>>> 3d6519e4
 
 	return nil
 }
@@ -201,25 +167,6 @@
 		return errDecodeArgs
 	}
 
-<<<<<<< HEAD
-=======
-	if len(obj) < 1 {
-		return errArguments
-
-	}
-	args.Address = obj[0].(string)
-
-	if len(obj) > 1 {
-		if v, ok := obj[1].(float64); ok {
-			args.BlockNumber = int64(v)
-		} else if obj[1].(string) == "latest" {
-			args.BlockNumber = -1
-		} else {
-			args.BlockNumber = ethutil.Big(obj[1].(string)).Int64()
-		}
-	}
-
->>>>>>> 3d6519e4
 	return nil
 }
 
@@ -240,24 +187,6 @@
 		return errDecodeArgs
 	}
 
-<<<<<<< HEAD
-=======
-	if len(obj) < 1 {
-		return errArguments
-	}
-	args.Address = obj[0].(string)
-
-	if len(obj) > 1 {
-		if v, ok := obj[1].(float64); ok {
-			args.BlockNumber = int64(v)
-		} else if obj[1].(string) == "latest" {
-			args.BlockNumber = -1
-		} else {
-			args.BlockNumber = ethutil.Big(obj[1].(string)).Int64()
-		}
-	}
-
->>>>>>> 3d6519e4
 	return nil
 }
 
@@ -278,24 +207,6 @@
 		return errDecodeArgs
 	}
 
-<<<<<<< HEAD
-=======
-	if len(obj) < 1 {
-		return errArguments
-	}
-	args.Address = obj[0].(string)
-
-	if len(obj) > 1 {
-		if v, ok := obj[1].(float64); ok {
-			args.BlockNumber = int64(v)
-		} else if obj[1].(string) == "latest" {
-			args.BlockNumber = -1
-		} else {
-			args.BlockNumber = ethutil.Big(obj[1].(string)).Int64()
-		}
-	}
-
->>>>>>> 3d6519e4
 	return nil
 }
 
