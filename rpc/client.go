// Copyright 2016 The go-ethereum Authors
// This file is part of the go-ethereum library.
//
// The go-ethereum library is free software: you can redistribute it and/or modify
// it under the terms of the GNU Lesser General Public License as published by
// the Free Software Foundation, either version 3 of the License, or
// (at your option) any later version.
//
// The go-ethereum library is distributed in the hope that it will be useful,
// but WITHOUT ANY WARRANTY; without even the implied warranty of
// MERCHANTABILITY or FITNESS FOR A PARTICULAR PURPOSE. See the
// GNU Lesser General Public License for more details.
//
// You should have received a copy of the GNU Lesser General Public License
// along with the go-ethereum library. If not, see <http://www.gnu.org/licenses/>.

package rpc

import (
	"bytes"
	"container/list"
	"context"
	"encoding/json"
	"errors"
	"fmt"
	"net"
	"net/url"
	"reflect"
	"strconv"
	"strings"
	"sync"
	"sync/atomic"
	"time"

<<<<<<< HEAD
	"github.com/EthereumCommonwealth/go-callisto/log"
=======
	"github.com/ethereum/go-ethereum/log"
	"os"
>>>>>>> 2423ae01
)

var (
	ErrClientQuit                = errors.New("client is closed")
	ErrNoResult                  = errors.New("no result in JSON-RPC response")
	ErrSubscriptionQueueOverflow = errors.New("subscription queue overflow")
)

const (
	// Timeouts
	tcpKeepAliveInterval = 30 * time.Second
	defaultDialTimeout   = 10 * time.Second // used when dialing if the context has no deadline
	defaultWriteTimeout  = 10 * time.Second // used for calls if the context has no deadline
	subscribeTimeout     = 5 * time.Second  // overall timeout eth_subscribe, rpc_modules calls
)

const (
	// Subscriptions are removed when the subscriber cannot keep up.
	//
	// This can be worked around by supplying a channel with sufficiently sized buffer,
	// but this can be inconvenient and hard to explain in the docs. Another issue with
	// buffered channels is that the buffer is static even though it might not be needed
	// most of the time.
	//
	// The approach taken here is to maintain a per-subscription linked list buffer
	// shrinks on demand. If the buffer reaches the size below, the subscription is
	// dropped.
	maxClientSubscriptionBuffer = 8000
)

// BatchElem is an element in a batch request.
type BatchElem struct {
	Method string
	Args   []interface{}
	// The result is unmarshaled into this field. Result must be set to a
	// non-nil pointer value of the desired type, otherwise the response will be
	// discarded.
	Result interface{}
	// Error is set if the server returns an error for this request, or if
	// unmarshaling into Result fails. It is not set for I/O errors.
	Error error
}

// A value of this type can a JSON-RPC request, notification, successful response or
// error response. Which one it is depends on the fields.
type jsonrpcMessage struct {
	Version string          `json:"jsonrpc"`
	ID      json.RawMessage `json:"id,omitempty"`
	Method  string          `json:"method,omitempty"`
	Params  json.RawMessage `json:"params,omitempty"`
	Error   *jsonError      `json:"error,omitempty"`
	Result  json.RawMessage `json:"result,omitempty"`
}

func (msg *jsonrpcMessage) isNotification() bool {
	return msg.ID == nil && msg.Method != ""
}

func (msg *jsonrpcMessage) isResponse() bool {
	return msg.hasValidID() && msg.Method == "" && len(msg.Params) == 0
}

func (msg *jsonrpcMessage) hasValidID() bool {
	return len(msg.ID) > 0 && msg.ID[0] != '{' && msg.ID[0] != '['
}

func (msg *jsonrpcMessage) String() string {
	b, _ := json.Marshal(msg)
	return string(b)
}

// Client represents a connection to an RPC server.
type Client struct {
	idCounter   uint32
	connectFunc func(ctx context.Context) (net.Conn, error)
	isHTTP      bool

	// writeConn is only safe to access outside dispatch, with the
	// write lock held. The write lock is taken by sending on
	// requestOp and released by sending on sendDone.
	writeConn net.Conn

	// for dispatch
	close       chan struct{}
	didQuit     chan struct{}                  // closed when client quits
	reconnected chan net.Conn                  // where write/reconnect sends the new connection
	readErr     chan error                     // errors from read
	readResp    chan []*jsonrpcMessage         // valid messages from read
	requestOp   chan *requestOp                // for registering response IDs
	sendDone    chan error                     // signals write completion, releases write lock
	respWait    map[string]*requestOp          // active requests
	subs        map[string]*ClientSubscription // active subscriptions
}

type requestOp struct {
	ids  []json.RawMessage
	err  error
	resp chan *jsonrpcMessage // receives up to len(ids) responses
	sub  *ClientSubscription  // only set for EthSubscribe requests
}

func (op *requestOp) wait(ctx context.Context) (*jsonrpcMessage, error) {
	select {
	case <-ctx.Done():
		return nil, ctx.Err()
	case resp := <-op.resp:
		return resp, op.err
	}
}

// Dial creates a new client for the given URL.
//
// The currently supported URL schemes are "http", "https", "ws" and "wss". If rawurl is a
// file name with no URL scheme, a local socket connection is established using UNIX
// domain sockets on supported platforms and named pipes on Windows. If you want to
// configure transport options, use DialHTTP, DialWebsocket or DialIPC instead.
//
// For websocket connections, the origin is set to the local host name.
//
// The client reconnects automatically if the connection is lost.
func Dial(rawurl string) (*Client, error) {
	return DialContext(context.Background(), rawurl)
}

// DialContext creates a new RPC client, just like Dial.
//
// The context is used to cancel or time out the initial connection establishment. It does
// not affect subsequent interactions with the client.
func DialContext(ctx context.Context, rawurl string) (*Client, error) {
	u, err := url.Parse(rawurl)
	if err != nil {
		return nil, err
	}
	switch u.Scheme {
	case "http", "https":
		return DialHTTP(rawurl)
	case "ws", "wss":
		return DialWebsocket(ctx, rawurl, "")
	case "stdio":
		return DialStdIO(ctx)
	case "":
		return DialIPC(ctx, rawurl)
	default:
		return nil, fmt.Errorf("no known transport for URL scheme %q", u.Scheme)
	}
}

type StdIOConn struct{}

func (io StdIOConn) Read(b []byte) (n int, err error) {
	return os.Stdin.Read(b)
}

func (io StdIOConn) Write(b []byte) (n int, err error) {
	return os.Stdout.Write(b)
}

func (io StdIOConn) Close() error {
	return nil
}

func (io StdIOConn) LocalAddr() net.Addr {
	return &net.UnixAddr{Name: "stdio", Net: "stdio"}
}

func (io StdIOConn) RemoteAddr() net.Addr {
	return &net.UnixAddr{Name: "stdio", Net: "stdio"}
}

func (io StdIOConn) SetDeadline(t time.Time) error {
	return &net.OpError{Op: "set", Net: "stdio", Source: nil, Addr: nil, Err: errors.New("deadline not supported")}
}

func (io StdIOConn) SetReadDeadline(t time.Time) error {
	return &net.OpError{Op: "set", Net: "stdio", Source: nil, Addr: nil, Err: errors.New("deadline not supported")}
}

func (io StdIOConn) SetWriteDeadline(t time.Time) error {
	return &net.OpError{Op: "set", Net: "stdio", Source: nil, Addr: nil, Err: errors.New("deadline not supported")}
}
func DialStdIO(ctx context.Context) (*Client, error) {
	return newClient(ctx, func(_ context.Context) (net.Conn, error) {
		return StdIOConn{}, nil
	})
}

func newClient(initctx context.Context, connectFunc func(context.Context) (net.Conn, error)) (*Client, error) {
	conn, err := connectFunc(initctx)
	if err != nil {
		return nil, err
	}
	_, isHTTP := conn.(*httpConn)
	c := &Client{
		writeConn:   conn,
		isHTTP:      isHTTP,
		connectFunc: connectFunc,
		close:       make(chan struct{}),
		didQuit:     make(chan struct{}),
		reconnected: make(chan net.Conn),
		readErr:     make(chan error),
		readResp:    make(chan []*jsonrpcMessage),
		requestOp:   make(chan *requestOp),
		sendDone:    make(chan error, 1),
		respWait:    make(map[string]*requestOp),
		subs:        make(map[string]*ClientSubscription),
	}
	if !isHTTP {
		go c.dispatch(conn)
	}
	return c, nil
}

func (c *Client) nextID() json.RawMessage {
	id := atomic.AddUint32(&c.idCounter, 1)
	return []byte(strconv.FormatUint(uint64(id), 10))
}

// SupportedModules calls the rpc_modules method, retrieving the list of
// APIs that are available on the server.
func (c *Client) SupportedModules() (map[string]string, error) {
	var result map[string]string
	ctx, cancel := context.WithTimeout(context.Background(), subscribeTimeout)
	defer cancel()
	err := c.CallContext(ctx, &result, "rpc_modules")
	return result, err
}

// Close closes the client, aborting any in-flight requests.
func (c *Client) Close() {
	if c.isHTTP {
		return
	}
	select {
	case c.close <- struct{}{}:
		<-c.didQuit
	case <-c.didQuit:
	}
}

// Call performs a JSON-RPC call with the given arguments and unmarshals into
// result if no error occurred.
//
// The result must be a pointer so that package json can unmarshal into it. You
// can also pass nil, in which case the result is ignored.
func (c *Client) Call(result interface{}, method string, args ...interface{}) error {
	ctx := context.Background()
	return c.CallContext(ctx, result, method, args...)
}

// CallContext performs a JSON-RPC call with the given arguments. If the context is
// canceled before the call has successfully returned, CallContext returns immediately.
//
// The result must be a pointer so that package json can unmarshal into it. You
// can also pass nil, in which case the result is ignored.
func (c *Client) CallContext(ctx context.Context, result interface{}, method string, args ...interface{}) error {
	msg, err := c.newMessage(method, args...)
	if err != nil {
		return err
	}
	op := &requestOp{ids: []json.RawMessage{msg.ID}, resp: make(chan *jsonrpcMessage, 1)}

	if c.isHTTP {
		err = c.sendHTTP(ctx, op, msg)
	} else {
		err = c.send(ctx, op, msg)
	}
	if err != nil {
		return err
	}

	// dispatch has accepted the request and will close the channel it when it quits.
	switch resp, err := op.wait(ctx); {
	case err != nil:
		return err
	case resp.Error != nil:
		return resp.Error
	case len(resp.Result) == 0:
		return ErrNoResult
	default:
		return json.Unmarshal(resp.Result, &result)
	}
}

// BatchCall sends all given requests as a single batch and waits for the server
// to return a response for all of them.
//
// In contrast to Call, BatchCall only returns I/O errors. Any error specific to
// a request is reported through the Error field of the corresponding BatchElem.
//
// Note that batch calls may not be executed atomically on the server side.
func (c *Client) BatchCall(b []BatchElem) error {
	ctx := context.Background()
	return c.BatchCallContext(ctx, b)
}

// BatchCall sends all given requests as a single batch and waits for the server
// to return a response for all of them. The wait duration is bounded by the
// context's deadline.
//
// In contrast to CallContext, BatchCallContext only returns errors that have occurred
// while sending the request. Any error specific to a request is reported through the
// Error field of the corresponding BatchElem.
//
// Note that batch calls may not be executed atomically on the server side.
func (c *Client) BatchCallContext(ctx context.Context, b []BatchElem) error {
	msgs := make([]*jsonrpcMessage, len(b))
	op := &requestOp{
		ids:  make([]json.RawMessage, len(b)),
		resp: make(chan *jsonrpcMessage, len(b)),
	}
	for i, elem := range b {
		msg, err := c.newMessage(elem.Method, elem.Args...)
		if err != nil {
			return err
		}
		msgs[i] = msg
		op.ids[i] = msg.ID
	}

	var err error
	if c.isHTTP {
		err = c.sendBatchHTTP(ctx, op, msgs)
	} else {
		err = c.send(ctx, op, msgs)
	}

	// Wait for all responses to come back.
	for n := 0; n < len(b) && err == nil; n++ {
		var resp *jsonrpcMessage
		resp, err = op.wait(ctx)
		if err != nil {
			break
		}
		// Find the element corresponding to this response.
		// The element is guaranteed to be present because dispatch
		// only sends valid IDs to our channel.
		var elem *BatchElem
		for i := range msgs {
			if bytes.Equal(msgs[i].ID, resp.ID) {
				elem = &b[i]
				break
			}
		}
		if resp.Error != nil {
			elem.Error = resp.Error
			continue
		}
		if len(resp.Result) == 0 {
			elem.Error = ErrNoResult
			continue
		}
		elem.Error = json.Unmarshal(resp.Result, elem.Result)
	}
	return err
}

// EthSubscribe registers a subscripion under the "eth" namespace.
func (c *Client) EthSubscribe(ctx context.Context, channel interface{}, args ...interface{}) (*ClientSubscription, error) {
	return c.Subscribe(ctx, "eth", channel, args...)
}

// ShhSubscribe registers a subscripion under the "shh" namespace.
func (c *Client) ShhSubscribe(ctx context.Context, channel interface{}, args ...interface{}) (*ClientSubscription, error) {
	return c.Subscribe(ctx, "shh", channel, args...)
}

// Subscribe calls the "<namespace>_subscribe" method with the given arguments,
// registering a subscription. Server notifications for the subscription are
// sent to the given channel. The element type of the channel must match the
// expected type of content returned by the subscription.
//
// The context argument cancels the RPC request that sets up the subscription but has no
// effect on the subscription after Subscribe has returned.
//
// Slow subscribers will be dropped eventually. Client buffers up to 8000 notifications
// before considering the subscriber dead. The subscription Err channel will receive
// ErrSubscriptionQueueOverflow. Use a sufficiently large buffer on the channel or ensure
// that the channel usually has at least one reader to prevent this issue.
func (c *Client) Subscribe(ctx context.Context, namespace string, channel interface{}, args ...interface{}) (*ClientSubscription, error) {
	// Check type of channel first.
	chanVal := reflect.ValueOf(channel)
	if chanVal.Kind() != reflect.Chan || chanVal.Type().ChanDir()&reflect.SendDir == 0 {
		panic("first argument to Subscribe must be a writable channel")
	}
	if chanVal.IsNil() {
		panic("channel given to Subscribe must not be nil")
	}
	if c.isHTTP {
		return nil, ErrNotificationsUnsupported
	}

	msg, err := c.newMessage(namespace+subscribeMethodSuffix, args...)
	if err != nil {
		return nil, err
	}
	op := &requestOp{
		ids:  []json.RawMessage{msg.ID},
		resp: make(chan *jsonrpcMessage),
		sub:  newClientSubscription(c, namespace, chanVal),
	}

	// Send the subscription request.
	// The arrival and validity of the response is signaled on sub.quit.
	if err := c.send(ctx, op, msg); err != nil {
		return nil, err
	}
	if _, err := op.wait(ctx); err != nil {
		return nil, err
	}
	return op.sub, nil
}

func (c *Client) newMessage(method string, paramsIn ...interface{}) (*jsonrpcMessage, error) {
	params, err := json.Marshal(paramsIn)
	if err != nil {
		return nil, err
	}
	return &jsonrpcMessage{Version: "2.0", ID: c.nextID(), Method: method, Params: params}, nil
}

// send registers op with the dispatch loop, then sends msg on the connection.
// if sending fails, op is deregistered.
func (c *Client) send(ctx context.Context, op *requestOp, msg interface{}) error {
	select {
	case c.requestOp <- op:
		log.Trace("", "msg", log.Lazy{Fn: func() string {
			return fmt.Sprint("sending ", msg)
		}})
		err := c.write(ctx, msg)
		c.sendDone <- err
		return err
	case <-ctx.Done():
		// This can happen if the client is overloaded or unable to keep up with
		// subscription notifications.
		return ctx.Err()
	case <-c.didQuit:
		return ErrClientQuit
	}
}

func (c *Client) write(ctx context.Context, msg interface{}) error {
	deadline, ok := ctx.Deadline()
	if !ok {
		deadline = time.Now().Add(defaultWriteTimeout)
	}
	// The previous write failed. Try to establish a new connection.
	if c.writeConn == nil {
		if err := c.reconnect(ctx); err != nil {
			return err
		}
	}
	c.writeConn.SetWriteDeadline(deadline)
	err := json.NewEncoder(c.writeConn).Encode(msg)
	if err != nil {
		c.writeConn = nil
	}
	return err
}

func (c *Client) reconnect(ctx context.Context) error {
	newconn, err := c.connectFunc(ctx)
	if err != nil {
		log.Trace(fmt.Sprintf("reconnect failed: %v", err))
		return err
	}
	select {
	case c.reconnected <- newconn:
		c.writeConn = newconn
		return nil
	case <-c.didQuit:
		newconn.Close()
		return ErrClientQuit
	}
}

// dispatch is the main loop of the client.
// It sends read messages to waiting calls to Call and BatchCall
// and subscription notifications to registered subscriptions.
func (c *Client) dispatch(conn net.Conn) {
	// Spawn the initial read loop.
	go c.read(conn)

	var (
		lastOp        *requestOp    // tracks last send operation
		requestOpLock = c.requestOp // nil while the send lock is held
		reading       = true        // if true, a read loop is running
	)
	defer close(c.didQuit)
	defer func() {
		c.closeRequestOps(ErrClientQuit)
		conn.Close()
		if reading {
			// Empty read channels until read is dead.
			for {
				select {
				case <-c.readResp:
				case <-c.readErr:
					return
				}
			}
		}
	}()

	for {
		select {
		case <-c.close:
			return

		// Read path.
		case batch := <-c.readResp:
			for _, msg := range batch {
				switch {
				case msg.isNotification():
					log.Trace("", "msg", log.Lazy{Fn: func() string {
						return fmt.Sprint("<-readResp: notification ", msg)
					}})
					c.handleNotification(msg)
				case msg.isResponse():
					log.Trace("", "msg", log.Lazy{Fn: func() string {
						return fmt.Sprint("<-readResp: response ", msg)
					}})
					c.handleResponse(msg)
				default:
					log.Debug("", "msg", log.Lazy{Fn: func() string {
						return fmt.Sprint("<-readResp: dropping weird message", msg)
					}})
					// TODO: maybe close
				}
			}

		case err := <-c.readErr:
			log.Debug("<-readErr", "err", err)
			c.closeRequestOps(err)
			conn.Close()
			reading = false

		case newconn := <-c.reconnected:
			log.Debug("<-reconnected", "reading", reading, "remote", conn.RemoteAddr())
			if reading {
				// Wait for the previous read loop to exit. This is a rare case.
				conn.Close()
				<-c.readErr
			}
			go c.read(newconn)
			reading = true
			conn = newconn

		// Send path.
		case op := <-requestOpLock:
			// Stop listening for further send ops until the current one is done.
			requestOpLock = nil
			lastOp = op
			for _, id := range op.ids {
				c.respWait[string(id)] = op
			}

		case err := <-c.sendDone:
			if err != nil {
				// Remove response handlers for the last send. We remove those here
				// because the error is already handled in Call or BatchCall. When the
				// read loop goes down, it will signal all other current operations.
				for _, id := range lastOp.ids {
					delete(c.respWait, string(id))
				}
			}
			// Listen for send ops again.
			requestOpLock = c.requestOp
			lastOp = nil
		}
	}
}

// closeRequestOps unblocks pending send ops and active subscriptions.
func (c *Client) closeRequestOps(err error) {
	didClose := make(map[*requestOp]bool)

	for id, op := range c.respWait {
		// Remove the op so that later calls will not close op.resp again.
		delete(c.respWait, id)

		if !didClose[op] {
			op.err = err
			close(op.resp)
			didClose[op] = true
		}
	}
	for id, sub := range c.subs {
		delete(c.subs, id)
		sub.quitWithError(err, false)
	}
}

func (c *Client) handleNotification(msg *jsonrpcMessage) {
	if !strings.HasSuffix(msg.Method, notificationMethodSuffix) {
		log.Debug("dropping non-subscription message", "msg", msg)
		return
	}
	var subResult struct {
		ID     string          `json:"subscription"`
		Result json.RawMessage `json:"result"`
	}
	if err := json.Unmarshal(msg.Params, &subResult); err != nil {
		log.Debug("dropping invalid subscription message", "msg", msg)
		return
	}
	if c.subs[subResult.ID] != nil {
		c.subs[subResult.ID].deliver(subResult.Result)
	}
}

func (c *Client) handleResponse(msg *jsonrpcMessage) {
	op := c.respWait[string(msg.ID)]
	if op == nil {
		log.Debug("unsolicited response", "msg", msg)
		return
	}
	delete(c.respWait, string(msg.ID))
	// For normal responses, just forward the reply to Call/BatchCall.
	if op.sub == nil {
		op.resp <- msg
		return
	}
	// For subscription responses, start the subscription if the server
	// indicates success. EthSubscribe gets unblocked in either case through
	// the op.resp channel.
	defer close(op.resp)
	if msg.Error != nil {
		op.err = msg.Error
		return
	}
	if op.err = json.Unmarshal(msg.Result, &op.sub.subid); op.err == nil {
		go op.sub.start()
		c.subs[op.sub.subid] = op.sub
	}
}

// Reading happens on a dedicated goroutine.

func (c *Client) read(conn net.Conn) error {
	var (
		buf json.RawMessage
		dec = json.NewDecoder(conn)
	)
	readMessage := func() (rs []*jsonrpcMessage, err error) {
		buf = buf[:0]
		if err = dec.Decode(&buf); err != nil {
			return nil, err
		}
		if isBatch(buf) {
			err = json.Unmarshal(buf, &rs)
		} else {
			rs = make([]*jsonrpcMessage, 1)
			err = json.Unmarshal(buf, &rs[0])
		}
		return rs, err
	}

	for {
		resp, err := readMessage()
		if err != nil {
			c.readErr <- err
			return err
		}
		c.readResp <- resp
	}
}

// Subscriptions.

// A ClientSubscription represents a subscription established through EthSubscribe.
type ClientSubscription struct {
	client    *Client
	etype     reflect.Type
	channel   reflect.Value
	namespace string
	subid     string
	in        chan json.RawMessage

	quitOnce sync.Once     // ensures quit is closed once
	quit     chan struct{} // quit is closed when the subscription exits
	errOnce  sync.Once     // ensures err is closed once
	err      chan error
}

func newClientSubscription(c *Client, namespace string, channel reflect.Value) *ClientSubscription {
	sub := &ClientSubscription{
		client:    c,
		namespace: namespace,
		etype:     channel.Type().Elem(),
		channel:   channel,
		quit:      make(chan struct{}),
		err:       make(chan error, 1),
		in:        make(chan json.RawMessage),
	}
	return sub
}

// Err returns the subscription error channel. The intended use of Err is to schedule
// resubscription when the client connection is closed unexpectedly.
//
// The error channel receives a value when the subscription has ended due
// to an error. The received error is nil if Close has been called
// on the underlying client and no other error has occurred.
//
// The error channel is closed when Unsubscribe is called on the subscription.
func (sub *ClientSubscription) Err() <-chan error {
	return sub.err
}

// Unsubscribe unsubscribes the notification and closes the error channel.
// It can safely be called more than once.
func (sub *ClientSubscription) Unsubscribe() {
	sub.quitWithError(nil, true)
	sub.errOnce.Do(func() { close(sub.err) })
}

func (sub *ClientSubscription) quitWithError(err error, unsubscribeServer bool) {
	sub.quitOnce.Do(func() {
		// The dispatch loop won't be able to execute the unsubscribe call
		// if it is blocked on deliver. Close sub.quit first because it
		// unblocks deliver.
		close(sub.quit)
		if unsubscribeServer {
			sub.requestUnsubscribe()
		}
		if err != nil {
			if err == ErrClientQuit {
				err = nil // Adhere to subscription semantics.
			}
			sub.err <- err
		}
	})
}

func (sub *ClientSubscription) deliver(result json.RawMessage) (ok bool) {
	select {
	case sub.in <- result:
		return true
	case <-sub.quit:
		return false
	}
}

func (sub *ClientSubscription) start() {
	sub.quitWithError(sub.forward())
}

func (sub *ClientSubscription) forward() (err error, unsubscribeServer bool) {
	cases := []reflect.SelectCase{
		{Dir: reflect.SelectRecv, Chan: reflect.ValueOf(sub.quit)},
		{Dir: reflect.SelectRecv, Chan: reflect.ValueOf(sub.in)},
		{Dir: reflect.SelectSend, Chan: sub.channel},
	}
	buffer := list.New()
	defer buffer.Init()
	for {
		var chosen int
		var recv reflect.Value
		if buffer.Len() == 0 {
			// Idle, omit send case.
			chosen, recv, _ = reflect.Select(cases[:2])
		} else {
			// Non-empty buffer, send the first queued item.
			cases[2].Send = reflect.ValueOf(buffer.Front().Value)
			chosen, recv, _ = reflect.Select(cases)
		}

		switch chosen {
		case 0: // <-sub.quit
			return nil, false
		case 1: // <-sub.in
			val, err := sub.unmarshal(recv.Interface().(json.RawMessage))
			if err != nil {
				return err, true
			}
			if buffer.Len() == maxClientSubscriptionBuffer {
				return ErrSubscriptionQueueOverflow, true
			}
			buffer.PushBack(val)
		case 2: // sub.channel<-
			cases[2].Send = reflect.Value{} // Don't hold onto the value.
			buffer.Remove(buffer.Front())
		}
	}
}

func (sub *ClientSubscription) unmarshal(result json.RawMessage) (interface{}, error) {
	val := reflect.New(sub.etype)
	err := json.Unmarshal(result, val.Interface())
	return val.Elem().Interface(), err
}

func (sub *ClientSubscription) requestUnsubscribe() error {
	var result interface{}
	return sub.client.Call(&result, sub.namespace+unsubscribeMethodSuffix, sub.subid)
}<|MERGE_RESOLUTION|>--- conflicted
+++ resolved
@@ -32,12 +32,9 @@
 	"sync/atomic"
 	"time"
 
-<<<<<<< HEAD
+	"os"
+
 	"github.com/EthereumCommonwealth/go-callisto/log"
-=======
-	"github.com/ethereum/go-ethereum/log"
-	"os"
->>>>>>> 2423ae01
 )
 
 var (
