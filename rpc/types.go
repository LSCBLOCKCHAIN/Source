--- conflicted
+++ resolved
@@ -23,13 +23,8 @@
 	"strings"
 	"sync"
 
-<<<<<<< HEAD
+	mapset "github.com/deckarep/golang-set"
 	"github.com/ubiq/go-ubiq/common/hexutil"
-	"gopkg.in/fatih/set.v0"
-=======
-	mapset "github.com/deckarep/golang-set"
-	"github.com/ethereum/go-ethereum/common/hexutil"
->>>>>>> c9427004
 )
 
 // API describes the set of methods offered over the RPC interface
