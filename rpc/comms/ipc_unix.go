--- conflicted
+++ resolved
@@ -23,18 +23,9 @@
 	"os"
 	"path/filepath"
 
-<<<<<<< HEAD
-
-	"github.com/expanse-project/go-expanse/logger"
-	"github.com/expanse-project/go-expanse/logger/glog"
 	"github.com/expanse-project/go-expanse/rpc/codec"
 	"github.com/expanse-project/go-expanse/rpc/shared"
 	"github.com/expanse-project/go-expanse/rpc/useragent"
-=======
-	"github.com/ethereum/go-ethereum/rpc/codec"
-	"github.com/ethereum/go-ethereum/rpc/shared"
-	"github.com/ethereum/go-ethereum/rpc/useragent"
->>>>>>> e5532154
 )
 
 func newIpcClient(cfg IpcConfig, codec codec.Codec) (*ipcClient, error) {
@@ -76,12 +67,7 @@
 	return err
 }
 
-<<<<<<< HEAD
-
-func startIpc(cfg IpcConfig, codec codec.Codec, initializer func(conn net.Conn) (shared.ExpanseApi, error)) error {
-=======
 func ipcListen(cfg IpcConfig) (net.Listener, error) {
->>>>>>> e5532154
 	// Ensure the IPC path exists and remove any previous leftover
 	if err := os.MkdirAll(filepath.Dir(cfg.Endpoint), 0751); err != nil {
 		return nil, err
