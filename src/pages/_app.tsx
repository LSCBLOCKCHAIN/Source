--- conflicted
+++ resolved
@@ -9,15 +9,9 @@
 import 'focus-visible/dist/focus-visible';
 import theme from '../theme';
 
-<<<<<<< HEAD
-import { MDXProvider } from '@mdx-js/react';
-import MDXComponents from '../components/';
-
 // Algolia search css styling
 import '../theme/search.css';
 
-=======
->>>>>>> 3a2a4b1c
 export default function App({ Component, pageProps }: AppProps) {
   return (
     <ChakraProvider theme={theme}>
