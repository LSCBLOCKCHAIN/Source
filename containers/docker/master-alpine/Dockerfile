--- conflicted
+++ resolved
@@ -2,15 +2,9 @@
 
 RUN \
   apk add --update go git make gcc musl-dev linux-headers ca-certificates && \
-<<<<<<< HEAD
-  git clone --depth 1 --branch release/1.5 https://github.com/ubiq/go-ubiq && \
+  git clone --depth 1 --branch release/1.6 https://github.com/ubiq/go-ubiq && \
   (cd go-ubiq && make gubiq) && \
   cp go-ubiq/build/bin/gubiq /gubiq && \
-=======
-  git clone --depth 1 --branch release/1.6 https://github.com/ethereum/go-ethereum && \
-  (cd go-ethereum && make geth) && \
-  cp go-ethereum/build/bin/geth /geth && \
->>>>>>> ab5646c5
   apk del go git make gcc musl-dev linux-headers && \
   rm -rf /go-ubiq && rm -rf /var/cache/apk/*
 
