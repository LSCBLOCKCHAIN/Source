FROM ubuntu:xenial

ENV PATH=/usr/lib/go-1.9/bin:$PATH

RUN \
  apt-get update && apt-get upgrade -q -y && \
<<<<<<< HEAD
  apt-get install -y --no-install-recommends golang git make gcc libc-dev ca-certificates && \
  git clone --depth 1 https://github.com/EthereumCommonwealth/go-callisto && \
=======
  apt-get install -y --no-install-recommends golang-1.9 git make gcc libc-dev ca-certificates && \
  git clone --depth 1 https://github.com/ethereum/go-ethereum && \
>>>>>>> a139041d
  (cd go-ethereum && make geth) && \
  cp go-ethereum/build/bin/geth /geth && \
  apt-get remove -y golang-1.9 git make gcc libc-dev && apt autoremove -y && apt-get clean && \
  rm -rf /go-ethereum

EXPOSE 8545
EXPOSE 30303

ENTRYPOINT ["/geth"]<|MERGE_RESOLUTION|>--- conflicted
+++ resolved
@@ -4,13 +4,8 @@
 
 RUN \
   apt-get update && apt-get upgrade -q -y && \
-<<<<<<< HEAD
-  apt-get install -y --no-install-recommends golang git make gcc libc-dev ca-certificates && \
+  apt-get install -y --no-install-recommends golang-1.9 git make gcc libc-dev ca-certificates && \
   git clone --depth 1 https://github.com/EthereumCommonwealth/go-callisto && \
-=======
-  apt-get install -y --no-install-recommends golang-1.9 git make gcc libc-dev ca-certificates && \
-  git clone --depth 1 https://github.com/ethereum/go-ethereum && \
->>>>>>> a139041d
   (cd go-ethereum && make geth) && \
   cp go-ethereum/build/bin/geth /geth && \
   apt-get remove -y golang-1.9 git make gcc libc-dev && apt autoremove -y && apt-get clean && \
