FROM ubuntu:xenial

ENV PATH=/usr/lib/go-1.9/bin:$PATH

RUN \
  apt-get update && apt-get upgrade -q -y && \
  apt-get install -y --no-install-recommends golang-1.9 git make gcc libc-dev ca-certificates && \
<<<<<<< HEAD
  git clone --depth 1 --branch release/1.7 https://github.com/EthereumCommonwealth/go-callisto && \
=======
  git clone --depth 1 --branch release/1.8 https://github.com/ethereum/go-ethereum && \
>>>>>>> 9fd76e33
  (cd go-ethereum && make geth) && \
  cp go-ethereum/build/bin/geth /geth && \
  apt-get remove -y golang-1.9 git make gcc libc-dev && apt autoremove -y && apt-get clean && \
  rm -rf /go-ethereum

EXPOSE 8545
EXPOSE 30303

ENTRYPOINT ["/geth"]<|MERGE_RESOLUTION|>--- conflicted
+++ resolved
@@ -5,11 +5,7 @@
 RUN \
   apt-get update && apt-get upgrade -q -y && \
   apt-get install -y --no-install-recommends golang-1.9 git make gcc libc-dev ca-certificates && \
-<<<<<<< HEAD
-  git clone --depth 1 --branch release/1.7 https://github.com/EthereumCommonwealth/go-callisto && \
-=======
-  git clone --depth 1 --branch release/1.8 https://github.com/ethereum/go-ethereum && \
->>>>>>> 9fd76e33
+  git clone --depth 1 --branch release/1.8 https://github.com/EthereumCommonwealth/go-callisto && \
   (cd go-ethereum && make geth) && \
   cp go-ethereum/build/bin/geth /geth && \
   apt-get remove -y golang-1.9 git make gcc libc-dev && apt autoremove -y && apt-get clean && \
