FROM ubuntu:xenial

<<<<<<< HEAD
ENV DEBIAN_FRONTEND noninteractive

RUN apt-get update && \
    apt-get upgrade -q -y && \
    apt-get dist-upgrade -q -y && \
    apt-key adv --keyserver keyserver.ubuntu.com --recv-keys 923F6CA9 && \
    echo "deb http://ppa.launchpad.net/ethereum/ethereum/ubuntu wily main" | tee -a /etc/apt/sources.list.d/ethereum.list && \
    apt-get update && \
    apt-get install -q -y gexp
=======
RUN \
  apt-get update && apt-get upgrade -q -y && \
  apt-get install -y --no-install-recommends golang git make gcc libc-dev ca-certificates && \
  git clone --depth 1 --branch release/1.5 https://github.com/ethereum/go-ethereum && \
  (cd go-ethereum && make geth) && \
  cp go-ethereum/build/bin/geth /geth && \
  apt-get remove -y golang git make gcc libc-dev && apt autoremove -y && apt-get clean && \
  rm -rf /go-ethereum
>>>>>>> a973d1d5

EXPOSE 8545
EXPOSE 30303

<<<<<<< HEAD
ENTRYPOINT ["/usr/bin/gexp"]
=======
ENTRYPOINT ["/geth"]
>>>>>>> a973d1d5
<|MERGE_RESOLUTION|>--- conflicted
+++ resolved
@@ -1,31 +1,15 @@
 FROM ubuntu:xenial
 
-<<<<<<< HEAD
-ENV DEBIAN_FRONTEND noninteractive
-
-RUN apt-get update && \
-    apt-get upgrade -q -y && \
-    apt-get dist-upgrade -q -y && \
-    apt-key adv --keyserver keyserver.ubuntu.com --recv-keys 923F6CA9 && \
-    echo "deb http://ppa.launchpad.net/ethereum/ethereum/ubuntu wily main" | tee -a /etc/apt/sources.list.d/ethereum.list && \
-    apt-get update && \
-    apt-get install -q -y gexp
-=======
 RUN \
   apt-get update && apt-get upgrade -q -y && \
   apt-get install -y --no-install-recommends golang git make gcc libc-dev ca-certificates && \
-  git clone --depth 1 --branch release/1.5 https://github.com/ethereum/go-ethereum && \
-  (cd go-ethereum && make geth) && \
-  cp go-ethereum/build/bin/geth /geth && \
+  git clone --depth 1 --branch release/1.5 https://github.com/expanse-org/go-expanse && \
+  (cd go-expanse && make gexp) && \
+  cp go-expanse/build/bin/gexp /gexp && \
   apt-get remove -y golang git make gcc libc-dev && apt autoremove -y && apt-get clean && \
-  rm -rf /go-ethereum
->>>>>>> a973d1d5
+  rm -rf /go-expanse
 
-EXPOSE 8545
-EXPOSE 30303
+EXPOSE 9656
+EXPOSE 42786
 
-<<<<<<< HEAD
-ENTRYPOINT ["/usr/bin/gexp"]
-=======
-ENTRYPOINT ["/geth"]
->>>>>>> a973d1d5
+ENTRYPOINT ["/gexp"]