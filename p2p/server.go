package p2p

import (
	"crypto/ecdsa"
	"errors"
	"fmt"
	"net"
	"sync"
	"time"

	"github.com/ethereum/go-ethereum/logger"
	"github.com/ethereum/go-ethereum/logger/glog"
	"github.com/ethereum/go-ethereum/p2p/discover"
	"github.com/ethereum/go-ethereum/p2p/nat"
)

const (
	defaultDialTimeout      = 15 * time.Second
	refreshPeersInterval    = 30 * time.Second
	staticPeerCheckInterval = 15 * time.Second

	// Maximum number of concurrently handshaking inbound connections.
	maxAcceptConns = 50

	// Maximum number of concurrently dialing outbound connections.
	maxActiveDialTasks = 16

	// Maximum time allowed for reading a complete message.
	// This is effectively the amount of time a connection can be idle.
	frameReadTimeout = 30 * time.Second

	// Maximum amount of time allowed for writing a complete message.
	frameWriteTimeout = 5 * time.Second
)

var errServerStopped = errors.New("server stopped")

var srvjslog = logger.NewJsonLogger()

// Server manages all peer connections.
//
// The fields of Server are used as configuration parameters.
// You should set them before starting the Server. Fields may not be
// modified while the server is running.
type Server struct {
	// This field must be set to a valid secp256k1 private key.
	PrivateKey *ecdsa.PrivateKey

	// MaxPeers is the maximum number of peers that can be
	// connected. It must be greater than zero.
	MaxPeers int

	// MaxPendingPeers is the maximum number of peers that can be pending in the
	// handshake phase, counted separately for inbound and outbound connections.
	// Zero defaults to preset values.
	MaxPendingPeers int

	// Discovery specifies whether the peer discovery mechanism should be started
	// or not. Disabling is usually useful for protocol debugging (manual topology).
	Discovery bool

	// Name sets the node name of this server.
	// Use common.MakeName to create a name that follows existing conventions.
	Name string

	// Bootstrap nodes are used to establish connectivity
	// with the rest of the network.
	BootstrapNodes []*discover.Node

	// Static nodes are used as pre-configured connections which are always
	// maintained and re-connected on disconnects.
	StaticNodes []*discover.Node

	// Trusted nodes are used as pre-configured connections which are always
	// allowed to connect, even above the peer limit.
	TrustedNodes []*discover.Node

	// NodeDatabase is the path to the database containing the previously seen
	// live nodes in the network.
	NodeDatabase string

	// Protocols should contain the protocols supported
	// by the server. Matching protocols are launched for
	// each peer.
	Protocols []Protocol

	// If ListenAddr is set to a non-nil address, the server
	// will listen for incoming connections.
	//
	// If the port is zero, the operating system will pick a port. The
	// ListenAddr field will be updated with the actual address when
	// the server is started.
	ListenAddr string

	// If set to a non-nil value, the given NAT port mapper
	// is used to make the listening port available to the
	// Internet.
	NAT nat.Interface

	// If Dialer is set to a non-nil value, the given Dialer
	// is used to dial outbound peer connections.
	Dialer *net.Dialer

	// If NoDial is true, the server will not dial any peers.
	NoDial bool

	// Hooks for testing. These are useful because we can inhibit
	// the whole protocol stack.
	newTransport func(net.Conn) transport
	newPeerHook  func(*Peer)

	lock    sync.Mutex // protects running
	running bool

	ntab         discoverTable
	listener     net.Listener
	ourHandshake *protoHandshake

	// These are for Peers, PeerCount (and nothing else).
	peerOp     chan peerOpFunc
	peerOpDone chan struct{}

	quit          chan struct{}
	addstatic     chan *discover.Node
	posthandshake chan *conn
	addpeer       chan *conn
	delpeer       chan *Peer
	loopWG        sync.WaitGroup // loop, listenLoop
}

type peerOpFunc func(map[discover.NodeID]*Peer)

type connFlag int

const (
	dynDialedConn connFlag = 1 << iota
	staticDialedConn
	inboundConn
	trustedConn
)

// conn wraps a network connection with information gathered
// during the two handshakes.
type conn struct {
	fd net.Conn
	transport
	flags connFlag
	cont  chan error      // The run loop uses cont to signal errors to setupConn.
	id    discover.NodeID // valid after the encryption handshake
	caps  []Cap           // valid after the protocol handshake
	name  string          // valid after the protocol handshake
}

type transport interface {
	// The two handshakes.
	doEncHandshake(prv *ecdsa.PrivateKey, dialDest *discover.Node) (discover.NodeID, error)
	doProtoHandshake(our *protoHandshake) (*protoHandshake, error)
	// The MsgReadWriter can only be used after the encryption
	// handshake has completed. The code uses conn.id to track this
	// by setting it to a non-nil value after the encryption handshake.
	MsgReadWriter
	// transports must provide Close because we use MsgPipe in some of
	// the tests. Closing the actual network connection doesn't do
	// anything in those tests because NsgPipe doesn't use it.
	close(err error)
}

func (c *conn) String() string {
	s := c.flags.String() + " conn"
	if (c.id != discover.NodeID{}) {
		s += fmt.Sprintf(" %x", c.id[:8])
	}
	s += " " + c.fd.RemoteAddr().String()
	return s
}

func (f connFlag) String() string {
	s := ""
	if f&trustedConn != 0 {
		s += " trusted"
	}
	if f&dynDialedConn != 0 {
		s += " dyn dial"
	}
	if f&staticDialedConn != 0 {
		s += " static dial"
	}
	if f&inboundConn != 0 {
		s += " inbound"
	}
	if s != "" {
		s = s[1:]
	}
	return s
}

func (c *conn) is(f connFlag) bool {
	return c.flags&f != 0
}

// Peers returns all connected peers.
func (srv *Server) Peers() []*Peer {
	var ps []*Peer
	select {
	// Note: We'd love to put this function into a variable but
	// that seems to cause a weird compiler error in some
	// environments.
	case srv.peerOp <- func(peers map[discover.NodeID]*Peer) {
		for _, p := range peers {
			ps = append(ps, p)
		}
	}:
		<-srv.peerOpDone
	case <-srv.quit:
	}
	return ps
}

// PeerCount returns the number of connected peers.
func (srv *Server) PeerCount() int {
	var count int
	select {
	case srv.peerOp <- func(ps map[discover.NodeID]*Peer) { count = len(ps) }:
		<-srv.peerOpDone
	case <-srv.quit:
	}
	return count
}

// AddPeer connects to the given node and maintains the connection until the
// server is shut down. If the connection fails for any reason, the server will
// attempt to reconnect the peer.
func (srv *Server) AddPeer(node *discover.Node) {
	select {
	case srv.addstatic <- node:
	case <-srv.quit:
	}
}

// Self returns the local node's endpoint information.
func (srv *Server) Self() *discover.Node {
	srv.lock.Lock()
	defer srv.lock.Unlock()

	// If the server's not running, return an empty node
	if !srv.running {
		return &discover.Node{IP: net.ParseIP("0.0.0.0")}
	}
	// If the node is running but discovery is off, manually assemble the node infos
	if srv.ntab == nil {
		// Inbound connections disabled, use zero address
		if srv.listener == nil {
			return &discover.Node{IP: net.ParseIP("0.0.0.0"), ID: discover.PubkeyID(&srv.PrivateKey.PublicKey)}
		}
		// Otherwise inject the listener address too
		addr := srv.listener.Addr().(*net.TCPAddr)
		return &discover.Node{
			ID:  discover.PubkeyID(&srv.PrivateKey.PublicKey),
			IP:  addr.IP,
			TCP: uint16(addr.Port),
		}
	}
	// Otherwise return the live node infos
	return srv.ntab.Self()
}

// Stop terminates the server and all active peer connections.
// It blocks until all active connections have been closed.
func (srv *Server) Stop() {
	srv.lock.Lock()
	defer srv.lock.Unlock()
	if !srv.running {
		return
	}
	srv.running = false
	if srv.listener != nil {
		// this unblocks listener Accept
		srv.listener.Close()
	}
	close(srv.quit)
	srv.loopWG.Wait()
}

// Start starts running the server.
// Servers can not be re-used after stopping.
func (srv *Server) Start() (err error) {
	srv.lock.Lock()
	defer srv.lock.Unlock()
	if srv.running {
		return errors.New("server already running")
	}
	srv.running = true
	glog.V(logger.Info).Infoln("Starting Server")

	// static fields
	if srv.PrivateKey == nil {
		return fmt.Errorf("Server.PrivateKey must be set to a non-nil key")
	}
<<<<<<< HEAD
	if srv.MaxPeers < 0 {
		return fmt.Errorf("Server.MaxPeers must be > 0")
	}
	srv.quit = make(chan struct{})
	srv.peers = make(map[discover.NodeID]*Peer)

	// Create the current trust maps, and the associated dialing channel
	srv.trustedNodes = make(map[discover.NodeID]bool)
	for _, node := range srv.TrustedNodes {
		srv.trustedNodes[node.ID] = true
=======
	if srv.newTransport == nil {
		srv.newTransport = newRLPX
>>>>>>> f5ce848c
	}
	if srv.Dialer == nil {
		srv.Dialer = &net.Dialer{Timeout: defaultDialTimeout}
	}
	srv.quit = make(chan struct{})
	srv.addpeer = make(chan *conn)
	srv.delpeer = make(chan *Peer)
	srv.posthandshake = make(chan *conn)
	srv.addstatic = make(chan *discover.Node)
	srv.peerOp = make(chan peerOpFunc)
	srv.peerOpDone = make(chan struct{})

	// node table
	if srv.Discovery {
		ntab, err := discover.ListenUDP(srv.PrivateKey, srv.ListenAddr, srv.NAT, srv.NodeDatabase)
		if err != nil {
			return err
		}
		srv.ntab = ntab
	}

	dynPeers := srv.MaxPeers / 2
	if !srv.Discovery {
		dynPeers = 0
	}
	dialer := newDialState(srv.StaticNodes, srv.ntab, dynPeers)

	// handshake
	srv.ourHandshake = &protoHandshake{Version: baseProtocolVersion, Name: srv.Name, ID: discover.PubkeyID(&srv.PrivateKey.PublicKey)}
	for _, p := range srv.Protocols {
		srv.ourHandshake.Caps = append(srv.ourHandshake.Caps, p.cap())
	}
	// listen/dial
	if srv.ListenAddr != "" {
		if err := srv.startListening(); err != nil {
			return err
		}
	}
	if srv.NoDial && srv.ListenAddr == "" {
		glog.V(logger.Warn).Infoln("I will be kind-of useless, neither dialing nor listening.")
	}

	srv.loopWG.Add(1)
	go srv.run(dialer)
	srv.running = true
	return nil
}

func (srv *Server) startListening() error {
	// Launch the TCP listener.
	listener, err := net.Listen("tcp", srv.ListenAddr)
	if err != nil {
		return err
	}
	laddr := listener.Addr().(*net.TCPAddr)
	srv.ListenAddr = laddr.String()
	srv.listener = listener
	srv.loopWG.Add(1)
	go srv.listenLoop()
	// Map the TCP listening port if NAT is configured.
	if !laddr.IP.IsLoopback() && srv.NAT != nil {
		srv.loopWG.Add(1)
		go func() {
			nat.Map(srv.NAT, srv.quit, "tcp", laddr.Port, laddr.Port, "ethereum p2p")
			srv.loopWG.Done()
		}()
	}
	return nil
}

type dialer interface {
	newTasks(running int, peers map[discover.NodeID]*Peer, now time.Time) []task
	taskDone(task, time.Time)
	addStatic(*discover.Node)
}

func (srv *Server) run(dialstate dialer) {
	defer srv.loopWG.Done()
	var (
		peers   = make(map[discover.NodeID]*Peer)
		trusted = make(map[discover.NodeID]bool, len(srv.TrustedNodes))

		tasks        []task
		pendingTasks []task
		taskdone     = make(chan task, maxActiveDialTasks)
	)
	// Put trusted nodes into a map to speed up checks.
	// Trusted peers are loaded on startup and cannot be
	// modified while the server is running.
	for _, n := range srv.TrustedNodes {
		trusted[n.ID] = true
	}

	// Some task list helpers.
	delTask := func(t task) {
		for i := range tasks {
			if tasks[i] == t {
				tasks = append(tasks[:i], tasks[i+1:]...)
				break
			}
		}
	}
	scheduleTasks := func(new []task) {
		pt := append(pendingTasks, new...)
		start := maxActiveDialTasks - len(tasks)
		if len(pt) < start {
			start = len(pt)
		}
		if start > 0 {
			tasks = append(tasks, pt[:start]...)
			for _, t := range pt[:start] {
				t := t
				glog.V(logger.Detail).Infoln("new task:", t)
				go func() { t.Do(srv); taskdone <- t }()
			}
			copy(pt, pt[start:])
			pendingTasks = pt[:len(pt)-start]
		}
	}

running:
	for {
		// Query the dialer for new tasks and launch them.
		now := time.Now()
		nt := dialstate.newTasks(len(pendingTasks)+len(tasks), peers, now)
		scheduleTasks(nt)

		select {
		case <-srv.quit:
			// The server was stopped. Run the cleanup logic.
			glog.V(logger.Detail).Infoln("<-quit: spinning down")
			break running
		case n := <-srv.addstatic:
			// This channel is used by AddPeer to add to the
			// ephemeral static peer list. Add it to the dialer,
			// it will keep the node connected.
			glog.V(logger.Detail).Infoln("<-addstatic:", n)
			dialstate.addStatic(n)
		case op := <-srv.peerOp:
			// This channel is used by Peers and PeerCount.
			op(peers)
			srv.peerOpDone <- struct{}{}
		case t := <-taskdone:
			// A task got done. Tell dialstate about it so it
			// can update its state and remove it from the active
			// tasks list.
			glog.V(logger.Detail).Infoln("<-taskdone:", t)
			dialstate.taskDone(t, now)
			delTask(t)
		case c := <-srv.posthandshake:
			// A connection has passed the encryption handshake so
			// the remote identity is known (but hasn't been verified yet).
			if trusted[c.id] {
				// Ensure that the trusted flag is set before checking against MaxPeers.
				c.flags |= trustedConn
			}
			glog.V(logger.Detail).Infoln("<-posthandshake:", c)
			// TODO: track in-progress inbound node IDs (pre-Peer) to avoid dialing them.
			c.cont <- srv.encHandshakeChecks(peers, c)
		case c := <-srv.addpeer:
			// At this point the connection is past the protocol handshake.
			// Its capabilities are known and the remote identity is verified.
			glog.V(logger.Detail).Infoln("<-addpeer:", c)
			err := srv.protoHandshakeChecks(peers, c)
			if err != nil {
				glog.V(logger.Detail).Infof("Not adding %v as peer: %v", c, err)
			} else {
				// The handshakes are done and it passed all checks.
				p := newPeer(c, srv.Protocols)
				peers[c.id] = p
				go srv.runPeer(p)
			}
			// The dialer logic relies on the assumption that
			// dial tasks complete after the peer has been added or
			// discarded. Unblock the task last.
			c.cont <- err
		case p := <-srv.delpeer:
			// A peer disconnected.
			glog.V(logger.Detail).Infoln("<-delpeer:", p)
			delete(peers, p.ID())
		}
	}

	// Terminate discovery. If there is a running lookup it will terminate soon.
	if srv.ntab != nil {
		srv.ntab.Close()
	}
	// Disconnect all peers.
	for _, p := range peers {
		p.Disconnect(DiscQuitting)
	}
	// Wait for peers to shut down. Pending connections and tasks are
	// not handled here and will terminate soon-ish because srv.quit
	// is closed.
	glog.V(logger.Detail).Infof("ignoring %d pending tasks at spindown", len(tasks))
	for len(peers) > 0 {
		p := <-srv.delpeer
		glog.V(logger.Detail).Infoln("<-delpeer (spindown):", p)
		delete(peers, p.ID())
	}
}

func (srv *Server) protoHandshakeChecks(peers map[discover.NodeID]*Peer, c *conn) error {
	// Drop connections with no matching protocols.
	if len(srv.Protocols) > 0 && countMatchingProtocols(srv.Protocols, c.caps) == 0 {
		return DiscUselessPeer
	}
	// Repeat the encryption handshake checks because the
	// peer set might have changed between the handshakes.
	return srv.encHandshakeChecks(peers, c)
}

func (srv *Server) encHandshakeChecks(peers map[discover.NodeID]*Peer, c *conn) error {
	switch {
	case !c.is(trustedConn|staticDialedConn) && len(peers) >= srv.MaxPeers:
		return DiscTooManyPeers
	case peers[c.id] != nil:
		return DiscAlreadyConnected
	case c.id == srv.Self().ID:
		return DiscSelf
	default:
		return nil
	}
}

// listenLoop runs in its own goroutine and accepts
// inbound connections.
func (srv *Server) listenLoop() {
	defer srv.loopWG.Done()
	glog.V(logger.Info).Infoln("Listening on", srv.listener.Addr())

	// This channel acts as a semaphore limiting
	// active inbound connections that are lingering pre-handshake.
	// If all slots are taken, no further connections are accepted.
	tokens := maxAcceptConns
	if srv.MaxPendingPeers > 0 {
		tokens = srv.MaxPendingPeers
	}
	slots := make(chan struct{}, tokens)
	for i := 0; i < tokens; i++ {
		slots <- struct{}{}
	}

	for {
		<-slots
		fd, err := srv.listener.Accept()
		if err != nil {
			return
		}
		glog.V(logger.Debug).Infof("Accepted conn %v\n", fd.RemoteAddr())
		go func() {
			srv.setupConn(fd, inboundConn, nil)
			slots <- struct{}{}
		}()
	}
}

// setupConn runs the handshakes and attempts to add the connection
// as a peer. It returns when the connection has been added as a peer
// or the handshakes have failed.
func (srv *Server) setupConn(fd net.Conn, flags connFlag, dialDest *discover.Node) {
	// Prevent leftover pending conns from entering the handshake.
	srv.lock.Lock()
	running := srv.running
	srv.lock.Unlock()
	c := &conn{fd: fd, transport: srv.newTransport(fd), flags: flags, cont: make(chan error)}
	if !running {
		c.close(errServerStopped)
		return
	}
	// Run the encryption handshake.
	var err error
	if c.id, err = c.doEncHandshake(srv.PrivateKey, dialDest); err != nil {
		glog.V(logger.Debug).Infof("%v faild enc handshake: %v", c, err)
		c.close(err)
		return
	}
	// For dialed connections, check that the remote public key matches.
	if dialDest != nil && c.id != dialDest.ID {
		c.close(DiscUnexpectedIdentity)
		glog.V(logger.Debug).Infof("%v dialed identity mismatch, want %x", c, dialDest.ID[:8])
		return
	}
	if err := srv.checkpoint(c, srv.posthandshake); err != nil {
		glog.V(logger.Debug).Infof("%v failed checkpoint posthandshake: %v", c, err)
		c.close(err)
		return
	}
	// Run the protocol handshake
	phs, err := c.doProtoHandshake(srv.ourHandshake)
	if err != nil {
		glog.V(logger.Debug).Infof("%v failed proto handshake: %v", c, err)
		c.close(err)
		return
	}
	if phs.ID != c.id {
		glog.V(logger.Debug).Infof("%v wrong proto handshake identity: %x", c, phs.ID[:8])
		c.close(DiscUnexpectedIdentity)
		return
	}
	c.caps, c.name = phs.Caps, phs.Name
	if err := srv.checkpoint(c, srv.addpeer); err != nil {
		glog.V(logger.Debug).Infof("%v failed checkpoint addpeer: %v", c, err)
		c.close(err)
		return
	}
	// If the checks completed successfully, runPeer has now been
	// launched by run.
}

// checkpoint sends the conn to run, which performs the
// post-handshake checks for the stage (posthandshake, addpeer).
func (srv *Server) checkpoint(c *conn, stage chan<- *conn) error {
	select {
	case stage <- c:
	case <-srv.quit:
		return errServerStopped
	}
	select {
	case err := <-c.cont:
		return err
	case <-srv.quit:
		return errServerStopped
	}
}

// runPeer runs in its own goroutine for each peer.
// it waits until the Peer logic returns and removes
// the peer.
func (srv *Server) runPeer(p *Peer) {
	glog.V(logger.Debug).Infof("Added %v\n", p)
	srvjslog.LogJson(&logger.P2PConnected{
		RemoteId:            p.ID().String(),
		RemoteAddress:       p.RemoteAddr().String(),
		RemoteVersionString: p.Name(),
		NumConnections:      srv.PeerCount(),
	})

	if srv.newPeerHook != nil {
		srv.newPeerHook(p)
	}
	discreason := p.run()
	// Note: run waits for existing peers to be sent on srv.delpeer
	// before returning, so this send should not select on srv.quit.
	srv.delpeer <- p

	glog.V(logger.Debug).Infof("Removed %v (%v)\n", p, discreason)
	srvjslog.LogJson(&logger.P2PDisconnected{
		RemoteId:       p.ID().String(),
		NumConnections: srv.PeerCount(),
	})
}<|MERGE_RESOLUTION|>--- conflicted
+++ resolved
@@ -296,21 +296,8 @@
 	if srv.PrivateKey == nil {
 		return fmt.Errorf("Server.PrivateKey must be set to a non-nil key")
 	}
-<<<<<<< HEAD
-	if srv.MaxPeers < 0 {
-		return fmt.Errorf("Server.MaxPeers must be > 0")
-	}
-	srv.quit = make(chan struct{})
-	srv.peers = make(map[discover.NodeID]*Peer)
-
-	// Create the current trust maps, and the associated dialing channel
-	srv.trustedNodes = make(map[discover.NodeID]bool)
-	for _, node := range srv.TrustedNodes {
-		srv.trustedNodes[node.ID] = true
-=======
 	if srv.newTransport == nil {
 		srv.newTransport = newRLPX
->>>>>>> f5ce848c
 	}
 	if srv.Dialer == nil {
 		srv.Dialer = &net.Dialer{Timeout: defaultDialTimeout}
