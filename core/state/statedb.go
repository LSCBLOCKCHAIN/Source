// Copyright 2014 The go-ethereum Authors
// This file is part of the go-ethereum library.
//
// The go-ethereum library is free software: you can redistribute it and/or modify
// it under the terms of the GNU Lesser General Public License as published by
// the Free Software Foundation, either version 3 of the License, or
// (at your option) any later version.
//
// The go-ethereum library is distributed in the hope that it will be useful,
// but WITHOUT ANY WARRANTY; without even the implied warranty of
// MERCHANTABILITY or FITNESS FOR A PARTICULAR PURPOSE. See the
// GNU Lesser General Public License for more details.
//
// You should have received a copy of the GNU Lesser General Public License
// along with the go-ethereum library. If not, see <http://www.gnu.org/licenses/>.

// Package state provides a caching layer atop the Ethereum state trie.
package state

import (
	"errors"
	"fmt"
	"math/big"
	"sort"

	"github.com/ethereum/go-ethereum/common"
	"github.com/ethereum/go-ethereum/core/types"
	"github.com/ethereum/go-ethereum/crypto"
	"github.com/ethereum/go-ethereum/log"
	"github.com/ethereum/go-ethereum/rlp"
	"github.com/ethereum/go-ethereum/trie"
)

type revision struct {
	id           int
	journalIndex int
}

var (
	// emptyState is the known hash of an empty state trie entry.
	emptyState = crypto.Keccak256Hash(nil)

	// emptyCode is the known hash of the empty EVM bytecode.
	emptyCode = crypto.Keccak256Hash(nil)
)

type proofList [][]byte

func (n *proofList) Put(key []byte, value []byte) error {
	*n = append(*n, value)
	return nil
}

// StateDBs within the ethereum protocol are used to store anything
// within the merkle trie. StateDBs take care of caching and storing
// nested states. It's the general query interface to retrieve:
// * Contracts
// * Accounts
type StateDB struct {
	db   Database
	trie Trie

	// This map holds 'live' objects, which will get modified while processing a state transition.
	stateObjects      map[common.Address]*stateObject
	stateObjectsDirty map[common.Address]struct{}

	// DB error.
	// State objects are used by the consensus core and VM which are
	// unable to deal with database-level errors. Any error that occurs
	// during a database read is memoized here and will eventually be returned
	// by StateDB.Commit.
	dbErr error

	// The refund counter, also used by state transitioning.
	refund uint64

	thash, bhash common.Hash
	txIndex      int
	logs         map[common.Hash][]*types.Log
	logSize      uint

	preimages map[common.Hash][]byte

	// Journal of state modifications. This is the backbone of
	// Snapshot and RevertToSnapshot.
	journal        *journal
	validRevisions []revision
	nextRevisionId int
}

// Create a new state from a given trie.
func New(root common.Hash, db Database) (*StateDB, error) {
	tr, err := db.OpenTrie(root)
	if err != nil {
		return nil, err
	}
	return &StateDB{
		db:                db,
		trie:              tr,
		stateObjects:      make(map[common.Address]*stateObject),
		stateObjectsDirty: make(map[common.Address]struct{}),
		logs:              make(map[common.Hash][]*types.Log),
		preimages:         make(map[common.Hash][]byte),
		journal:           newJournal(),
	}, nil
}

// setError remembers the first non-nil error it is called with.
func (db *StateDB) setError(err error) {
	if db.dbErr == nil {
		db.dbErr = err
	}
}

func (db *StateDB) Error() error {
	return db.dbErr
}

// Reset clears out all ephemeral state objects from the state db, but keeps
// the underlying state trie to avoid reloading data for the next operations.
func (db *StateDB) Reset(root common.Hash) error {
	tr, err := db.db.OpenTrie(root)
	if err != nil {
		return err
	}
	db.trie = tr
	db.stateObjects = make(map[common.Address]*stateObject)
	db.stateObjectsDirty = make(map[common.Address]struct{})
	db.thash = common.Hash{}
	db.bhash = common.Hash{}
	db.txIndex = 0
	db.logs = make(map[common.Hash][]*types.Log)
	db.logSize = 0
	db.preimages = make(map[common.Hash][]byte)
	db.clearJournalAndRefund()
	return nil
}

func (db *StateDB) AddLog(log *types.Log) {
	db.journal.append(addLogChange{txhash: db.thash})

	log.TxHash = db.thash
	log.BlockHash = db.bhash
	log.TxIndex = uint(db.txIndex)
	log.Index = db.logSize
	db.logs[db.thash] = append(db.logs[db.thash], log)
	db.logSize++
}

func (db *StateDB) GetLogs(hash common.Hash) []*types.Log {
	return db.logs[hash]
}

func (db *StateDB) Logs() []*types.Log {
	var logs []*types.Log
	for _, lgs := range db.logs {
		logs = append(logs, lgs...)
	}
	return logs
}

// AddPreimage records a SHA3 preimage seen by the VM.
func (db *StateDB) AddPreimage(hash common.Hash, preimage []byte) {
	if _, ok := db.preimages[hash]; !ok {
		db.journal.append(addPreimageChange{hash: hash})
		pi := make([]byte, len(preimage))
		copy(pi, preimage)
		db.preimages[hash] = pi
	}
}

// Preimages returns a list of SHA3 preimages that have been submitted.
func (db *StateDB) Preimages() map[common.Hash][]byte {
	return db.preimages
}

// AddRefund adds gas to the refund counter
func (db *StateDB) AddRefund(gas uint64) {
	db.journal.append(refundChange{prev: db.refund})
	db.refund += gas
}

// SubRefund removes gas from the refund counter.
// This method will panic if the refund counter goes below zero
func (db *StateDB) SubRefund(gas uint64) {
	db.journal.append(refundChange{prev: db.refund})
	if gas > db.refund {
		panic("Refund counter below zero")
	}
	db.refund -= gas
}

// Exist reports whether the given account address exists in the state.
// Notably this also returns true for suicided accounts.
func (db *StateDB) Exist(addr common.Address) bool {
	return db.getStateObject(addr) != nil
}

// Empty returns whether the state object is either non-existent
// or empty according to the EIP161 specification (balance = nonce = code = 0)
func (db *StateDB) Empty(addr common.Address) bool {
	so := db.getStateObject(addr)
	return so == nil || so.empty()
}

// Retrieve the balance from the given address or 0 if object not found
func (db *StateDB) GetBalance(addr common.Address) *big.Int {
	stateObject := db.getStateObject(addr)
	if stateObject != nil {
		return stateObject.Balance()
	}
	return common.Big0
}

func (db *StateDB) GetNonce(addr common.Address) uint64 {
	stateObject := db.getStateObject(addr)
	if stateObject != nil {
		return stateObject.Nonce()
	}

	return 0
}

func (db *StateDB) GetCode(addr common.Address) []byte {
	stateObject := db.getStateObject(addr)
	if stateObject != nil {
		return stateObject.Code(db.db)
	}
	return nil
}

func (db *StateDB) GetCodeSize(addr common.Address) int {
	stateObject := db.getStateObject(addr)
	if stateObject == nil {
		return 0
	}
	if stateObject.code != nil {
		return len(stateObject.code)
	}
	size, err := db.db.ContractCodeSize(stateObject.addrHash, common.BytesToHash(stateObject.CodeHash()))
	if err != nil {
		db.setError(err)
	}
	return size
}

func (db *StateDB) GetCodeHash(addr common.Address) common.Hash {
	stateObject := db.getStateObject(addr)
	if stateObject == nil {
		return common.Hash{}
	}
	return common.BytesToHash(stateObject.CodeHash())
}

// GetState retrieves a value from the given account's storage trie.
func (db *StateDB) GetState(addr common.Address, hash common.Hash) common.Hash {
	stateObject := db.getStateObject(addr)
	if stateObject != nil {
		return stateObject.GetState(db.db, hash)
	}
	return common.Hash{}
}

// GetProof returns the MerkleProof for a given Account
func (db *StateDB) GetProof(a common.Address) ([][]byte, error) {
	var proof proofList
	err := db.trie.Prove(crypto.Keccak256(a.Bytes()), 0, &proof)
	return [][]byte(proof), err
}

// GetProof returns the StorageProof for given key
func (db *StateDB) GetStorageProof(a common.Address, key common.Hash) ([][]byte, error) {
	var proof proofList
	trie := db.StorageTrie(a)
	if trie == nil {
		return proof, errors.New("storage trie for requested address does not exist")
	}
	err := trie.Prove(crypto.Keccak256(key.Bytes()), 0, &proof)
	return [][]byte(proof), err
}

// GetCommittedState retrieves a value from the given account's committed storage trie.
func (db *StateDB) GetCommittedState(addr common.Address, hash common.Hash) common.Hash {
	stateObject := db.getStateObject(addr)
	if stateObject != nil {
		return stateObject.GetCommittedState(db.db, hash)
	}
	return common.Hash{}
}

// Database retrieves the low level database supporting the lower level trie ops.
func (db *StateDB) Database() Database {
	return db.db
}

// StorageTrie returns the storage trie of an account.
// The return value is a copy and is nil for non-existent accounts.
func (db *StateDB) StorageTrie(addr common.Address) Trie {
	stateObject := db.getStateObject(addr)
	if stateObject == nil {
		return nil
	}
	cpy := stateObject.deepCopy(db)
	return cpy.updateTrie(db.db)
}

func (db *StateDB) HasSuicided(addr common.Address) bool {
	stateObject := db.getStateObject(addr)
	if stateObject != nil {
		return stateObject.suicided
	}
	return false
}

/*
 * SETTERS
 */

// AddBalance adds amount to the account associated with addr.
func (db *StateDB) AddBalance(addr common.Address, amount *big.Int) {
	stateObject := db.GetOrNewStateObject(addr)
	if stateObject != nil {
		stateObject.AddBalance(amount)
	}
}

// SubBalance subtracts amount from the account associated with addr.
func (db *StateDB) SubBalance(addr common.Address, amount *big.Int) {
	stateObject := db.GetOrNewStateObject(addr)
	if stateObject != nil {
		stateObject.SubBalance(amount)
	}
}

func (db *StateDB) SetBalance(addr common.Address, amount *big.Int) {
	stateObject := db.GetOrNewStateObject(addr)
	if stateObject != nil {
		stateObject.SetBalance(amount)
	}
}

func (db *StateDB) SetNonce(addr common.Address, nonce uint64) {
	stateObject := db.GetOrNewStateObject(addr)
	if stateObject != nil {
		stateObject.SetNonce(nonce)
	}
}

func (db *StateDB) SetCode(addr common.Address, code []byte) {
	stateObject := db.GetOrNewStateObject(addr)
	if stateObject != nil {
		stateObject.SetCode(crypto.Keccak256Hash(code), code)
	}
}

func (db *StateDB) SetState(addr common.Address, key, value common.Hash) {
	stateObject := db.GetOrNewStateObject(addr)
	if stateObject != nil {
		stateObject.SetState(db.db, key, value)
	}
}

// Suicide marks the given account as suicided.
// This clears the account balance.
//
// The account's state object is still available until the state is committed,
// getStateObject will return a non-nil account after Suicide.
func (db *StateDB) Suicide(addr common.Address) bool {
	stateObject := db.getStateObject(addr)
	if stateObject == nil {
		return false
	}
	db.journal.append(suicideChange{
		account:     &addr,
		prev:        stateObject.suicided,
		prevbalance: new(big.Int).Set(stateObject.Balance()),
	})
	stateObject.markSuicided()
	stateObject.data.Balance = new(big.Int)

	return true
}

//
// Setting, updating & deleting state object methods.
//

// updateStateObject writes the given object to the trie.
func (db *StateDB) updateStateObject(stateObject *stateObject) {
	addr := stateObject.Address()
	data, err := rlp.EncodeToBytes(stateObject)
	if err != nil {
		panic(fmt.Errorf("can't encode object at %x: %v", addr[:], err))
	}
	db.setError(db.trie.TryUpdate(addr[:], data))
}

// deleteStateObject removes the given object from the state trie.
func (db *StateDB) deleteStateObject(stateObject *stateObject) {
	stateObject.deleted = true
	addr := stateObject.Address()
	db.setError(db.trie.TryDelete(addr[:]))
}

// Retrieve a state object given by the address. Returns nil if not found.
func (db *StateDB) getStateObject(addr common.Address) (stateObject *stateObject) {
	// Prefer 'live' objects.
	if obj := db.stateObjects[addr]; obj != nil {
		if obj.deleted {
			return nil
		}
		return obj
	}

	// Load the object from the database.
	enc, err := db.trie.TryGet(addr[:])
	if len(enc) == 0 {
		db.setError(err)
		return nil
	}
	var data Account
	if err := rlp.DecodeBytes(enc, &data); err != nil {
		log.Error("Failed to decode state object", "addr", addr, "err", err)
		return nil
	}
	// Insert into the live set.
	obj := newObject(db, addr, data)
	db.setStateObject(obj)
	return obj
}

func (db *StateDB) setStateObject(object *stateObject) {
	db.stateObjects[object.Address()] = object
}

// Retrieve a state object or create a new state object if nil.
func (db *StateDB) GetOrNewStateObject(addr common.Address) *stateObject {
	stateObject := db.getStateObject(addr)
	if stateObject == nil || stateObject.deleted {
		stateObject, _ = db.createObject(addr)
	}
	return stateObject
}

// createObject creates a new state object. If there is an existing account with
// the given address, it is overwritten and returned as the second return value.
func (db *StateDB) createObject(addr common.Address) (newobj, prev *stateObject) {
	prev = db.getStateObject(addr)
	newobj = newObject(db, addr, Account{})
	newobj.setNonce(0) // sets the object to dirty
	if prev == nil {
		db.journal.append(createObjectChange{account: &addr})
	} else {
		db.journal.append(resetObjectChange{prev: prev})
	}
	db.setStateObject(newobj)
	return newobj, prev
}

// CreateAccount explicitly creates a state object. If a state object with the address
// already exists the balance is carried over to the new account.
//
// CreateAccount is called during the EVM CREATE operation. The situation might arise that
// a contract does the following:
//
//   1. sends funds to sha(account ++ (nonce + 1))
//   2. tx_create(sha(account ++ nonce)) (note that this gets the address of 1)
//
// Carrying over the balance ensures that Ether doesn't disappear.
<<<<<<< HEAD
func (db *StateDB) CreateAccount(addr common.Address) {
	new, prev := db.createObject(addr)
=======
func (self *StateDB) CreateAccount(addr common.Address) {
	newObj, prev := self.createObject(addr)
>>>>>>> aad3c67a
	if prev != nil {
		newObj.setBalance(prev.data.Balance)
	}
}

func (db *StateDB) ForEachStorage(addr common.Address, cb func(key, value common.Hash) bool) {
	so := db.getStateObject(addr)
	if so == nil {
		return
	}
	it := trie.NewIterator(so.getTrie(db.db).NodeIterator(nil))
	for it.Next() {
		key := common.BytesToHash(db.trie.GetKey(it.Key))
		if value, dirty := so.dirtyStorage[key]; dirty {
			cb(key, value)
			continue
		}
		cb(key, common.BytesToHash(it.Value))
	}
}

// Copy creates a deep, independent copy of the state.
// Snapshots of the copied state cannot be applied to the copy.
func (db *StateDB) Copy() *StateDB {
	// Copy all the basic fields, initialize the memory ones
	state := &StateDB{
		db:                db.db,
		trie:              db.db.CopyTrie(db.trie),
		stateObjects:      make(map[common.Address]*stateObject, len(db.journal.dirties)),
		stateObjectsDirty: make(map[common.Address]struct{}, len(db.journal.dirties)),
		refund:            db.refund,
		logs:              make(map[common.Hash][]*types.Log, len(db.logs)),
		logSize:           db.logSize,
		preimages:         make(map[common.Hash][]byte),
		journal:           newJournal(),
	}
	// Copy the dirty states, logs, and preimages
	for addr := range db.journal.dirties {
		// As documented [here](https://github.com/ethereum/go-ethereum/pull/16485#issuecomment-380438527),
		// and in the Finalise-method, there is a case where an object is in the journal but not
		// in the stateObjects: OOG after touch on ripeMD prior to Byzantium. Thus, we need to check for
		// nil
		if object, exist := db.stateObjects[addr]; exist {
			state.stateObjects[addr] = object.deepCopy(state)
			state.stateObjectsDirty[addr] = struct{}{}
		}
	}
	// Above, we don't copy the actual journal. This means that if the copy is copied, the
	// loop above will be a no-op, since the copy's journal is empty.
	// Thus, here we iterate over stateObjects, to enable copies of copies
	for addr := range db.stateObjectsDirty {
		if _, exist := state.stateObjects[addr]; !exist {
			state.stateObjects[addr] = db.stateObjects[addr].deepCopy(state)
			state.stateObjectsDirty[addr] = struct{}{}
		}
	}
	for hash, logs := range db.logs {
		cpy := make([]*types.Log, len(logs))
		for i, l := range logs {
			cpy[i] = new(types.Log)
			*cpy[i] = *l
		}
		state.logs[hash] = cpy
	}
	for hash, preimage := range db.preimages {
		state.preimages[hash] = preimage
	}
	return state
}

// Snapshot returns an identifier for the current revision of the state.
func (db *StateDB) Snapshot() int {
	id := db.nextRevisionId
	db.nextRevisionId++
	db.validRevisions = append(db.validRevisions, revision{id, db.journal.length()})
	return id
}

// RevertToSnapshot reverts all state changes made since the given revision.
func (db *StateDB) RevertToSnapshot(revid int) {
	// Find the snapshot in the stack of valid snapshots.
	idx := sort.Search(len(db.validRevisions), func(i int) bool {
		return db.validRevisions[i].id >= revid
	})
	if idx == len(db.validRevisions) || db.validRevisions[idx].id != revid {
		panic(fmt.Errorf("revision id %v cannot be reverted", revid))
	}
	snapshot := db.validRevisions[idx].journalIndex

	// Replay the journal to undo changes and remove invalidated snapshots
	db.journal.revert(db, snapshot)
	db.validRevisions = db.validRevisions[:idx]
}

// GetRefund returns the current value of the refund counter.
func (db *StateDB) GetRefund() uint64 {
	return db.refund
}

// Finalise finalises the state by removing the db destructed objects
// and clears the journal as well as the refunds.
func (db *StateDB) Finalise(deleteEmptyObjects bool) {
	for addr := range db.journal.dirties {
		stateObject, exist := db.stateObjects[addr]
		if !exist {
			// ripeMD is 'touched' at block 1714175, in tx 0x1237f737031e40bcde4a8b7e717b2d15e3ecadfe49bb1bbc71ee9deb09c6fcf2
			// That tx goes out of gas, and although the notion of 'touched' does not exist there, the
			// touch-event will still be recorded in the journal. Since ripeMD is a special snowflake,
			// it will persist in the journal even though the journal is reverted. In this special circumstance,
			// it may exist in `s.journal.dirties` but not in `s.stateObjects`.
			// Thus, we can safely ignore it here
			continue
		}

		if stateObject.suicided || (deleteEmptyObjects && stateObject.empty()) {
			db.deleteStateObject(stateObject)
		} else {
			stateObject.updateRoot(db.db)
			db.updateStateObject(stateObject)
		}
		db.stateObjectsDirty[addr] = struct{}{}
	}
	// Invalidate journal because reverting across transactions is not allowed.
	db.clearJournalAndRefund()
}

// IntermediateRoot computes the current root hash of the state trie.
// It is called in between transactions to get the root hash that
// goes into transaction receipts.
func (db *StateDB) IntermediateRoot(deleteEmptyObjects bool) common.Hash {
	db.Finalise(deleteEmptyObjects)
	return db.trie.Hash()
}

// Prepare sets the current transaction hash and index and block hash which is
// used when the EVM emits new state logs.
func (db *StateDB) Prepare(thash, bhash common.Hash, ti int) {
	db.thash = thash
	db.bhash = bhash
	db.txIndex = ti
}

func (db *StateDB) clearJournalAndRefund() {
	db.journal = newJournal()
	db.validRevisions = db.validRevisions[:0]
	db.refund = 0
}

// Commit writes the state to the underlying in-memory trie database.
func (db *StateDB) Commit(deleteEmptyObjects bool) (root common.Hash, err error) {
	defer db.clearJournalAndRefund()

	for addr := range db.journal.dirties {
		db.stateObjectsDirty[addr] = struct{}{}
	}
	// Commit objects to the trie.
	for addr, stateObject := range db.stateObjects {
		_, isDirty := db.stateObjectsDirty[addr]
		switch {
		case stateObject.suicided || (isDirty && deleteEmptyObjects && stateObject.empty()):
			// If the object has been removed, don't bother syncing it
			// and just mark it for deletion in the trie.
			db.deleteStateObject(stateObject)
		case isDirty:
			// Write any contract code associated with the state object
			if stateObject.code != nil && stateObject.dirtyCode {
				db.db.TrieDB().InsertBlob(common.BytesToHash(stateObject.CodeHash()), stateObject.code)
				stateObject.dirtyCode = false
			}
			// Write any storage changes in the state object to its storage trie.
			if err := stateObject.CommitTrie(db.db); err != nil {
				return common.Hash{}, err
			}
			// Update the object in the main account trie.
			db.updateStateObject(stateObject)
		}
		delete(db.stateObjectsDirty, addr)
	}
	// Write trie changes.
	root, err = db.trie.Commit(func(leaf []byte, parent common.Hash) error {
		var account Account
		if err := rlp.DecodeBytes(leaf, &account); err != nil {
			return nil
		}
		if account.Root != emptyState {
			db.db.TrieDB().Reference(account.Root, parent)
		}
		code := common.BytesToHash(account.CodeHash)
		if code != emptyCode {
			db.db.TrieDB().Reference(code, parent)
		}
		return nil
	})
	log.Debug("Trie cache stats after commit", "misses", trie.CacheMisses(), "unloads", trie.CacheUnloads())
	return root, err
}<|MERGE_RESOLUTION|>--- conflicted
+++ resolved
@@ -467,13 +467,8 @@
 //   2. tx_create(sha(account ++ nonce)) (note that this gets the address of 1)
 //
 // Carrying over the balance ensures that Ether doesn't disappear.
-<<<<<<< HEAD
 func (db *StateDB) CreateAccount(addr common.Address) {
-	new, prev := db.createObject(addr)
-=======
-func (self *StateDB) CreateAccount(addr common.Address) {
-	newObj, prev := self.createObject(addr)
->>>>>>> aad3c67a
+	newObj, prev := db.createObject(addr)
 	if prev != nil {
 		newObj.setBalance(prev.data.Balance)
 	}
