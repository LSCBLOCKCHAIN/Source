--- conflicted
+++ resolved
@@ -1,20 +1,20 @@
-// Copyright 2014 The go-ethereum Authors && Copyright 2015 go-expanse Authors
-// This file is part of the go-expanse library.
-//
-// The go-expanse library is free software: you can redistribute it and/or modify
+// Copyright 2014 The go-ethereum Authors
+// This file is part of the go-ethereum library.
+//
+// The go-ethereum library is free software: you can redistribute it and/or modify
 // it under the terms of the GNU Lesser General Public License as published by
 // the Free Software Foundation, either version 3 of the License, or
 // (at your option) any later version.
 //
-// The go-expanse library is distributed in the hope that it will be useful,
+// The go-ethereum library is distributed in the hope that it will be useful,
 // but WITHOUT ANY WARRANTY; without even the implied warranty of
 // MERCHANTABILITY or FITNESS FOR A PARTICULAR PURPOSE. See the
 // GNU Lesser General Public License for more details.
 //
 // You should have received a copy of the GNU Lesser General Public License
-// along with the go-expanse library. If not, see <http://www.gnu.org/licenses/>.
-
-// Package state provides a caching layer atop the Expanse state trie.
+// along with the go-ethereum library. If not, see <http://www.gnu.org/licenses/>.
+
+// Package state provides a caching layer atop the Ethereum state trie.
 package state
 
 import (
@@ -23,26 +23,15 @@
 	"sort"
 	"sync"
 
-<<<<<<< HEAD
-	"github.com/expanse-project/go-expanse/common"
-	"github.com/expanse-project/go-expanse/core/vm"
-	"github.com/expanse-project/go-expanse/crypto"
-	"github.com/expanse-project/go-expanse/ethdb"
-	"github.com/expanse-project/go-expanse/logger"
-	"github.com/expanse-project/go-expanse/logger/glog"
-	"github.com/expanse-project/go-expanse/rlp"
-	"github.com/expanse-project/go-expanse/trie"
-=======
-	"github.com/ethereum/go-ethereum/common"
-	"github.com/ethereum/go-ethereum/core/types"
-	"github.com/ethereum/go-ethereum/core/vm"
-	"github.com/ethereum/go-ethereum/crypto"
-	"github.com/ethereum/go-ethereum/ethdb"
-	"github.com/ethereum/go-ethereum/logger"
-	"github.com/ethereum/go-ethereum/logger/glog"
-	"github.com/ethereum/go-ethereum/rlp"
-	"github.com/ethereum/go-ethereum/trie"
->>>>>>> a973d1d5
+	"github.com/expanse-org/go-expanse/common"
+	"github.com/expanse-org/go-expanse/core/types"
+	"github.com/expanse-org/go-expanse/core/vm"
+	"github.com/expanse-org/go-expanse/crypto"
+	"github.com/expanse-org/go-expanse/ethdb"
+	"github.com/expanse-org/go-expanse/logger"
+	"github.com/expanse-org/go-expanse/logger/glog"
+	"github.com/expanse-org/go-expanse/rlp"
+	"github.com/expanse-org/go-expanse/trie"
 	lru "github.com/hashicorp/golang-lru"
 )
 
@@ -53,20 +42,6 @@
 	// Number of past tries to keep. This value is chosen such that
 	// reasonable chain reorg depths will hit an existing trie.
 	maxPastTries = 12
-
-	// Number of codehash->size associations to keep.
-	codeSizeCacheSize = 100000
-)
-
-type revision struct {
-	id           int
-	journalIndex int
-}
-
-const (
-	// Number of past tries to keep. The arbitrarily chosen value here
-	// is max uncle depth + 1.
-	maxTrieCacheLength = 8
 
 	// Number of codehash->size associations to keep.
 	codeSizeCacheSize = 100000
@@ -100,11 +75,8 @@
 	logs         map[common.Hash][]*types.Log
 	logSize      uint
 
-<<<<<<< HEAD
-=======
 	preimages map[common.Hash][]byte
 
->>>>>>> a973d1d5
 	// Journal of state modifications. This is the backbone of
 	// Snapshot and RevertToSnapshot.
 	journal        journal
@@ -143,28 +115,6 @@
 	if err != nil {
 		return nil, err
 	}
-	csc, _ := lru.New(codeSizeCacheSize)
-	return &StateDB{
-		db:                db,
-		trie:              tr,
-		codeSizeCache:     csc,
-		stateObjects:      make(map[common.Address]*StateObject),
-		stateObjectsDirty: make(map[common.Address]struct{}),
-		refund:            new(big.Int),
-		logs:              make(map[common.Hash]vm.Logs),
-	}, nil
-}
-
-// New creates a new statedb by reusing any journalled tries to avoid costly
-// disk io.
-func (self *StateDB) New(root common.Hash) (*StateDB, error) {
-	self.lock.Lock()
-	defer self.lock.Unlock()
-
-	tr, err := self.openTrie(root)
-	if err != nil {
-		return nil, err
-	}
 	return &StateDB{
 		db:                self.db,
 		trie:              tr,
@@ -172,12 +122,8 @@
 		stateObjects:      make(map[common.Address]*StateObject),
 		stateObjectsDirty: make(map[common.Address]struct{}),
 		refund:            new(big.Int),
-<<<<<<< HEAD
-		logs:              make(map[common.Hash]vm.Logs),
-=======
 		logs:              make(map[common.Hash][]*types.Log),
 		preimages:         make(map[common.Hash][]byte),
->>>>>>> a973d1d5
 	}, nil
 }
 
@@ -197,14 +143,9 @@
 	self.thash = common.Hash{}
 	self.bhash = common.Hash{}
 	self.txIndex = 0
-<<<<<<< HEAD
-	self.logs = make(map[common.Hash]vm.Logs)
-	self.logSize = 0
-=======
 	self.logs = make(map[common.Hash][]*types.Log)
 	self.logSize = 0
 	self.preimages = make(map[common.Hash][]byte)
->>>>>>> a973d1d5
 	self.clearJournalAndRefund()
 
 	return nil
@@ -219,22 +160,14 @@
 			return &tr, nil
 		}
 	}
-<<<<<<< HEAD
-	return trie.NewSecure(root, self.db)
-=======
 	return trie.NewSecure(root, self.db, MaxTrieCacheGen)
->>>>>>> a973d1d5
 }
 
 func (self *StateDB) pushTrie(t *trie.SecureTrie) {
 	self.lock.Lock()
 	defer self.lock.Unlock()
 
-<<<<<<< HEAD
-	if len(self.pastTries) >= maxTrieCacheLength {
-=======
 	if len(self.pastTries) >= maxPastTries {
->>>>>>> a973d1d5
 		copy(self.pastTries, self.pastTries[1:])
 		self.pastTries[len(self.pastTries)-1] = t
 	} else {
@@ -248,11 +181,7 @@
 	self.txIndex = ti
 }
 
-<<<<<<< HEAD
-func (self *StateDB) AddLog(log *vm.Log) {
-=======
 func (self *StateDB) AddLog(log *types.Log) {
->>>>>>> a973d1d5
 	self.journal = append(self.journal, addLogChange{txhash: self.thash})
 
 	log.TxHash = self.thash
@@ -299,8 +228,6 @@
 // Notably this also returns true for suicided accounts.
 func (self *StateDB) Exist(addr common.Address) bool {
 	return self.GetStateObject(addr) != nil
-<<<<<<< HEAD
-=======
 }
 
 // Empty returns whether the state object is either non-existent
@@ -308,7 +235,6 @@
 func (self *StateDB) Empty(addr common.Address) bool {
 	so := self.GetStateObject(addr)
 	return so == nil || so.empty()
->>>>>>> a973d1d5
 }
 
 func (self *StateDB) GetAccount(addr common.Address) vm.Account {
@@ -330,7 +256,7 @@
 		return stateObject.Nonce()
 	}
 
-	return StartingNonce
+	return 0
 }
 
 func (self *StateDB) GetCode(addr common.Address) []byte {
@@ -396,8 +322,6 @@
 	}
 }
 
-<<<<<<< HEAD
-=======
 // SubBalance subtracts amount from the account associated with addr
 func (self *StateDB) SubBalance(addr common.Address, amount *big.Int) {
 	stateObject := self.GetOrNewStateObject(addr)
@@ -406,7 +330,6 @@
 	}
 }
 
->>>>>>> a973d1d5
 func (self *StateDB) SetBalance(addr common.Address, amount *big.Int) {
 	stateObject := self.GetOrNewStateObject(addr)
 	if stateObject != nil {
@@ -526,11 +449,7 @@
 func (self *StateDB) createObject(addr common.Address) (newobj, prev *StateObject) {
 	prev = self.GetStateObject(addr)
 	newobj = newObject(self, addr, Account{}, self.MarkStateObjectDirty)
-<<<<<<< HEAD
-	newobj.setNonce(StartingNonce) // sets the object to dirty
-=======
 	newobj.setNonce(0) // sets the object to dirty
->>>>>>> a973d1d5
 	if prev == nil {
 		if glog.V(logger.Core) {
 			glog.Infof("(+) %x\n", addr)
@@ -576,20 +495,12 @@
 		stateObjects:      make(map[common.Address]*StateObject, len(self.stateObjectsDirty)),
 		stateObjectsDirty: make(map[common.Address]struct{}, len(self.stateObjectsDirty)),
 		refund:            new(big.Int).Set(self.refund),
-<<<<<<< HEAD
-		logs:              make(map[common.Hash]vm.Logs, len(self.logs)),
-		logSize:           self.logSize,
-	}
-	// Copy the dirty states and logs
-	for addr, _ := range self.stateObjectsDirty {
-=======
 		logs:              make(map[common.Hash][]*types.Log, len(self.logs)),
 		logSize:           self.logSize,
 		preimages:         make(map[common.Hash][]byte),
 	}
 	// Copy the dirty states, logs, and preimages
 	for addr := range self.stateObjectsDirty {
->>>>>>> a973d1d5
 		state.stateObjects[addr] = self.stateObjects[addr].deepCopy(state, state.MarkStateObjectDirty)
 		state.stateObjectsDirty[addr] = struct{}{}
 	}
@@ -597,12 +508,9 @@
 		state.logs[hash] = make([]*types.Log, len(logs))
 		copy(state.logs[hash], logs)
 	}
-<<<<<<< HEAD
-=======
 	for hash, preimage := range self.preimages {
 		state.preimages[hash] = preimage
 	}
->>>>>>> a973d1d5
 	return state
 }
 
@@ -613,7 +521,6 @@
 	self.validRevisions = append(self.validRevisions, revision{id, len(self.journal)})
 	return id
 }
-<<<<<<< HEAD
 
 // RevertToSnapshot reverts all state changes made since the given revision.
 func (self *StateDB) RevertToSnapshot(revid int) {
@@ -626,20 +533,6 @@
 	}
 	snapshot := self.validRevisions[idx].journalIndex
 
-=======
-
-// RevertToSnapshot reverts all state changes made since the given revision.
-func (self *StateDB) RevertToSnapshot(revid int) {
-	// Find the snapshot in the stack of valid snapshots.
-	idx := sort.Search(len(self.validRevisions), func(i int) bool {
-		return self.validRevisions[i].id >= revid
-	})
-	if idx == len(self.validRevisions) || self.validRevisions[idx].id != revid {
-		panic(fmt.Errorf("revision id %v cannot be reverted", revid))
-	}
-	snapshot := self.validRevisions[idx].journalIndex
-
->>>>>>> a973d1d5
 	// Replay the journal to undo changes.
 	for i := len(self.journal) - 1; i >= snapshot; i-- {
 		self.journal[i].undo(self)
@@ -660,17 +553,10 @@
 // IntermediateRoot computes the current root hash of the state trie.
 // It is called in between transactions to get the root hash that
 // goes into transaction receipts.
-<<<<<<< HEAD
-func (s *StateDB) IntermediateRoot() common.Hash {
-	for addr, _ := range s.stateObjectsDirty {
-		stateObject := s.stateObjects[addr]
-		if stateObject.suicided {
-=======
 func (s *StateDB) IntermediateRoot(deleteEmptyObjects bool) common.Hash {
 	for addr := range s.stateObjectsDirty {
 		stateObject := s.stateObjects[addr]
 		if stateObject.suicided || (deleteEmptyObjects && stateObject.empty()) {
->>>>>>> a973d1d5
 			s.deleteStateObject(stateObject)
 		} else {
 			stateObject.updateRoot(s.db)
@@ -691,11 +577,7 @@
 	// Reset refund so that any used-gas calculations can use this method.
 	s.clearJournalAndRefund()
 
-<<<<<<< HEAD
-	for addr, _ := range s.stateObjectsDirty {
-=======
 	for addr := range s.stateObjectsDirty {
->>>>>>> a973d1d5
 		stateObject := s.stateObjects[addr]
 
 		// If the object has been removed by a suicide
@@ -729,19 +611,6 @@
 	s.validRevisions = s.validRevisions[:0]
 	s.refund = new(big.Int)
 }
-<<<<<<< HEAD
-
-func (s *StateDB) commit(dbw trie.DatabaseWriter) (root common.Hash, err error) {
-	defer s.clearJournalAndRefund()
-
-	// Commit objects to the trie.
-	for addr, stateObject := range s.stateObjects {
-		if stateObject.suicided {
-			// If the object has been removed, don't bother syncing it
-			// and just mark it for deletion in the trie.
-			s.deleteStateObject(stateObject)
-		} else if _, ok := s.stateObjectsDirty[addr]; ok {
-=======
 
 func (s *StateDB) commit(dbw trie.DatabaseWriter, deleteEmptyObjects bool) (root common.Hash, err error) {
 	defer s.clearJournalAndRefund()
@@ -755,7 +624,6 @@
 			// and just mark it for deletion in the trie.
 			s.deleteStateObject(stateObject)
 		case isDirty:
->>>>>>> a973d1d5
 			// Write any contract code associated with the state object
 			if stateObject.code != nil && stateObject.dirtyCode {
 				if err := dbw.Put(stateObject.CodeHash(), stateObject.code); err != nil {
