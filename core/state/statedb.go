// Copyright 2014 The go-ethereum Authors && Copyright 2015 go-expanse Authors
// This file is part of the go-expanse library.
//
// The go-expanse library is free software: you can redistribute it and/or modify
// it under the terms of the GNU Lesser General Public License as published by
// the Free Software Foundation, either version 3 of the License, or
// (at your option) any later version.
//
// The go-expanse library is distributed in the hope that it will be useful,
// but WITHOUT ANY WARRANTY; without even the implied warranty of
// MERCHANTABILITY or FITNESS FOR A PARTICULAR PURPOSE. See the
// GNU Lesser General Public License for more details.
//
// You should have received a copy of the GNU Lesser General Public License
// along with the go-expanse library. If not, see <http://www.gnu.org/licenses/>.

// Package state provides a caching layer atop the Expanse state trie.
package state

import (
	"math/big"

<<<<<<< HEAD
	"github.com/expanse-project/go-expanse/common"
	"github.com/expanse-project/go-expanse/ethdb"
	"github.com/expanse-project/go-expanse/logger"
	"github.com/expanse-project/go-expanse/logger/glog"
	"github.com/expanse-project/go-expanse/trie"

)

// StateDBs within the expanse protocol are used to store anything
=======
	"github.com/ethereum/go-ethereum/common"
	"github.com/ethereum/go-ethereum/core/vm"
	"github.com/ethereum/go-ethereum/ethdb"
	"github.com/ethereum/go-ethereum/logger"
	"github.com/ethereum/go-ethereum/logger/glog"
	"github.com/ethereum/go-ethereum/trie"
)

// The starting nonce determines the default nonce when new accounts are being
// created.
var StartingNonce uint64

// StateDBs within the ethereum protocol are used to store anything
>>>>>>> e5532154
// within the merkle trie. StateDBs take care of caching and storing
// nested states. It's the general query interface to retrieve:
// * Contracts
// * Accounts
type StateDB struct {
	db   ethdb.Database
	trie *trie.SecureTrie

	stateObjects map[string]*StateObject

	refund *big.Int

	thash, bhash common.Hash
	txIndex      int
	logs         map[common.Hash]vm.Logs
	logSize      uint
}

// Create a new state from a given trie
func New(root common.Hash, db ethdb.Database) (*StateDB, error) {
	tr, err := trie.NewSecure(root, db)
	if err != nil {
		glog.Errorf("can't create state trie with root %x: %v", root[:], err)
		return nil, err
	}
	return &StateDB{
		db:           db,
		trie:         tr,
		stateObjects: make(map[string]*StateObject),
		refund:       new(big.Int),
		logs:         make(map[common.Hash]vm.Logs),
	}, nil
}

func (self *StateDB) StartRecord(thash, bhash common.Hash, ti int) {
	self.thash = thash
	self.bhash = bhash
	self.txIndex = ti
}

func (self *StateDB) AddLog(log *vm.Log) {
	log.TxHash = self.thash
	log.BlockHash = self.bhash
	log.TxIndex = uint(self.txIndex)
	log.Index = self.logSize
	self.logs[self.thash] = append(self.logs[self.thash], log)
	self.logSize++
}

func (self *StateDB) GetLogs(hash common.Hash) vm.Logs {
	return self.logs[hash]
}

func (self *StateDB) Logs() vm.Logs {
	var logs vm.Logs
	for _, lgs := range self.logs {
		logs = append(logs, lgs...)
	}
	return logs
}

func (self *StateDB) AddRefund(gas *big.Int) {
	self.refund.Add(self.refund, gas)
}

func (self *StateDB) HasAccount(addr common.Address) bool {
	return self.GetStateObject(addr) != nil
}

func (self *StateDB) Exist(addr common.Address) bool {
	return self.GetStateObject(addr) != nil
}

func (self *StateDB) GetAccount(addr common.Address) vm.Account {
	return self.GetStateObject(addr)
}

// Retrieve the balance from the given address or 0 if object not found
func (self *StateDB) GetBalance(addr common.Address) *big.Int {
	stateObject := self.GetStateObject(addr)
	if stateObject != nil {
		return stateObject.balance
	}

	return common.Big0
}

func (self *StateDB) GetNonce(addr common.Address) uint64 {
	stateObject := self.GetStateObject(addr)
	if stateObject != nil {
		return stateObject.nonce
	}

	return 0
}

func (self *StateDB) GetCode(addr common.Address) []byte {
	stateObject := self.GetStateObject(addr)
	if stateObject != nil {
		return stateObject.code
	}

	return nil
}

func (self *StateDB) GetState(a common.Address, b common.Hash) common.Hash {
	stateObject := self.GetStateObject(a)
	if stateObject != nil {
		return stateObject.GetState(b)
	}

	return common.Hash{}
}

func (self *StateDB) IsDeleted(addr common.Address) bool {
	stateObject := self.GetStateObject(addr)
	if stateObject != nil {
		return stateObject.remove
	}
	return false
}

/*
 * SETTERS
 */

func (self *StateDB) AddBalance(addr common.Address, amount *big.Int) {
	stateObject := self.GetOrNewStateObject(addr)
	if stateObject != nil {
		stateObject.AddBalance(amount)
	}
}

func (self *StateDB) SetNonce(addr common.Address, nonce uint64) {
	stateObject := self.GetOrNewStateObject(addr)
	if stateObject != nil {
		stateObject.SetNonce(nonce)
	}
}

func (self *StateDB) SetCode(addr common.Address, code []byte) {
	stateObject := self.GetOrNewStateObject(addr)
	if stateObject != nil {
		stateObject.SetCode(code)
	}
}

func (self *StateDB) SetState(addr common.Address, key common.Hash, value common.Hash) {
	stateObject := self.GetOrNewStateObject(addr)
	if stateObject != nil {
		stateObject.SetState(key, value)
	}
}

func (self *StateDB) Delete(addr common.Address) bool {
	stateObject := self.GetStateObject(addr)
	if stateObject != nil {
		stateObject.MarkForDeletion()
		stateObject.balance = new(big.Int)

		return true
	}

	return false
}

//
// Setting, updating & deleting state object methods
//

// Update the given state object and apply it to state trie
func (self *StateDB) UpdateStateObject(stateObject *StateObject) {
	//addr := stateObject.Address()

	if len(stateObject.CodeHash()) > 0 {
		self.db.Put(stateObject.CodeHash(), stateObject.code)
	}
	addr := stateObject.Address()
	self.trie.Update(addr[:], stateObject.RlpEncode())
}

// Delete the given state object and delete it from the state trie
func (self *StateDB) DeleteStateObject(stateObject *StateObject) {
	stateObject.deleted = true

	addr := stateObject.Address()
	self.trie.Delete(addr[:])
	//delete(self.stateObjects, addr.Str())
}

// Retrieve a state object given my the address. Nil if not found
func (self *StateDB) GetStateObject(addr common.Address) (stateObject *StateObject) {
	stateObject = self.stateObjects[addr.Str()]
	if stateObject != nil {
		if stateObject.deleted {
			stateObject = nil
		}

		return stateObject
	}

	data := self.trie.Get(addr[:])
	if len(data) == 0 {
		return nil
	}

	stateObject = NewStateObjectFromBytes(addr, []byte(data), self.db)
	self.SetStateObject(stateObject)

	return stateObject
}

func (self *StateDB) SetStateObject(object *StateObject) {
	self.stateObjects[object.Address().Str()] = object
}

// Retrieve a state object or create a new state object if nil
func (self *StateDB) GetOrNewStateObject(addr common.Address) *StateObject {
	stateObject := self.GetStateObject(addr)
	if stateObject == nil || stateObject.deleted {
		stateObject = self.CreateStateObject(addr)
	}

	return stateObject
}

// NewStateObject create a state object whether it exist in the trie or not
func (self *StateDB) newStateObject(addr common.Address) *StateObject {
	if glog.V(logger.Core) {
		glog.Infof("(+) %x\n", addr)
	}

	stateObject := NewStateObject(addr, self.db)
	stateObject.SetNonce(StartingNonce)
	self.stateObjects[addr.Str()] = stateObject

	return stateObject
}

// Creates creates a new state object and takes ownership. This is different from "NewStateObject"
func (self *StateDB) CreateStateObject(addr common.Address) *StateObject {
	// Get previous (if any)
	so := self.GetStateObject(addr)
	// Create a new one
	newSo := self.newStateObject(addr)

	// If it existed set the balance to the new account
	if so != nil {
		newSo.balance = so.balance
	}

	return newSo
}

func (self *StateDB) CreateAccount(addr common.Address) vm.Account {
	return self.CreateStateObject(addr)
}

//
// Setting, copying of the state methods
//

func (self *StateDB) Copy() *StateDB {
	// ignore error - we assume state-to-be-copied always exists
	state, _ := New(common.Hash{}, self.db)
	state.trie = self.trie
	for k, stateObject := range self.stateObjects {
		state.stateObjects[k] = stateObject.Copy()
	}

	state.refund.Set(self.refund)

	for hash, logs := range self.logs {
		state.logs[hash] = make(vm.Logs, len(logs))
		copy(state.logs[hash], logs)
	}
	state.logSize = self.logSize

	return state
}

func (self *StateDB) Set(state *StateDB) {
	self.trie = state.trie
	self.stateObjects = state.stateObjects

	self.refund = state.refund
	self.logs = state.logs
	self.logSize = state.logSize
}

func (self *StateDB) GetRefund() *big.Int {
	return self.refund
}

// IntermediateRoot computes the current root hash of the state trie.
// It is called in between transactions to get the root hash that
// goes into transaction receipts.
func (s *StateDB) IntermediateRoot() common.Hash {
	s.refund = new(big.Int)
	for _, stateObject := range s.stateObjects {
		if stateObject.dirty {
			if stateObject.remove {
				s.DeleteStateObject(stateObject)
			} else {
				stateObject.Update()
				s.UpdateStateObject(stateObject)
			}
			stateObject.dirty = false
		}
	}
	return s.trie.Hash()
}

// Commit commits all state changes to the database.
func (s *StateDB) Commit() (root common.Hash, err error) {
	return s.commit(s.db)
}

// CommitBatch commits all state changes to a write batch but does not
// execute the batch. It is used to validate state changes against
// the root hash stored in a block.
func (s *StateDB) CommitBatch() (root common.Hash, batch ethdb.Batch) {
	batch = s.db.NewBatch()
	root, _ = s.commit(batch)
	return root, batch
}

func (s *StateDB) commit(db trie.DatabaseWriter) (common.Hash, error) {
	s.refund = new(big.Int)

	for _, stateObject := range s.stateObjects {
		if stateObject.remove {
			// If the object has been removed, don't bother syncing it
			// and just mark it for deletion in the trie.
			s.DeleteStateObject(stateObject)
		} else {
			// Write any storage changes in the state object to its trie.
			stateObject.Update()
			// Commit the trie of the object to the batch.
			// This updates the trie root internally, so
			// getting the root hash of the storage trie
			// through UpdateStateObject is fast.
			if _, err := stateObject.trie.CommitTo(db); err != nil {
				return common.Hash{}, err
			}
			// Update the object in the account trie.
			s.UpdateStateObject(stateObject)
		}
		stateObject.dirty = false
	}
	return s.trie.CommitTo(db)
}

func (self *StateDB) Refunds() *big.Int {
	return self.refund
}

// Debug stuff
func (self *StateDB) CreateOutputForDiff() {
	for _, stateObject := range self.stateObjects {
		stateObject.CreateOutputForDiff()
	}
}<|MERGE_RESOLUTION|>--- conflicted
+++ resolved
@@ -20,23 +20,12 @@
 import (
 	"math/big"
 
-<<<<<<< HEAD
 	"github.com/expanse-project/go-expanse/common"
+	"github.com/expanse-project/go-expanse/core/vm"
 	"github.com/expanse-project/go-expanse/ethdb"
 	"github.com/expanse-project/go-expanse/logger"
 	"github.com/expanse-project/go-expanse/logger/glog"
 	"github.com/expanse-project/go-expanse/trie"
-
-)
-
-// StateDBs within the expanse protocol are used to store anything
-=======
-	"github.com/ethereum/go-ethereum/common"
-	"github.com/ethereum/go-ethereum/core/vm"
-	"github.com/ethereum/go-ethereum/ethdb"
-	"github.com/ethereum/go-ethereum/logger"
-	"github.com/ethereum/go-ethereum/logger/glog"
-	"github.com/ethereum/go-ethereum/trie"
 )
 
 // The starting nonce determines the default nonce when new accounts are being
@@ -44,7 +33,7 @@
 var StartingNonce uint64
 
 // StateDBs within the ethereum protocol are used to store anything
->>>>>>> e5532154
+
 // within the merkle trie. StateDBs take care of caching and storing
 // nested states. It's the general query interface to retrieve:
 // * Contracts
