// Copyright 2014 The go-ethereum Authors && Copyright 2015 go-expanse Authors
// This file is part of the go-expanse library.
//
// The go-expanse library is free software: you can redistribute it and/or modify
// it under the terms of the GNU Lesser General Public License as published by
// the Free Software Foundation, either version 3 of the License, or
// (at your option) any later version.
//
// The go-expanse library is distributed in the hope that it will be useful,
// but WITHOUT ANY WARRANTY; without even the implied warranty of
// MERCHANTABILITY or FITNESS FOR A PARTICULAR PURPOSE. See the
// GNU Lesser General Public License for more details.
//
// You should have received a copy of the GNU Lesser General Public License
// along with the go-expanse library. If not, see <http://www.gnu.org/licenses/>.

package core

import (
	"fmt"
	"math/big"
	"sync"
	"time"

<<<<<<< HEAD
	"github.com/expanse-project/go-expanse/common"
	"github.com/expanse-project/go-expanse/core/state"
	"github.com/expanse-project/go-expanse/core/types"
	"github.com/expanse-project/go-expanse/crypto"
	"github.com/expanse-project/go-expanse/event"
	"github.com/expanse-project/go-expanse/logger"
	"github.com/expanse-project/go-expanse/logger/glog"
	"github.com/expanse-project/go-expanse/params"
	"github.com/expanse-project/go-expanse/pow"
=======
	"github.com/ethereum/go-ethereum/common"
	"github.com/ethereum/go-ethereum/core/state"
	"github.com/ethereum/go-ethereum/core/types"
	"github.com/ethereum/go-ethereum/crypto"
	"github.com/ethereum/go-ethereum/ethdb"
	"github.com/ethereum/go-ethereum/event"
	"github.com/ethereum/go-ethereum/logger"
	"github.com/ethereum/go-ethereum/logger/glog"
	"github.com/ethereum/go-ethereum/params"
	"github.com/ethereum/go-ethereum/pow"
>>>>>>> 2800c332
	"gopkg.in/fatih/set.v0"
)

const (
	// must be bumped when consensus algorithm is changed, this forces the upgradedb
	// command to be run (forces the blocks to be imported again using the new algorithm)
	BlockChainVersion = 3
)

type BlockProcessor struct {
	chainDb ethdb.Database
	// Mutex for locking the block processor. Blocks can only be handled one at a time
	mutex sync.Mutex
	// Canonical block chain
	bc *ChainManager
	// non-persistent key/value memory storage
	mem map[string]*big.Int
	// Proof of work used for validating
	Pow pow.PoW

	events event.Subscription

	eventMux *event.TypeMux
}

// TODO: type GasPool big.Int
//
// GasPool is implemented by state.StateObject. This is a historical
// coincidence. Gas tracking should move out of StateObject.

// GasPool tracks the amount of gas available during
// execution of the transactions in a block.
type GasPool interface {
	AddGas(gas, price *big.Int)
	SubGas(gas, price *big.Int) error
}

<<<<<<< HEAD
func NewBlockProcessor(db common.Database, pow pow.PoW, chainManager *ChainManager, eventMux *event.TypeMux) *BlockProcessor {
=======
func NewBlockProcessor(db ethdb.Database, pow pow.PoW, chainManager *ChainManager, eventMux *event.TypeMux) *BlockProcessor {
>>>>>>> 2800c332
	sm := &BlockProcessor{
		chainDb:  db,
		mem:      make(map[string]*big.Int),
		Pow:      pow,
		bc:       chainManager,
		eventMux: eventMux,
	}
	return sm
}

func (sm *BlockProcessor) TransitionState(statedb *state.StateDB, parent, block *types.Block, transientProcess bool) (receipts types.Receipts, err error) {
	gp := statedb.GetOrNewStateObject(block.Coinbase())
	gp.SetGasLimit(block.GasLimit())

	// Process the transactions on to parent state
	receipts, err = sm.ApplyTransactions(gp, statedb, block, block.Transactions(), transientProcess)
	if err != nil {
		return nil, err
	}

	return receipts, nil
}

func (self *BlockProcessor) ApplyTransaction(gp GasPool, statedb *state.StateDB, header *types.Header, tx *types.Transaction, usedGas *big.Int, transientProcess bool) (*types.Receipt, *big.Int, error) {
	_, gas, err := ApplyMessage(NewEnv(statedb, self.bc, tx, header), tx, gp)
	if err != nil {
		return nil, nil, err
	}

	// Update the state with pending changes
	statedb.SyncIntermediate()

	usedGas.Add(usedGas, gas)
	receipt := types.NewReceipt(statedb.Root().Bytes(), usedGas)
	receipt.TxHash = tx.Hash()
	receipt.GasUsed = new(big.Int).Set(gas)
	if MessageCreatesContract(tx) {
		from, _ := tx.From()
		receipt.ContractAddress = crypto.CreateAddress(from, tx.Nonce())
	}

	logs := statedb.GetLogs(tx.Hash())
	receipt.SetLogs(logs)
	receipt.Bloom = types.CreateBloom(types.Receipts{receipt})

	glog.V(logger.Debug).Infoln(receipt)

	// Notify all subscribers
	if !transientProcess {
		go self.eventMux.Post(TxPostEvent{tx})
		go self.eventMux.Post(logs)
	}

	return receipt, gas, err
}
func (self *BlockProcessor) ChainManager() *ChainManager {
	return self.bc
}

func (self *BlockProcessor) ApplyTransactions(gp GasPool, statedb *state.StateDB, block *types.Block, txs types.Transactions, transientProcess bool) (types.Receipts, error) {
	var (
		receipts      types.Receipts
		totalUsedGas  = big.NewInt(0)
		err           error
		cumulativeSum = new(big.Int)
		header        = block.Header()
	)

	for i, tx := range txs {
		statedb.StartRecord(tx.Hash(), block.Hash(), i)

		receipt, txGas, err := self.ApplyTransaction(gp, statedb, header, tx, totalUsedGas, transientProcess)
		if err != nil {
			return nil, err
		}

		if err != nil {
			glog.V(logger.Core).Infoln("TX err:", err)
		}
		receipts = append(receipts, receipt)

		cumulativeSum.Add(cumulativeSum, new(big.Int).Mul(txGas, tx.GasPrice()))
	}

	if block.GasUsed().Cmp(totalUsedGas) != 0 {
		return nil, ValidationError(fmt.Sprintf("gas used error (%v / %v)", block.GasUsed(), totalUsedGas))
	}

	if transientProcess {
		go self.eventMux.Post(PendingBlockEvent{block, statedb.Logs()})
	}

	return receipts, err
}

func (sm *BlockProcessor) RetryProcess(block *types.Block) (logs state.Logs, err error) {
	// Processing a blocks may never happen simultaneously
	sm.mutex.Lock()
	defer sm.mutex.Unlock()

	if !sm.bc.HasBlock(block.ParentHash()) {
		return nil, ParentError(block.ParentHash())
	}
	parent := sm.bc.GetBlock(block.ParentHash())

	// FIXME Change to full header validation. See #1225
	errch := make(chan bool)
	go func() { errch <- sm.Pow.Verify(block) }()

	logs, _, err = sm.processWithParent(block, parent)
	if !<-errch {
		return nil, ValidationError("Block's nonce is invalid (= %x)", block.Nonce)
	}

	return logs, err
}

// Process block will attempt to process the given block's transactions and applies them
// on top of the block's parent state (given it exists) and will return wether it was
// successful or not.
func (sm *BlockProcessor) Process(block *types.Block) (logs state.Logs, receipts types.Receipts, err error) {
	// Processing a blocks may never happen simultaneously
	sm.mutex.Lock()
	defer sm.mutex.Unlock()

	if sm.bc.HasBlock(block.Hash()) {
		return nil, nil, &KnownBlockError{block.Number(), block.Hash()}
	}

	if !sm.bc.HasBlock(block.ParentHash()) {
		return nil, nil, ParentError(block.ParentHash())
	}
	parent := sm.bc.GetBlock(block.ParentHash())
	return sm.processWithParent(block, parent)
}

func (sm *BlockProcessor) processWithParent(block, parent *types.Block) (logs state.Logs, receipts types.Receipts, err error) {
	// Create a new state based on the parent's root (e.g., create copy)
	state := state.New(parent.Root(), sm.chainDb)
	header := block.Header()
	uncles := block.Uncles()
	txs := block.Transactions()

	// Block validation
<<<<<<< HEAD
	if err = ValidateHeader(sm.Pow, header, parent, false, false); err != nil {
=======
	if err = ValidateHeader(sm.Pow, header, parent.Header(), false, false); err != nil {
>>>>>>> 2800c332
		return
	}

	// There can be at most two uncles
	if len(uncles) > 2 {
		return nil, nil, ValidationError("Block can only contain maximum 2 uncles (contained %v)", len(uncles))
	}

	receipts, err = sm.TransitionState(state, parent, block, false)
	if err != nil {
		return
	}

	// Validate the received block's bloom with the one derived from the generated receipts.
	// For valid blocks this should always validate to true.
	rbloom := types.CreateBloom(receipts)
	if rbloom != header.Bloom {
		err = fmt.Errorf("unable to replicate block's bloom=%x", rbloom)
		return
	}

	// The transactions Trie's root (R = (Tr [[i, RLP(T1)], [i, RLP(T2)], ... [n, RLP(Tn)]]))
	// can be used by light clients to make sure they've received the correct Txs
	txSha := types.DeriveSha(txs)
	if txSha != header.TxHash {
		err = fmt.Errorf("invalid transaction root hash. received=%x calculated=%x", header.TxHash, txSha)
		return
	}

	// Tre receipt Trie's root (R = (Tr [[H1, R1], ... [Hn, R1]]))
	receiptSha := types.DeriveSha(receipts)
	if receiptSha != header.ReceiptHash {
		err = fmt.Errorf("invalid receipt root hash. received=%x calculated=%x", header.ReceiptHash, receiptSha)
		return
	}

	// Verify UncleHash before running other uncle validations
	unclesSha := types.CalcUncleHash(uncles)
	if unclesSha != header.UncleHash {
		err = fmt.Errorf("invalid uncles root hash. received=%x calculated=%x", header.UncleHash, unclesSha)
		return
	}

	// Verify uncles
	if err = sm.VerifyUncles(state, block, parent); err != nil {
		return
	}
	// Accumulate static rewards; block reward, uncle's and uncle inclusion.
	AccumulateRewards(state, header, uncles)

	// Commit state objects/accounts to a temporary trie (does not save)
	// used to calculate the state root.
	state.SyncObjects()
	if header.Root != state.Root() {
		err = fmt.Errorf("invalid merkle root. received=%x got=%x", header.Root, state.Root())
		return
	}

	// Sync the current block's state to the database
	state.Sync()

	return state.Logs(), receipts, nil
}

var (
	big8  = big.NewInt(8)
	big32 = big.NewInt(32)
)

// AccumulateRewards credits the coinbase of the given block with the
// mining reward. The total reward consists of the static block reward
// and rewards for included uncles. The coinbase of each uncle block is
// also rewarded.
func AccumulateRewards(statedb *state.StateDB, header *types.Header, uncles []*types.Header) {
	reward := new(big.Int).Set(BlockReward)
	r := new(big.Int)
	for _, uncle := range uncles {
		r.Add(uncle.Number, big8)
		r.Sub(r, header.Number)
		r.Mul(r, BlockReward)
		r.Div(r, big8)
		statedb.AddBalance(uncle.Coinbase, r)

		r.Div(BlockReward, big32)
		reward.Add(reward, r)
	}
	statedb.AddBalance(header.Coinbase, reward)
}

func (sm *BlockProcessor) VerifyUncles(statedb *state.StateDB, block, parent *types.Block) error {
	uncles := set.New()
	ancestors := make(map[common.Hash]*types.Block)
	for _, ancestor := range sm.bc.GetBlocksFromHash(block.ParentHash(), 7) {
		ancestors[ancestor.Hash()] = ancestor
		// Include ancestors uncles in the uncle set. Uncles must be unique.
		for _, uncle := range ancestor.Uncles() {
			uncles.Add(uncle.Hash())
		}
	}
	ancestors[block.Hash()] = block
	uncles.Add(block.Hash())

	for i, uncle := range block.Uncles() {
		hash := uncle.Hash()
		if uncles.Has(hash) {
			// Error not unique
			return UncleError("uncle[%d](%x) not unique", i, hash[:4])
		}
		uncles.Add(hash)

		if ancestors[hash] != nil {
			branch := fmt.Sprintf("  O - %x\n  |\n", block.Hash())
			for h := range ancestors {
				branch += fmt.Sprintf("  O - %x\n  |\n", h)
			}
			glog.Infoln(branch)
			return UncleError("uncle[%d](%x) is ancestor", i, hash[:4])
		}

		if ancestors[uncle.ParentHash] == nil || uncle.ParentHash == parent.Hash() {
			return UncleError("uncle[%d](%x)'s parent is not ancestor (%x)", i, hash[:4], uncle.ParentHash[0:4])
		}

<<<<<<< HEAD
		if err := ValidateHeader(sm.Pow, uncle, ancestors[uncle.ParentHash], true, true); err != nil {
=======
		if err := ValidateHeader(sm.Pow, uncle, ancestors[uncle.ParentHash].Header(), true, true); err != nil {
>>>>>>> 2800c332
			return ValidationError(fmt.Sprintf("uncle[%d](%x) header invalid: %v", i, hash[:4], err))
		}
	}

	return nil
}

// GetBlockReceipts returns the receipts beloniging to the block hash
func (sm *BlockProcessor) GetBlockReceipts(bhash common.Hash) types.Receipts {
	if block := sm.ChainManager().GetBlock(bhash); block != nil {
		return GetBlockReceipts(sm.chainDb, block.Hash())
	}

	return nil
}

// GetLogs returns the logs of the given block. This method is using a two step approach
// where it tries to get it from the (updated) method which gets them from the receipts or
// the depricated way by re-processing the block.
func (sm *BlockProcessor) GetLogs(block *types.Block) (logs state.Logs, err error) {
	receipts := GetBlockReceipts(sm.chainDb, block.Hash())
	// coalesce logs
	for _, receipt := range receipts {
		logs = append(logs, receipt.Logs()...)
	}
	return logs, nil
}

// See YP section 4.3.4. "Block Header Validity"
<<<<<<< HEAD
// Validates a block. Returns an error if the block is invalid.
func ValidateHeader(pow pow.PoW, block *types.Header, parent *types.Block, checkPow, uncle bool) error {
	if big.NewInt(int64(len(block.Extra))).Cmp(params.MaximumExtraDataSize) == 1 {
		return fmt.Errorf("Block extra data too long (%d)", len(block.Extra))
	}

	if uncle {
		if block.Time.Cmp(common.MaxBig) == 1 {
			return BlockTSTooBigErr
		}
	} else {
		if block.Time.Cmp(big.NewInt(time.Now().Unix())) == 1 {
			return BlockFutureErr
		}
	}
	if block.Time.Cmp(parent.Time()) != 1 {
		return BlockEqualTSErr
	}

	expd := CalcDifficulty(block.Time.Uint64(), parent.Time().Uint64(), parent.Number(), parent.Difficulty())
	if expd.Cmp(block.Difficulty) != 0 {
		return fmt.Errorf("Difficulty check failed for block %v, %v", block.Difficulty, expd)
=======
// Validates a header. Returns an error if the header is invalid.
func ValidateHeader(pow pow.PoW, header *types.Header, parent *types.Header, checkPow, uncle bool) error {
	if big.NewInt(int64(len(header.Extra))).Cmp(params.MaximumExtraDataSize) == 1 {
		return fmt.Errorf("Header extra data too long (%d)", len(header.Extra))
	}

	if uncle {
		if header.Time.Cmp(common.MaxBig) == 1 {
			return BlockTSTooBigErr
		}
	} else {
		if header.Time.Cmp(big.NewInt(time.Now().Unix())) == 1 {
			return BlockFutureErr
		}
	}
	if header.Time.Cmp(parent.Time) != 1 {
		return BlockEqualTSErr
	}

	expd := CalcDifficulty(header.Time.Uint64(), parent.Time.Uint64(), parent.Number, parent.Difficulty)
	if expd.Cmp(header.Difficulty) != 0 {
		return fmt.Errorf("Difficulty check failed for header %v, %v", header.Difficulty, expd)
>>>>>>> 2800c332
	}

	a := new(big.Int).Set(parent.GasLimit)
	a = a.Sub(a, header.GasLimit)
	a.Abs(a)
	b := new(big.Int).Set(parent.GasLimit)
	b = b.Div(b, params.GasLimitBoundDivisor)
	if !(a.Cmp(b) < 0) || (header.GasLimit.Cmp(params.MinGasLimit) == -1) {
		return fmt.Errorf("GasLimit check failed for header %v (%v > %v)", header.GasLimit, a, b)
	}

	num := new(big.Int).Set(parent.Number)
	num.Sub(header.Number, num)
	if num.Cmp(big.NewInt(1)) != 0 {
		return BlockNumberErr
	}

	if checkPow {
		// Verify the nonce of the header. Return an error if it's not valid
		if !pow.Verify(types.NewBlockWithHeader(header)) {
			return ValidationError("Header's nonce is invalid (= %x)", header.Nonce)
		}
	}
	return nil
}<|MERGE_RESOLUTION|>--- conflicted
+++ resolved
@@ -22,28 +22,17 @@
 	"sync"
 	"time"
 
-<<<<<<< HEAD
+
 	"github.com/expanse-project/go-expanse/common"
 	"github.com/expanse-project/go-expanse/core/state"
 	"github.com/expanse-project/go-expanse/core/types"
 	"github.com/expanse-project/go-expanse/crypto"
+	"github.com/expanse-project/go-expanse/ethdb"
 	"github.com/expanse-project/go-expanse/event"
 	"github.com/expanse-project/go-expanse/logger"
 	"github.com/expanse-project/go-expanse/logger/glog"
 	"github.com/expanse-project/go-expanse/params"
 	"github.com/expanse-project/go-expanse/pow"
-=======
-	"github.com/ethereum/go-ethereum/common"
-	"github.com/ethereum/go-ethereum/core/state"
-	"github.com/ethereum/go-ethereum/core/types"
-	"github.com/ethereum/go-ethereum/crypto"
-	"github.com/ethereum/go-ethereum/ethdb"
-	"github.com/ethereum/go-ethereum/event"
-	"github.com/ethereum/go-ethereum/logger"
-	"github.com/ethereum/go-ethereum/logger/glog"
-	"github.com/ethereum/go-ethereum/params"
-	"github.com/ethereum/go-ethereum/pow"
->>>>>>> 2800c332
 	"gopkg.in/fatih/set.v0"
 )
 
@@ -81,11 +70,8 @@
 	SubGas(gas, price *big.Int) error
 }
 
-<<<<<<< HEAD
-func NewBlockProcessor(db common.Database, pow pow.PoW, chainManager *ChainManager, eventMux *event.TypeMux) *BlockProcessor {
-=======
+
 func NewBlockProcessor(db ethdb.Database, pow pow.PoW, chainManager *ChainManager, eventMux *event.TypeMux) *BlockProcessor {
->>>>>>> 2800c332
 	sm := &BlockProcessor{
 		chainDb:  db,
 		mem:      make(map[string]*big.Int),
@@ -230,11 +216,8 @@
 	txs := block.Transactions()
 
 	// Block validation
-<<<<<<< HEAD
-	if err = ValidateHeader(sm.Pow, header, parent, false, false); err != nil {
-=======
+
 	if err = ValidateHeader(sm.Pow, header, parent.Header(), false, false); err != nil {
->>>>>>> 2800c332
 		return
 	}
 
@@ -358,11 +341,8 @@
 			return UncleError("uncle[%d](%x)'s parent is not ancestor (%x)", i, hash[:4], uncle.ParentHash[0:4])
 		}
 
-<<<<<<< HEAD
-		if err := ValidateHeader(sm.Pow, uncle, ancestors[uncle.ParentHash], true, true); err != nil {
-=======
+
 		if err := ValidateHeader(sm.Pow, uncle, ancestors[uncle.ParentHash].Header(), true, true); err != nil {
->>>>>>> 2800c332
 			return ValidationError(fmt.Sprintf("uncle[%d](%x) header invalid: %v", i, hash[:4], err))
 		}
 	}
@@ -392,30 +372,6 @@
 }
 
 // See YP section 4.3.4. "Block Header Validity"
-<<<<<<< HEAD
-// Validates a block. Returns an error if the block is invalid.
-func ValidateHeader(pow pow.PoW, block *types.Header, parent *types.Block, checkPow, uncle bool) error {
-	if big.NewInt(int64(len(block.Extra))).Cmp(params.MaximumExtraDataSize) == 1 {
-		return fmt.Errorf("Block extra data too long (%d)", len(block.Extra))
-	}
-
-	if uncle {
-		if block.Time.Cmp(common.MaxBig) == 1 {
-			return BlockTSTooBigErr
-		}
-	} else {
-		if block.Time.Cmp(big.NewInt(time.Now().Unix())) == 1 {
-			return BlockFutureErr
-		}
-	}
-	if block.Time.Cmp(parent.Time()) != 1 {
-		return BlockEqualTSErr
-	}
-
-	expd := CalcDifficulty(block.Time.Uint64(), parent.Time().Uint64(), parent.Number(), parent.Difficulty())
-	if expd.Cmp(block.Difficulty) != 0 {
-		return fmt.Errorf("Difficulty check failed for block %v, %v", block.Difficulty, expd)
-=======
 // Validates a header. Returns an error if the header is invalid.
 func ValidateHeader(pow pow.PoW, header *types.Header, parent *types.Header, checkPow, uncle bool) error {
 	if big.NewInt(int64(len(header.Extra))).Cmp(params.MaximumExtraDataSize) == 1 {
@@ -438,7 +394,6 @@
 	expd := CalcDifficulty(header.Time.Uint64(), parent.Time.Uint64(), parent.Number, parent.Difficulty)
 	if expd.Cmp(header.Difficulty) != 0 {
 		return fmt.Errorf("Difficulty check failed for header %v, %v", header.Difficulty, expd)
->>>>>>> 2800c332
 	}
 
 	a := new(big.Int).Set(parent.GasLimit)
