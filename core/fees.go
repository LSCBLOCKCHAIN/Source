// Copyright 2014 The go-ethereum Authors
// This file is part of the go-ethereum library.
//
// The go-ethereum library is free software: you can redistribute it and/or modify
// it under the terms of the GNU Lesser General Public License as published by
// the Free Software Foundation, either version 3 of the License, or
// (at your option) any later version.
//
// The go-ethereum library is distributed in the hope that it will be useful,
// but WITHOUT ANY WARRANTY; without even the implied warranty of
// MERCHANTABILITY or FITNESS FOR A PARTICULAR PURPOSE. See the
// GNU Lesser General Public License for more details.
//
// You should have received a copy of the GNU Lesser General Public License
// along with the go-ethereum library. If not, see <http://www.gnu.org/licenses/>.

package core

import (
	"math/big"
)

<<<<<<< HEAD
var BlockReward *big.Int = big.NewInt(8e+18)
=======
var BlockReward = big.NewInt(5e+18)
>>>>>>> ab5646c5
<|MERGE_RESOLUTION|>--- conflicted
+++ resolved
@@ -20,8 +20,4 @@
 	"math/big"
 )
 
-<<<<<<< HEAD
-var BlockReward *big.Int = big.NewInt(8e+18)
-=======
-var BlockReward = big.NewInt(5e+18)
->>>>>>> ab5646c5
+var BlockReward = big.NewInt(8e+18)