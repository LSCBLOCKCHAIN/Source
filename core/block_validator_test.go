// Copyright 2015 The go-ethereum Authors
// This file is part of the go-ethereum library.
//
// The go-ethereum library is free software: you can redistribute it and/or modify
// it under the terms of the GNU Lesser General Public License as published by
// the Free Software Foundation, either version 3 of the License, or
// (at your option) any later version.
//
// The go-ethereum library is distributed in the hope that it will be useful,
// but WITHOUT ANY WARRANTY; without even the implied warranty of
// MERCHANTABILITY or FITNESS FOR A PARTICULAR PURPOSE. See the
// GNU Lesser General Public License for more details.
//
// You should have received a copy of the GNU Lesser General Public License
// along with the go-ethereum library. If not, see <http://www.gnu.org/licenses/>.

package core

import (
	"runtime"
	"testing"
	"time"

<<<<<<< HEAD
	"github.com/ubiq/go-ubiq/common"
	"github.com/ubiq/go-ubiq/core/state"
	"github.com/ubiq/go-ubiq/core/types"
	"github.com/ubiq/go-ubiq/core/vm"
	"github.com/ubiq/go-ubiq/ethdb"
	"github.com/ubiq/go-ubiq/event"
	"github.com/ubiq/go-ubiq/params"
=======
	"github.com/ethereum/go-ethereum/consensus/ethash"
	"github.com/ethereum/go-ethereum/core/types"
	"github.com/ethereum/go-ethereum/core/vm"
	"github.com/ethereum/go-ethereum/ethdb"
	"github.com/ethereum/go-ethereum/event"
	"github.com/ethereum/go-ethereum/params"
>>>>>>> ab5646c5
)

// Tests that simple header verification works, for both good and bad blocks.
func TestHeaderVerification(t *testing.T) {
	// Create a simple chain to verify
	var (
		testdb, _ = ethdb.NewMemDatabase()
		gspec     = &Genesis{Config: params.TestChainConfig}
		genesis   = gspec.MustCommit(testdb)
		blocks, _ = GenerateChain(params.TestChainConfig, genesis, testdb, 8, nil)
	)
	headers := make([]*types.Header, len(blocks))
	for i, block := range blocks {
		headers[i] = block.Header()
	}
	// Run the header checker for blocks one-by-one, checking for both valid and invalid nonces
	chain, _ := NewBlockChain(testdb, params.TestChainConfig, ethash.NewFaker(), new(event.TypeMux), vm.Config{})

	for i := 0; i < len(blocks); i++ {
		for j, valid := range []bool{true, false} {
			var results <-chan error

			if valid {
				engine := ethash.NewFaker()
				_, results = engine.VerifyHeaders(chain, []*types.Header{headers[i]}, []bool{true})
			} else {
				engine := ethash.NewFakeFailer(headers[i].Number.Uint64())
				_, results = engine.VerifyHeaders(chain, []*types.Header{headers[i]}, []bool{true})
			}
			// Wait for the verification result
			select {
			case result := <-results:
				if (result == nil) != valid {
					t.Errorf("test %d.%d: validity mismatch: have %v, want %v", i, j, result, valid)
				}
			case <-time.After(time.Second):
				t.Fatalf("test %d.%d: verification timeout", i, j)
			}
			// Make sure no more data is returned
			select {
			case result := <-results:
				t.Fatalf("test %d.%d: unexpected result returned: %v", i, j, result)
			case <-time.After(25 * time.Millisecond):
			}
		}
		chain.InsertChain(blocks[i : i+1])
	}
}

// Tests that concurrent header verification works, for both good and bad blocks.
func TestHeaderConcurrentVerification2(t *testing.T)  { testHeaderConcurrentVerification(t, 2) }
func TestHeaderConcurrentVerification8(t *testing.T)  { testHeaderConcurrentVerification(t, 8) }
func TestHeaderConcurrentVerification32(t *testing.T) { testHeaderConcurrentVerification(t, 32) }

func testHeaderConcurrentVerification(t *testing.T, threads int) {
	// Create a simple chain to verify
	var (
		testdb, _ = ethdb.NewMemDatabase()
		gspec     = &Genesis{Config: params.TestChainConfig}
		genesis   = gspec.MustCommit(testdb)
		blocks, _ = GenerateChain(params.TestChainConfig, genesis, testdb, 8, nil)
	)
	headers := make([]*types.Header, len(blocks))
	seals := make([]bool, len(blocks))

	for i, block := range blocks {
		headers[i] = block.Header()
		seals[i] = true
	}
	// Set the number of threads to verify on
	old := runtime.GOMAXPROCS(threads)
	defer runtime.GOMAXPROCS(old)

	// Run the header checker for the entire block chain at once both for a valid and
	// also an invalid chain (enough if one arbitrary block is invalid).
	for i, valid := range []bool{true, false} {
		var results <-chan error

		if valid {
			chain, _ := NewBlockChain(testdb, params.TestChainConfig, ethash.NewFaker(), new(event.TypeMux), vm.Config{})
			_, results = chain.engine.VerifyHeaders(chain, headers, seals)
		} else {
			chain, _ := NewBlockChain(testdb, params.TestChainConfig, ethash.NewFakeFailer(uint64(len(headers)-1)), new(event.TypeMux), vm.Config{})
			_, results = chain.engine.VerifyHeaders(chain, headers, seals)
		}
		// Wait for all the verification results
		checks := make(map[int]error)
		for j := 0; j < len(blocks); j++ {
			select {
			case result := <-results:
				checks[j] = result

			case <-time.After(time.Second):
				t.Fatalf("test %d.%d: verification timeout", i, j)
			}
		}
		// Check nonce check validity
		for j := 0; j < len(blocks); j++ {
			want := valid || (j < len(blocks)-2) // We chose the last-but-one nonce in the chain to fail
			if (checks[j] == nil) != want {
				t.Errorf("test %d.%d: validity mismatch: have %v, want %v", i, j, checks[j], want)
			}
			if !want {
				// A few blocks after the first error may pass verification due to concurrent
				// workers. We don't care about those in this test, just that the correct block
				// errors out.
				break
			}
		}
		// Make sure no more data is returned
		select {
		case result := <-results:
			t.Fatalf("test %d: unexpected result returned: %v", i, result)
		case <-time.After(25 * time.Millisecond):
		}
	}
}

// Tests that aborting a header validation indeed prevents further checks from being
// run, as well as checks that no left-over goroutines are leaked.
func TestHeaderConcurrentAbortion2(t *testing.T)  { testHeaderConcurrentAbortion(t, 2) }
func TestHeaderConcurrentAbortion8(t *testing.T)  { testHeaderConcurrentAbortion(t, 8) }
func TestHeaderConcurrentAbortion32(t *testing.T) { testHeaderConcurrentAbortion(t, 32) }

func testHeaderConcurrentAbortion(t *testing.T, threads int) {
	// Create a simple chain to verify
	var (
		testdb, _ = ethdb.NewMemDatabase()
		gspec     = &Genesis{Config: params.TestChainConfig}
		genesis   = gspec.MustCommit(testdb)
		blocks, _ = GenerateChain(params.TestChainConfig, genesis, testdb, 1024, nil)
	)
	headers := make([]*types.Header, len(blocks))
	seals := make([]bool, len(blocks))

	for i, block := range blocks {
		headers[i] = block.Header()
		seals[i] = true
	}
	// Set the number of threads to verify on
	old := runtime.GOMAXPROCS(threads)
	defer runtime.GOMAXPROCS(old)

	// Start the verifications and immediately abort
	chain, _ := NewBlockChain(testdb, params.TestChainConfig, ethash.NewFakeDelayer(time.Millisecond), new(event.TypeMux), vm.Config{})
	abort, results := chain.engine.VerifyHeaders(chain, headers, seals)
	close(abort)

	// Deplete the results channel
	verified := 0
	for depleted := false; !depleted; {
		select {
		case result := <-results:
			if result != nil {
				t.Errorf("header %d: validation failed: %v", verified, result)
			}
			verified++
		case <-time.After(50 * time.Millisecond):
			depleted = true
		}
	}
	// Check that abortion was honored by not processing too many POWs
	if verified > 2*threads {
		t.Errorf("verification count too large: have %d, want below %d", verified, 2*threads)
	}
}<|MERGE_RESOLUTION|>--- conflicted
+++ resolved
@@ -21,22 +21,12 @@
 	"testing"
 	"time"
 
-<<<<<<< HEAD
-	"github.com/ubiq/go-ubiq/common"
-	"github.com/ubiq/go-ubiq/core/state"
+	"github.com/ubiq/go-ubiq/consensus/ubqhash"
 	"github.com/ubiq/go-ubiq/core/types"
 	"github.com/ubiq/go-ubiq/core/vm"
 	"github.com/ubiq/go-ubiq/ethdb"
 	"github.com/ubiq/go-ubiq/event"
 	"github.com/ubiq/go-ubiq/params"
-=======
-	"github.com/ethereum/go-ethereum/consensus/ethash"
-	"github.com/ethereum/go-ethereum/core/types"
-	"github.com/ethereum/go-ethereum/core/vm"
-	"github.com/ethereum/go-ethereum/ethdb"
-	"github.com/ethereum/go-ethereum/event"
-	"github.com/ethereum/go-ethereum/params"
->>>>>>> ab5646c5
 )
 
 // Tests that simple header verification works, for both good and bad blocks.
@@ -53,17 +43,17 @@
 		headers[i] = block.Header()
 	}
 	// Run the header checker for blocks one-by-one, checking for both valid and invalid nonces
-	chain, _ := NewBlockChain(testdb, params.TestChainConfig, ethash.NewFaker(), new(event.TypeMux), vm.Config{})
+	chain, _ := NewBlockChain(testdb, params.TestChainConfig, ubqhash.NewFaker(), new(event.TypeMux), vm.Config{})
 
 	for i := 0; i < len(blocks); i++ {
 		for j, valid := range []bool{true, false} {
 			var results <-chan error
 
 			if valid {
-				engine := ethash.NewFaker()
+				engine := ubqhash.NewFaker()
 				_, results = engine.VerifyHeaders(chain, []*types.Header{headers[i]}, []bool{true})
 			} else {
-				engine := ethash.NewFakeFailer(headers[i].Number.Uint64())
+				engine := ubqhash.NewFakeFailer(headers[i].Number.Uint64())
 				_, results = engine.VerifyHeaders(chain, []*types.Header{headers[i]}, []bool{true})
 			}
 			// Wait for the verification result
@@ -116,10 +106,10 @@
 		var results <-chan error
 
 		if valid {
-			chain, _ := NewBlockChain(testdb, params.TestChainConfig, ethash.NewFaker(), new(event.TypeMux), vm.Config{})
+			chain, _ := NewBlockChain(testdb, params.TestChainConfig, ubqhash.NewFaker(), new(event.TypeMux), vm.Config{})
 			_, results = chain.engine.VerifyHeaders(chain, headers, seals)
 		} else {
-			chain, _ := NewBlockChain(testdb, params.TestChainConfig, ethash.NewFakeFailer(uint64(len(headers)-1)), new(event.TypeMux), vm.Config{})
+			chain, _ := NewBlockChain(testdb, params.TestChainConfig, ubqhash.NewFakeFailer(uint64(len(headers)-1)), new(event.TypeMux), vm.Config{})
 			_, results = chain.engine.VerifyHeaders(chain, headers, seals)
 		}
 		// Wait for all the verification results
@@ -181,7 +171,7 @@
 	defer runtime.GOMAXPROCS(old)
 
 	// Start the verifications and immediately abort
-	chain, _ := NewBlockChain(testdb, params.TestChainConfig, ethash.NewFakeDelayer(time.Millisecond), new(event.TypeMux), vm.Config{})
+	chain, _ := NewBlockChain(testdb, params.TestChainConfig, ubqhash.NewFakeDelayer(time.Millisecond), new(event.TypeMux), vm.Config{})
 	abort, results := chain.engine.VerifyHeaders(chain, headers, seals)
 	close(abort)
 
