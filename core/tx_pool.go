// Copyright 2014 The go-ethereum Authors && Copyright 2015 go-expanse Authors
// This file is part of the go-expanse library.
//
// The go-expanse library is free software: you can redistribute it and/or modify
// it under the terms of the GNU Lesser General Public License as published by
// the Free Software Foundation, either version 3 of the License, or
// (at your option) any later version.
//
// The go-expanse library is distributed in the hope that it will be useful,
// but WITHOUT ANY WARRANTY; without even the implied warranty of
// MERCHANTABILITY or FITNESS FOR A PARTICULAR PURPOSE. See the
// GNU Lesser General Public License for more details.
//
// You should have received a copy of the GNU Lesser General Public License
// along with the go-expanse library. If not, see <http://www.gnu.org/licenses/>.

package core

import (
	"errors"
	"fmt"
	"math/big"
	"sort"
	"sync"
	"time"

<<<<<<< HEAD
	"github.com/expanse-project/go-expanse/common"
	"github.com/expanse-project/go-expanse/core/state"
	"github.com/expanse-project/go-expanse/core/types"
	"github.com/expanse-project/go-expanse/event"
	"github.com/expanse-project/go-expanse/logger"
	"github.com/expanse-project/go-expanse/logger/glog"
=======
	"github.com/ethereum/go-ethereum/common"
	"github.com/ethereum/go-ethereum/core/state"
	"github.com/ethereum/go-ethereum/core/types"
	"github.com/ethereum/go-ethereum/event"
	"github.com/ethereum/go-ethereum/logger"
	"github.com/ethereum/go-ethereum/logger/glog"
	"github.com/ethereum/go-ethereum/metrics"
	"github.com/ethereum/go-ethereum/params"
	"gopkg.in/karalabe/cookiejar.v2/collections/prque"
>>>>>>> a973d1d5
)

var (
	// Transaction Pool Errors
	ErrInvalidSender     = errors.New("Invalid sender")
	ErrNonce             = errors.New("Nonce too low")
	ErrCheap             = errors.New("Gas price too low for acceptance")
	ErrBalance           = errors.New("Insufficient balance")
	ErrInsufficientFunds = errors.New("Insufficient funds for gas * price + value")
	ErrIntrinsicGas      = errors.New("Intrinsic gas too low")
	ErrGasLimit          = errors.New("Exceeds block gas limit")
	ErrNegativeValue     = errors.New("Negative value")
)

var (
<<<<<<< HEAD
	maxQueuedPerAccount = uint64(64)    // Max limit of queued transactions per address
	maxQueuedInTotal    = uint64(8192)  // Max limit of queued transactions from all accounts
	maxQueuedLifetime   = 3 * time.Hour // Max amount of time transactions from idle accounts are queued
	evictionInterval    = time.Minute   // Time interval to check for evictable transactions
=======
	minPendingPerAccount = uint64(16)    // Min number of guaranteed transaction slots per address
	maxPendingTotal      = uint64(4096)  // Max limit of pending transactions from all accounts (soft)
	maxQueuedPerAccount  = uint64(64)    // Max limit of queued transactions per address
	maxQueuedInTotal     = uint64(1024)  // Max limit of queued transactions from all accounts
	maxQueuedLifetime    = 3 * time.Hour // Max amount of time transactions from idle accounts are queued
	evictionInterval     = time.Minute   // Time interval to check for evictable transactions
)

var (
	// Metrics for the pending pool
	pendingDiscardCounter = metrics.NewCounter("txpool/pending/discard")
	pendingReplaceCounter = metrics.NewCounter("txpool/pending/replace")
	pendingRLCounter      = metrics.NewCounter("txpool/pending/ratelimit") // Dropped due to rate limiting
	pendingNofundsCounter = metrics.NewCounter("txpool/pending/nofunds")   // Dropped due to out-of-funds

	// Metrics for the queued pool
	queuedDiscardCounter = metrics.NewCounter("txpool/queued/discard")
	queuedReplaceCounter = metrics.NewCounter("txpool/queued/replace")
	queuedRLCounter      = metrics.NewCounter("txpool/queued/ratelimit") // Dropped due to rate limiting
	queuedNofundsCounter = metrics.NewCounter("txpool/queued/nofunds")   // Dropped due to out-of-funds

	// General tx metrics
	invalidTxCounter = metrics.NewCounter("txpool/invalid")
>>>>>>> a973d1d5
)

type stateFn func() (*state.StateDB, error)

// TxPool contains all currently known transactions. Transactions
// enter the pool when they are received from the network or submitted
// locally. They exit the pool when they are included in the blockchain.
//
// The pool separates processable transactions (which can be applied to the
// current state) and future transactions. Transactions move between those
// two states over time as they are received and processed.
type TxPool struct {
	config       *params.ChainConfig
	currentState stateFn // The state function which will allow us to do some pre checks
	pendingState *state.ManagedState
	gasLimit     func() *big.Int // The current gas limit function callback
	minGasPrice  *big.Int
	eventMux     *event.TypeMux
	events       *event.TypeMuxSubscription
	localTx      *txSet
	signer       types.Signer
	mu           sync.RWMutex

	pending map[common.Address]*txList         // All currently processable transactions
	queue   map[common.Address]*txList         // Queued but non-processable transactions
	all     map[common.Hash]*types.Transaction // All transactions to allow lookups
	beats   map[common.Address]time.Time       // Last heartbeat from each known account

	wg   sync.WaitGroup // for shutdown sync
	quit chan struct{}

	homestead bool
}

func NewTxPool(config *params.ChainConfig, eventMux *event.TypeMux, currentStateFn stateFn, gasLimitFn func() *big.Int) *TxPool {
	pool := &TxPool{
		config:       config,
<<<<<<< HEAD
=======
		signer:       types.NewEIP155Signer(config.ChainId),
>>>>>>> a973d1d5
		pending:      make(map[common.Address]*txList),
		queue:        make(map[common.Address]*txList),
		all:          make(map[common.Hash]*types.Transaction),
		beats:        make(map[common.Address]time.Time),
		eventMux:     eventMux,
		currentState: currentStateFn,
		gasLimit:     gasLimitFn,
		minGasPrice:  new(big.Int),
		pendingState: nil,
		localTx:      newTxSet(),
		events:       eventMux.Subscribe(ChainHeadEvent{}, GasPriceChanged{}, RemovedTransactionEvent{}),
		quit:         make(chan struct{}),
	}

<<<<<<< HEAD
=======
	pool.resetState()

>>>>>>> a973d1d5
	pool.wg.Add(2)
	go pool.eventLoop()
	go pool.expirationLoop()

	return pool
}

func (pool *TxPool) eventLoop() {
	defer pool.wg.Done()

	// Track chain events. When a chain events occurs (new chain canon block)
	// we need to know the new state. The new state will help us determine
	// the nonces in the managed state
	for ev := range pool.events.Chan() {
		switch ev := ev.Data.(type) {
		case ChainHeadEvent:
			pool.mu.Lock()
			if ev.Block != nil {
				if pool.config.IsHomestead(ev.Block.Number()) {
					pool.homestead = true
				}
			}

			pool.resetState()
			pool.mu.Unlock()
		case GasPriceChanged:
			pool.mu.Lock()
			pool.minGasPrice = ev.Price
			pool.mu.Unlock()
		case RemovedTransactionEvent:
			pool.AddBatch(ev.Txs)
		}
	}
}

func (pool *TxPool) resetState() {
	currentState, err := pool.currentState()
	if err != nil {
		glog.V(logger.Error).Infof("Failed to get current state: %v", err)
		return
	}
	managedState := state.ManageState(currentState)
	if err != nil {
		glog.V(logger.Error).Infof("Failed to get managed state: %v", err)
		return
	}
	pool.pendingState = managedState

	// validate the pool of pending transactions, this will remove
	// any transactions that have been included in the block or
	// have been invalidated because of another transaction (e.g.
	// higher gas price)
<<<<<<< HEAD
	pool.demoteUnexecutables()
=======
	pool.demoteUnexecutables(currentState)
>>>>>>> a973d1d5

	// Update all accounts to the latest known pending nonce
	for addr, list := range pool.pending {
		txs := list.Flatten() // Heavy but will be cached and is needed by the miner anyway
		pool.pendingState.SetNonce(addr, txs[len(txs)-1].Nonce()+1)
	}
	// Check the queue and move transactions over to the pending if possible
	// or remove those that have become invalid
<<<<<<< HEAD
	pool.promoteExecutables()
=======
	pool.promoteExecutables(currentState)
>>>>>>> a973d1d5
}

func (pool *TxPool) Stop() {
	pool.events.Unsubscribe()
	close(pool.quit)
	pool.wg.Wait()
	glog.V(logger.Info).Infoln("Transaction pool stopped")
}

func (pool *TxPool) State() *state.ManagedState {
	pool.mu.RLock()
	defer pool.mu.RUnlock()

	return pool.pendingState
}

// Stats retrieves the current pool stats, namely the number of pending and the
// number of queued (non-executable) transactions.
func (pool *TxPool) Stats() (pending int, queued int) {
	pool.mu.RLock()
	defer pool.mu.RUnlock()

	for _, list := range pool.pending {
		pending += list.Len()
	}
	for _, list := range pool.queue {
		queued += list.Len()
	}
	return
}

// Content retrieves the data content of the transaction pool, returning all the
// pending as well as queued transactions, grouped by account and sorted by nonce.
func (pool *TxPool) Content() (map[common.Address]types.Transactions, map[common.Address]types.Transactions) {
	pool.mu.RLock()
	defer pool.mu.RUnlock()

	pending := make(map[common.Address]types.Transactions)
	for addr, list := range pool.pending {
		pending[addr] = list.Flatten()
	}
	queued := make(map[common.Address]types.Transactions)
	for addr, list := range pool.queue {
		queued[addr] = list.Flatten()
	}
	return pending, queued
}

// Pending retrieves all currently processable transactions, groupped by origin
// account and sorted by nonce. The returned transaction set is a copy and can be
// freely modified by calling code.
<<<<<<< HEAD
func (pool *TxPool) Pending() map[common.Address]types.Transactions {
	pool.mu.Lock()
	defer pool.mu.Unlock()

	// check queue first
	pool.promoteExecutables()

	// invalidate any txs
	pool.demoteUnexecutables()
=======
func (pool *TxPool) Pending() (map[common.Address]types.Transactions, error) {
	pool.mu.Lock()
	defer pool.mu.Unlock()

	state, err := pool.currentState()
	if err != nil {
		return nil, err
	}

	// check queue first
	pool.promoteExecutables(state)

	// invalidate any txs
	pool.demoteUnexecutables(state)
>>>>>>> a973d1d5

	pending := make(map[common.Address]types.Transactions)
	for addr, list := range pool.pending {
		pending[addr] = list.Flatten()
	}
<<<<<<< HEAD
	return pending
=======
	return pending, nil
>>>>>>> a973d1d5
}

// SetLocal marks a transaction as local, skipping gas price
//  check against local miner minimum in the future
func (pool *TxPool) SetLocal(tx *types.Transaction) {
	pool.mu.Lock()
	defer pool.mu.Unlock()
	pool.localTx.add(tx.Hash())
}

// validateTx checks whether a transaction is valid according
// to the consensus rules.
func (pool *TxPool) validateTx(tx *types.Transaction) error {
	local := pool.localTx.contains(tx.Hash())
	// Drop transactions under our own minimal accepted gas price
	if !local && pool.minGasPrice.Cmp(tx.GasPrice()) > 0 {
		return ErrCheap
	}

	currentState, err := pool.currentState()
	if err != nil {
		return err
	}

	from, err := types.Sender(pool.signer, tx)
	if err != nil {
		return ErrInvalidSender
	}
<<<<<<< HEAD

	// Make sure the account exist. Non existent accounts
	// haven't got funds and well therefor never pass.
	if !currentState.Exist(from) {
		return ErrNonExistentAccount
	}

=======
>>>>>>> a973d1d5
	// Last but not least check for nonce errors
	if currentState.GetNonce(from) > tx.Nonce() {
		return ErrNonce
	}

	// Check the transaction doesn't exceed the current
	// block limit gas.
	if pool.gasLimit().Cmp(tx.Gas()) < 0 {
		return ErrGasLimit
	}

	// Transactions can't be negative. This may never happen
	// using RLP decoded transactions but may occur if you create
	// a transaction using the RPC for example.
	if tx.Value().Cmp(common.Big0) < 0 {
		return ErrNegativeValue
	}

	// Transactor should have enough funds to cover the costs
	// cost == V + GP * GL
	if currentState.GetBalance(from).Cmp(tx.Cost()) < 0 {
		return ErrInsufficientFunds
	}

	intrGas := IntrinsicGas(tx.Data(), tx.To() == nil, pool.homestead)
	if tx.Gas().Cmp(intrGas) < 0 {
		return ErrIntrinsicGas
	}

	return nil
}

// add validates a transaction and inserts it into the non-executable queue for
// later pending promotion and execution.
func (pool *TxPool) add(tx *types.Transaction) error {
<<<<<<< HEAD
	// If the transaction is alreayd known, discard it
=======
	// If the transaction is already known, discard it
>>>>>>> a973d1d5
	hash := tx.Hash()
	if pool.all[hash] != nil {
		return fmt.Errorf("Known transaction: %x", hash[:4])
	}
	// Otherwise ensure basic validation passes and queue it up
	if err := pool.validateTx(tx); err != nil {
<<<<<<< HEAD
=======
		invalidTxCounter.Inc(1)
>>>>>>> a973d1d5
		return err
	}
	pool.enqueueTx(hash, tx)

	// Print a log message if low enough level is set
	if glog.V(logger.Debug) {
		rcpt := "[NEW_CONTRACT]"
		if to := tx.To(); to != nil {
			rcpt = common.Bytes2Hex(to[:4])
		}
<<<<<<< HEAD
		from, _ := tx.From() // from already verified during tx validation
=======
		from, _ := types.Sender(pool.signer, tx) // from already verified during tx validation
>>>>>>> a973d1d5
		glog.Infof("(t) 0x%x => %s (%v) %x\n", from[:4], rcpt, tx.Value, hash)
	}
	return nil
}

// enqueueTx inserts a new transaction into the non-executable transaction queue.
//
// Note, this method assumes the pool lock is held!
func (pool *TxPool) enqueueTx(hash common.Hash, tx *types.Transaction) {
	// Try to insert the transaction into the future queue
<<<<<<< HEAD
	from, _ := tx.From() // already validated
=======
	from, _ := types.Sender(pool.signer, tx) // already validated
>>>>>>> a973d1d5
	if pool.queue[from] == nil {
		pool.queue[from] = newTxList(false)
	}
	inserted, old := pool.queue[from].Add(tx)
	if !inserted {
<<<<<<< HEAD
=======
		queuedDiscardCounter.Inc(1)
>>>>>>> a973d1d5
		return // An older transaction was better, discard this
	}
	// Discard any previous transaction and mark this
	if old != nil {
		delete(pool.all, old.Hash())
<<<<<<< HEAD
=======
		queuedReplaceCounter.Inc(1)
>>>>>>> a973d1d5
	}
	pool.all[hash] = tx
}

// promoteTx adds a transaction to the pending (processable) list of transactions.
//
// Note, this method assumes the pool lock is held!
func (pool *TxPool) promoteTx(addr common.Address, hash common.Hash, tx *types.Transaction) {
<<<<<<< HEAD
	// Init delayed since tx pool could have been started before any state sync
	if pool.pendingState == nil {
		pool.resetState()
	}
	// Try to insert the transaction into the pending queue
	if pool.pending[addr] == nil {
		pool.pending[addr] = newTxList(true)
	}
	list := pool.pending[addr]

	inserted, old := list.Add(tx)
	if !inserted {
		// An older transaction was better, discard this
		delete(pool.all, hash)
		return
	}
	// Otherwise discard any previous transaction and mark this
	if old != nil {
		delete(pool.all, old.Hash())
	}
=======
	// Try to insert the transaction into the pending queue
	if pool.pending[addr] == nil {
		pool.pending[addr] = newTxList(true)
	}
	list := pool.pending[addr]

	inserted, old := list.Add(tx)
	if !inserted {
		// An older transaction was better, discard this
		delete(pool.all, hash)
		pendingDiscardCounter.Inc(1)
		return
	}
	// Otherwise discard any previous transaction and mark this
	if old != nil {
		delete(pool.all, old.Hash())
		pendingReplaceCounter.Inc(1)
	}
>>>>>>> a973d1d5
	pool.all[hash] = tx // Failsafe to work around direct pending inserts (tests)

	// Set the potentially new pending nonce and notify any subsystems of the new tx
	pool.beats[addr] = time.Now()
	pool.pendingState.SetNonce(addr, tx.Nonce()+1)
	go pool.eventMux.Post(TxPreEvent{tx})
}

// Add queues a single transaction in the pool if it is valid.
func (pool *TxPool) Add(tx *types.Transaction) error {
	pool.mu.Lock()
	defer pool.mu.Unlock()
<<<<<<< HEAD

	if err := pool.add(tx); err != nil {
		return err
	}
	pool.promoteExecutables()
=======

	if err := pool.add(tx); err != nil {
		return err
	}

	state, err := pool.currentState()
	if err != nil {
		return err
	}

	pool.promoteExecutables(state)
>>>>>>> a973d1d5

	return nil
}

// AddBatch attempts to queue a batch of transactions.
<<<<<<< HEAD
func (pool *TxPool) AddBatch(txs []*types.Transaction) {
=======
func (pool *TxPool) AddBatch(txs []*types.Transaction) error {
>>>>>>> a973d1d5
	pool.mu.Lock()
	defer pool.mu.Unlock()

	for _, tx := range txs {
		if err := pool.add(tx); err != nil {
			glog.V(logger.Debug).Infoln("tx error:", err)
		}
	}
<<<<<<< HEAD
	pool.promoteExecutables()
}

// Get returns a transaction if it is contained in the pool
// and nil otherwise.
func (pool *TxPool) Get(hash common.Hash) *types.Transaction {
	pool.mu.RLock()
	defer pool.mu.RUnlock()

	return pool.all[hash]
}

// Remove removes the transaction with the given hash from the pool.
func (pool *TxPool) Remove(hash common.Hash) {
	pool.mu.Lock()
	defer pool.mu.Unlock()

	pool.removeTx(hash)
}

// RemoveBatch removes all given transactions from the pool.
func (pool *TxPool) RemoveBatch(txs types.Transactions) {
	pool.mu.Lock()
	defer pool.mu.Unlock()

	for _, tx := range txs {
		pool.removeTx(tx.Hash())
	}
}

// removeTx removes a single transaction from the queue, moving all subsequent
// transactions back to the future queue.
func (pool *TxPool) removeTx(hash common.Hash) {
	// Fetch the transaction we wish to delete
	tx, ok := pool.all[hash]
	if !ok {
		return
=======

	state, err := pool.currentState()
	if err != nil {
		return err
	}

	pool.promoteExecutables(state)

	return nil
}

// Get returns a transaction if it is contained in the pool
// and nil otherwise.
func (pool *TxPool) Get(hash common.Hash) *types.Transaction {
	pool.mu.RLock()
	defer pool.mu.RUnlock()

	return pool.all[hash]
}

// Remove removes the transaction with the given hash from the pool.
func (pool *TxPool) Remove(hash common.Hash) {
	pool.mu.Lock()
	defer pool.mu.Unlock()

	pool.removeTx(hash)
}

// RemoveBatch removes all given transactions from the pool.
func (pool *TxPool) RemoveBatch(txs types.Transactions) {
	pool.mu.Lock()
	defer pool.mu.Unlock()

	for _, tx := range txs {
		pool.removeTx(tx.Hash())
>>>>>>> a973d1d5
	}
	addr, _ := tx.From() // already validated during insertion

	// Remove it from the list of known transactions
	delete(pool.all, hash)

<<<<<<< HEAD
=======
// removeTx removes a single transaction from the queue, moving all subsequent
// transactions back to the future queue.
func (pool *TxPool) removeTx(hash common.Hash) {
	// Fetch the transaction we wish to delete
	tx, ok := pool.all[hash]
	if !ok {
		return
	}
	addr, _ := types.Sender(pool.signer, tx) // already validated during insertion

	// Remove it from the list of known transactions
	delete(pool.all, hash)

>>>>>>> a973d1d5
	// Remove the transaction from the pending lists and reset the account nonce
	if pending := pool.pending[addr]; pending != nil {
		if removed, invalids := pending.Remove(tx); removed {
			// If no more transactions are left, remove the list
			if pending.Empty() {
				delete(pool.pending, addr)
				delete(pool.beats, addr)
			} else {
				// Otherwise postpone any invalidated transactions
				for _, tx := range invalids {
					pool.enqueueTx(tx.Hash(), tx)
				}
			}
			// Update the account nonce if needed
			if nonce := tx.Nonce(); pool.pendingState.GetNonce(addr) > nonce {
				pool.pendingState.SetNonce(addr, tx.Nonce())
			}
		}
	}
	// Transaction is in the future queue
	if future := pool.queue[addr]; future != nil {
		future.Remove(tx)
		if future.Empty() {
			delete(pool.queue, addr)
		}
	}
}

// promoteExecutables moves transactions that have become processable from the
// future queue to the set of pending transactions. During this process, all
// invalidated transactions (low nonce, low balance) are deleted.
<<<<<<< HEAD
func (pool *TxPool) promoteExecutables() {
	// Init delayed since tx pool could have been started before any state sync
	if pool.pendingState == nil {
		pool.resetState()
	}
	// Retrieve the current state to allow nonce and balance checking
	state, err := pool.currentState()
	if err != nil {
		glog.Errorf("Could not get current state: %v", err)
		return
	}
	// Iterate over all accounts and promote any executable transactions
	queued := uint64(0)

	for addr, list := range pool.queue {
		// Drop all transactions that are deemed too old (low nonce)
		for _, tx := range list.Forward(state.GetNonce(addr)) {
			if glog.V(logger.Core) {
				glog.Infof("Removed old queued transaction: %v", tx)
			}
			delete(pool.all, tx.Hash())
		}
		// Drop all transactions that are too costly (low balance)
		drops, _ := list.Filter(state.GetBalance(addr))
		for _, tx := range drops {
			if glog.V(logger.Core) {
				glog.Infof("Removed unpayable queued transaction: %v", tx)
			}
			delete(pool.all, tx.Hash())
		}
		// Gather all executable transactions and promote them
		for _, tx := range list.Ready(pool.pendingState.GetNonce(addr)) {
			if glog.V(logger.Core) {
				glog.Infof("Promoting queued transaction: %v", tx)
			}
			pool.promoteTx(addr, tx.Hash(), tx)
		}
		// Drop all transactions over the allowed limit
		for _, tx := range list.Cap(int(maxQueuedPerAccount)) {
			if glog.V(logger.Core) {
				glog.Infof("Removed cap-exceeding queued transaction: %v", tx)
=======
func (pool *TxPool) promoteExecutables(state *state.StateDB) {
	// Iterate over all accounts and promote any executable transactions
	queued := uint64(0)
	for addr, list := range pool.queue {
		// Drop all transactions that are deemed too old (low nonce)
		for _, tx := range list.Forward(state.GetNonce(addr)) {
			if glog.V(logger.Core) {
				glog.Infof("Removed old queued transaction: %v", tx)
			}
			delete(pool.all, tx.Hash())
		}
		// Drop all transactions that are too costly (low balance)
		drops, _ := list.Filter(state.GetBalance(addr))
		for _, tx := range drops {
			if glog.V(logger.Core) {
				glog.Infof("Removed unpayable queued transaction: %v", tx)
			}
			delete(pool.all, tx.Hash())
			queuedNofundsCounter.Inc(1)
		}
		// Gather all executable transactions and promote them
		for _, tx := range list.Ready(pool.pendingState.GetNonce(addr)) {
			if glog.V(logger.Core) {
				glog.Infof("Promoting queued transaction: %v", tx)
			}
			pool.promoteTx(addr, tx.Hash(), tx)
		}
		// Drop all transactions over the allowed limit
		for _, tx := range list.Cap(int(maxQueuedPerAccount)) {
			if glog.V(logger.Core) {
				glog.Infof("Removed cap-exceeding queued transaction: %v", tx)
			}
			delete(pool.all, tx.Hash())
			queuedRLCounter.Inc(1)
		}
		queued += uint64(list.Len())

		// Delete the entire queue entry if it became empty.
		if list.Empty() {
			delete(pool.queue, addr)
		}
	}
	// If the pending limit is overflown, start equalizing allowances
	pending := uint64(0)
	for _, list := range pool.pending {
		pending += uint64(list.Len())
	}
	if pending > maxPendingTotal {
		pendingBeforeCap := pending
		// Assemble a spam order to penalize large transactors first
		spammers := prque.New()
		for addr, list := range pool.pending {
			// Only evict transactions from high rollers
			if uint64(list.Len()) > minPendingPerAccount {
				// Skip local accounts as pools should maintain backlogs for themselves
				for _, tx := range list.txs.items {
					if !pool.localTx.contains(tx.Hash()) {
						spammers.Push(addr, float32(list.Len()))
					}
					break // Checking on transaction for locality is enough
				}
			}
		}
		// Gradually drop transactions from offenders
		offenders := []common.Address{}
		for pending > maxPendingTotal && !spammers.Empty() {
			// Retrieve the next offender if not local address
			offender, _ := spammers.Pop()
			offenders = append(offenders, offender.(common.Address))

			// Equalize balances until all the same or below threshold
			if len(offenders) > 1 {
				// Calculate the equalization threshold for all current offenders
				threshold := pool.pending[offender.(common.Address)].Len()

				// Iteratively reduce all offenders until below limit or threshold reached
				for pending > maxPendingTotal && pool.pending[offenders[len(offenders)-2]].Len() > threshold {
					for i := 0; i < len(offenders)-1; i++ {
						list := pool.pending[offenders[i]]
						list.Cap(list.Len() - 1)
						pending--
					}
				}
			}
		}
		// If still above threshold, reduce to limit or min allowance
		if pending > maxPendingTotal && len(offenders) > 0 {
			for pending > maxPendingTotal && uint64(pool.pending[offenders[len(offenders)-1]].Len()) > minPendingPerAccount {
				for _, addr := range offenders {
					list := pool.pending[addr]
					list.Cap(list.Len() - 1)
					pending--
				}
>>>>>>> a973d1d5
			}
			delete(pool.all, tx.Hash())
		}
<<<<<<< HEAD
		queued += uint64(list.Len())

		// Delete the entire queue entry if it became empty.
		if list.Empty() {
			delete(pool.queue, addr)
		}
=======
		pendingRLCounter.Inc(int64(pendingBeforeCap - pending))
>>>>>>> a973d1d5
	}
	// If we've queued more transactions than the hard limit, drop oldest ones
	if queued > maxQueuedInTotal {
		// Sort all accounts with queued transactions by heartbeat
		addresses := make(addresssByHeartbeat, 0, len(pool.queue))
<<<<<<< HEAD
		for addr, _ := range pool.queue {
			addresses = append(addresses, addressByHeartbeat{addr, pool.beats[addr]})
		}
		sort.Sort(addresses)

		// Drop transactions until the total is below the limit
		for drop := queued - maxQueuedInTotal; drop > 0; {
			addr := addresses[len(addresses)-1]
			list := pool.queue[addr.address]

			addresses = addresses[:len(addresses)-1]

			// Drop all transactions if they are less than the overflow
			if size := uint64(list.Len()); size <= drop {
				for _, tx := range list.Flatten() {
					pool.removeTx(tx.Hash())
				}
				drop -= size
				continue
			}
			// Otherwise drop only last few transactions
			txs := list.Flatten()
			for i := len(txs) - 1; i >= 0 && drop > 0; i-- {
				pool.removeTx(txs[i].Hash())
				drop--
			}
=======
		for addr := range pool.queue {
			addresses = append(addresses, addressByHeartbeat{addr, pool.beats[addr]})
>>>>>>> a973d1d5
		}
		sort.Sort(addresses)

<<<<<<< HEAD
// demoteUnexecutables removes invalid and processed transactions from the pools
// executable/pending queue and any subsequent transactions that become unexecutable
// are moved back into the future queue.
func (pool *TxPool) demoteUnexecutables() {
	// Retrieve the current state to allow nonce and balance checking
	state, err := pool.currentState()
	if err != nil {
		glog.V(logger.Info).Infoln("failed to get current state: %v", err)
		return
	}
=======
		// Drop transactions until the total is below the limit
		for drop := queued - maxQueuedInTotal; drop > 0; {
			addr := addresses[len(addresses)-1]
			list := pool.queue[addr.address]

			addresses = addresses[:len(addresses)-1]

			// Drop all transactions if they are less than the overflow
			if size := uint64(list.Len()); size <= drop {
				for _, tx := range list.Flatten() {
					pool.removeTx(tx.Hash())
				}
				drop -= size
				queuedRLCounter.Inc(int64(size))
				continue
			}
			// Otherwise drop only last few transactions
			txs := list.Flatten()
			for i := len(txs) - 1; i >= 0 && drop > 0; i-- {
				pool.removeTx(txs[i].Hash())
				drop--
				queuedRLCounter.Inc(1)
			}
		}
	}
}

// demoteUnexecutables removes invalid and processed transactions from the pools
// executable/pending queue and any subsequent transactions that become unexecutable
// are moved back into the future queue.
func (pool *TxPool) demoteUnexecutables(state *state.StateDB) {
>>>>>>> a973d1d5
	// Iterate over all accounts and demote any non-executable transactions
	for addr, list := range pool.pending {
		nonce := state.GetNonce(addr)

		// Drop all transactions that are deemed too old (low nonce)
		for _, tx := range list.Forward(nonce) {
			if glog.V(logger.Core) {
				glog.Infof("Removed old pending transaction: %v", tx)
			}
			delete(pool.all, tx.Hash())
		}
		// Drop all transactions that are too costly (low balance), and queue any invalids back for later
		drops, invalids := list.Filter(state.GetBalance(addr))
		for _, tx := range drops {
			if glog.V(logger.Core) {
				glog.Infof("Removed unpayable pending transaction: %v", tx)
			}
			delete(pool.all, tx.Hash())
<<<<<<< HEAD
=======
			pendingNofundsCounter.Inc(1)
>>>>>>> a973d1d5
		}
		for _, tx := range invalids {
			if glog.V(logger.Core) {
				glog.Infof("Demoting pending transaction: %v", tx)
			}
			pool.enqueueTx(tx.Hash(), tx)
		}
		// Delete the entire queue entry if it became empty.
		if list.Empty() {
			delete(pool.pending, addr)
			delete(pool.beats, addr)
		}
	}
}

// expirationLoop is a loop that periodically iterates over all accounts with
// queued transactions and drop all that have been inactive for a prolonged amount
// of time.
func (pool *TxPool) expirationLoop() {
	defer pool.wg.Done()

	evict := time.NewTicker(evictionInterval)
	defer evict.Stop()

	for {
		select {
		case <-evict.C:
			pool.mu.Lock()
			for addr := range pool.queue {
				if time.Since(pool.beats[addr]) > maxQueuedLifetime {
					for _, tx := range pool.queue[addr].Flatten() {
						pool.removeTx(tx.Hash())
					}
				}
			}
			pool.mu.Unlock()

		case <-pool.quit:
			return
		}
	}
}

// addressByHeartbeat is an account address tagged with its last activity timestamp.
type addressByHeartbeat struct {
	address   common.Address
	heartbeat time.Time
}

type addresssByHeartbeat []addressByHeartbeat

func (a addresssByHeartbeat) Len() int           { return len(a) }
func (a addresssByHeartbeat) Less(i, j int) bool { return a[i].heartbeat.Before(a[j].heartbeat) }
func (a addresssByHeartbeat) Swap(i, j int)      { a[i], a[j] = a[j], a[i] }

// txSet represents a set of transaction hashes in which entries
//  are automatically dropped after txSetDuration time
type txSet struct {
	txMap          map[common.Hash]struct{}
	txOrd          map[uint64]txOrdType
	addPtr, delPtr uint64
}

const txSetDuration = time.Hour * 2

// txOrdType represents an entry in the time-ordered list of transaction hashes
type txOrdType struct {
	hash common.Hash
	time time.Time
}

// newTxSet creates a new transaction set
func newTxSet() *txSet {
	return &txSet{
		txMap: make(map[common.Hash]struct{}),
		txOrd: make(map[uint64]txOrdType),
	}
}

// contains returns true if the set contains the given transaction hash
// (not thread safe, should be called from a locked environment)
func (self *txSet) contains(hash common.Hash) bool {
	_, ok := self.txMap[hash]
	return ok
}

// add adds a transaction hash to the set, then removes entries older than txSetDuration
// (not thread safe, should be called from a locked environment)
func (self *txSet) add(hash common.Hash) {
	self.txMap[hash] = struct{}{}
	now := time.Now()
	self.txOrd[self.addPtr] = txOrdType{hash: hash, time: now}
	self.addPtr++
	delBefore := now.Add(-txSetDuration)
	for self.delPtr < self.addPtr && self.txOrd[self.delPtr].time.Before(delBefore) {
		delete(self.txMap, self.txOrd[self.delPtr].hash)
		delete(self.txOrd, self.delPtr)
		self.delPtr++
	}
}<|MERGE_RESOLUTION|>--- conflicted
+++ resolved
@@ -1,18 +1,18 @@
-// Copyright 2014 The go-ethereum Authors && Copyright 2015 go-expanse Authors
-// This file is part of the go-expanse library.
+// Copyright 2014 The go-ethereum Authors
+// This file is part of the go-ethereum library.
 //
-// The go-expanse library is free software: you can redistribute it and/or modify
+// The go-ethereum library is free software: you can redistribute it and/or modify
 // it under the terms of the GNU Lesser General Public License as published by
 // the Free Software Foundation, either version 3 of the License, or
 // (at your option) any later version.
 //
-// The go-expanse library is distributed in the hope that it will be useful,
+// The go-ethereum library is distributed in the hope that it will be useful,
 // but WITHOUT ANY WARRANTY; without even the implied warranty of
 // MERCHANTABILITY or FITNESS FOR A PARTICULAR PURPOSE. See the
 // GNU Lesser General Public License for more details.
 //
 // You should have received a copy of the GNU Lesser General Public License
-// along with the go-expanse library. If not, see <http://www.gnu.org/licenses/>.
+// along with the go-ethereum library. If not, see <http://www.gnu.org/licenses/>.
 
 package core
 
@@ -24,24 +24,15 @@
 	"sync"
 	"time"
 
-<<<<<<< HEAD
-	"github.com/expanse-project/go-expanse/common"
-	"github.com/expanse-project/go-expanse/core/state"
-	"github.com/expanse-project/go-expanse/core/types"
-	"github.com/expanse-project/go-expanse/event"
-	"github.com/expanse-project/go-expanse/logger"
-	"github.com/expanse-project/go-expanse/logger/glog"
-=======
-	"github.com/ethereum/go-ethereum/common"
-	"github.com/ethereum/go-ethereum/core/state"
-	"github.com/ethereum/go-ethereum/core/types"
-	"github.com/ethereum/go-ethereum/event"
-	"github.com/ethereum/go-ethereum/logger"
-	"github.com/ethereum/go-ethereum/logger/glog"
-	"github.com/ethereum/go-ethereum/metrics"
-	"github.com/ethereum/go-ethereum/params"
+	"github.com/expanse-org/go-expanse/common"
+	"github.com/expanse-org/go-expanse/core/state"
+	"github.com/expanse-org/go-expanse/core/types"
+	"github.com/expanse-org/go-expanse/event"
+	"github.com/expanse-org/go-expanse/logger"
+	"github.com/expanse-org/go-expanse/logger/glog"
+	"github.com/expanse-org/go-expanse/metrics"
+	"github.com/expanse-org/go-expanse/params"
 	"gopkg.in/karalabe/cookiejar.v2/collections/prque"
->>>>>>> a973d1d5
 )
 
 var (
@@ -57,12 +48,6 @@
 )
 
 var (
-<<<<<<< HEAD
-	maxQueuedPerAccount = uint64(64)    // Max limit of queued transactions per address
-	maxQueuedInTotal    = uint64(8192)  // Max limit of queued transactions from all accounts
-	maxQueuedLifetime   = 3 * time.Hour // Max amount of time transactions from idle accounts are queued
-	evictionInterval    = time.Minute   // Time interval to check for evictable transactions
-=======
 	minPendingPerAccount = uint64(16)    // Min number of guaranteed transaction slots per address
 	maxPendingTotal      = uint64(4096)  // Max limit of pending transactions from all accounts (soft)
 	maxQueuedPerAccount  = uint64(64)    // Max limit of queued transactions per address
@@ -86,7 +71,6 @@
 
 	// General tx metrics
 	invalidTxCounter = metrics.NewCounter("txpool/invalid")
->>>>>>> a973d1d5
 )
 
 type stateFn func() (*state.StateDB, error)
@@ -124,10 +108,7 @@
 func NewTxPool(config *params.ChainConfig, eventMux *event.TypeMux, currentStateFn stateFn, gasLimitFn func() *big.Int) *TxPool {
 	pool := &TxPool{
 		config:       config,
-<<<<<<< HEAD
-=======
 		signer:       types.NewEIP155Signer(config.ChainId),
->>>>>>> a973d1d5
 		pending:      make(map[common.Address]*txList),
 		queue:        make(map[common.Address]*txList),
 		all:          make(map[common.Hash]*types.Transaction),
@@ -142,11 +123,8 @@
 		quit:         make(chan struct{}),
 	}
 
-<<<<<<< HEAD
-=======
 	pool.resetState()
 
->>>>>>> a973d1d5
 	pool.wg.Add(2)
 	go pool.eventLoop()
 	go pool.expirationLoop()
@@ -199,11 +177,7 @@
 	// any transactions that have been included in the block or
 	// have been invalidated because of another transaction (e.g.
 	// higher gas price)
-<<<<<<< HEAD
-	pool.demoteUnexecutables()
-=======
 	pool.demoteUnexecutables(currentState)
->>>>>>> a973d1d5
 
 	// Update all accounts to the latest known pending nonce
 	for addr, list := range pool.pending {
@@ -212,11 +186,7 @@
 	}
 	// Check the queue and move transactions over to the pending if possible
 	// or remove those that have become invalid
-<<<<<<< HEAD
-	pool.promoteExecutables()
-=======
 	pool.promoteExecutables(currentState)
->>>>>>> a973d1d5
 }
 
 func (pool *TxPool) Stop() {
@@ -268,17 +238,6 @@
 // Pending retrieves all currently processable transactions, groupped by origin
 // account and sorted by nonce. The returned transaction set is a copy and can be
 // freely modified by calling code.
-<<<<<<< HEAD
-func (pool *TxPool) Pending() map[common.Address]types.Transactions {
-	pool.mu.Lock()
-	defer pool.mu.Unlock()
-
-	// check queue first
-	pool.promoteExecutables()
-
-	// invalidate any txs
-	pool.demoteUnexecutables()
-=======
 func (pool *TxPool) Pending() (map[common.Address]types.Transactions, error) {
 	pool.mu.Lock()
 	defer pool.mu.Unlock()
@@ -293,17 +252,12 @@
 
 	// invalidate any txs
 	pool.demoteUnexecutables(state)
->>>>>>> a973d1d5
 
 	pending := make(map[common.Address]types.Transactions)
 	for addr, list := range pool.pending {
 		pending[addr] = list.Flatten()
 	}
-<<<<<<< HEAD
-	return pending
-=======
 	return pending, nil
->>>>>>> a973d1d5
 }
 
 // SetLocal marks a transaction as local, skipping gas price
@@ -332,16 +286,6 @@
 	if err != nil {
 		return ErrInvalidSender
 	}
-<<<<<<< HEAD
-
-	// Make sure the account exist. Non existent accounts
-	// haven't got funds and well therefor never pass.
-	if !currentState.Exist(from) {
-		return ErrNonExistentAccount
-	}
-
-=======
->>>>>>> a973d1d5
 	// Last but not least check for nonce errors
 	if currentState.GetNonce(from) > tx.Nonce() {
 		return ErrNonce
@@ -377,21 +321,14 @@
 // add validates a transaction and inserts it into the non-executable queue for
 // later pending promotion and execution.
 func (pool *TxPool) add(tx *types.Transaction) error {
-<<<<<<< HEAD
-	// If the transaction is alreayd known, discard it
-=======
 	// If the transaction is already known, discard it
->>>>>>> a973d1d5
 	hash := tx.Hash()
 	if pool.all[hash] != nil {
 		return fmt.Errorf("Known transaction: %x", hash[:4])
 	}
 	// Otherwise ensure basic validation passes and queue it up
 	if err := pool.validateTx(tx); err != nil {
-<<<<<<< HEAD
-=======
 		invalidTxCounter.Inc(1)
->>>>>>> a973d1d5
 		return err
 	}
 	pool.enqueueTx(hash, tx)
@@ -402,11 +339,7 @@
 		if to := tx.To(); to != nil {
 			rcpt = common.Bytes2Hex(to[:4])
 		}
-<<<<<<< HEAD
-		from, _ := tx.From() // from already verified during tx validation
-=======
 		from, _ := types.Sender(pool.signer, tx) // from already verified during tx validation
->>>>>>> a973d1d5
 		glog.Infof("(t) 0x%x => %s (%v) %x\n", from[:4], rcpt, tx.Value, hash)
 	}
 	return nil
@@ -417,29 +350,19 @@
 // Note, this method assumes the pool lock is held!
 func (pool *TxPool) enqueueTx(hash common.Hash, tx *types.Transaction) {
 	// Try to insert the transaction into the future queue
-<<<<<<< HEAD
-	from, _ := tx.From() // already validated
-=======
 	from, _ := types.Sender(pool.signer, tx) // already validated
->>>>>>> a973d1d5
 	if pool.queue[from] == nil {
 		pool.queue[from] = newTxList(false)
 	}
 	inserted, old := pool.queue[from].Add(tx)
 	if !inserted {
-<<<<<<< HEAD
-=======
 		queuedDiscardCounter.Inc(1)
->>>>>>> a973d1d5
 		return // An older transaction was better, discard this
 	}
 	// Discard any previous transaction and mark this
 	if old != nil {
 		delete(pool.all, old.Hash())
-<<<<<<< HEAD
-=======
 		queuedReplaceCounter.Inc(1)
->>>>>>> a973d1d5
 	}
 	pool.all[hash] = tx
 }
@@ -448,28 +371,6 @@
 //
 // Note, this method assumes the pool lock is held!
 func (pool *TxPool) promoteTx(addr common.Address, hash common.Hash, tx *types.Transaction) {
-<<<<<<< HEAD
-	// Init delayed since tx pool could have been started before any state sync
-	if pool.pendingState == nil {
-		pool.resetState()
-	}
-	// Try to insert the transaction into the pending queue
-	if pool.pending[addr] == nil {
-		pool.pending[addr] = newTxList(true)
-	}
-	list := pool.pending[addr]
-
-	inserted, old := list.Add(tx)
-	if !inserted {
-		// An older transaction was better, discard this
-		delete(pool.all, hash)
-		return
-	}
-	// Otherwise discard any previous transaction and mark this
-	if old != nil {
-		delete(pool.all, old.Hash())
-	}
-=======
 	// Try to insert the transaction into the pending queue
 	if pool.pending[addr] == nil {
 		pool.pending[addr] = newTxList(true)
@@ -488,7 +389,6 @@
 		delete(pool.all, old.Hash())
 		pendingReplaceCounter.Inc(1)
 	}
->>>>>>> a973d1d5
 	pool.all[hash] = tx // Failsafe to work around direct pending inserts (tests)
 
 	// Set the potentially new pending nonce and notify any subsystems of the new tx
@@ -501,13 +401,6 @@
 func (pool *TxPool) Add(tx *types.Transaction) error {
 	pool.mu.Lock()
 	defer pool.mu.Unlock()
-<<<<<<< HEAD
-
-	if err := pool.add(tx); err != nil {
-		return err
-	}
-	pool.promoteExecutables()
-=======
 
 	if err := pool.add(tx); err != nil {
 		return err
@@ -519,17 +412,12 @@
 	}
 
 	pool.promoteExecutables(state)
->>>>>>> a973d1d5
 
 	return nil
 }
 
 // AddBatch attempts to queue a batch of transactions.
-<<<<<<< HEAD
-func (pool *TxPool) AddBatch(txs []*types.Transaction) {
-=======
 func (pool *TxPool) AddBatch(txs []*types.Transaction) error {
->>>>>>> a973d1d5
 	pool.mu.Lock()
 	defer pool.mu.Unlock()
 
@@ -538,8 +426,15 @@
 			glog.V(logger.Debug).Infoln("tx error:", err)
 		}
 	}
-<<<<<<< HEAD
-	pool.promoteExecutables()
+
+	state, err := pool.currentState()
+	if err != nil {
+		return err
+	}
+
+	pool.promoteExecutables(state)
+
+	return nil
 }
 
 // Get returns a transaction if it is contained in the pool
@@ -576,65 +471,12 @@
 	tx, ok := pool.all[hash]
 	if !ok {
 		return
-=======
-
-	state, err := pool.currentState()
-	if err != nil {
-		return err
-	}
-
-	pool.promoteExecutables(state)
-
-	return nil
-}
-
-// Get returns a transaction if it is contained in the pool
-// and nil otherwise.
-func (pool *TxPool) Get(hash common.Hash) *types.Transaction {
-	pool.mu.RLock()
-	defer pool.mu.RUnlock()
-
-	return pool.all[hash]
-}
-
-// Remove removes the transaction with the given hash from the pool.
-func (pool *TxPool) Remove(hash common.Hash) {
-	pool.mu.Lock()
-	defer pool.mu.Unlock()
-
-	pool.removeTx(hash)
-}
-
-// RemoveBatch removes all given transactions from the pool.
-func (pool *TxPool) RemoveBatch(txs types.Transactions) {
-	pool.mu.Lock()
-	defer pool.mu.Unlock()
-
-	for _, tx := range txs {
-		pool.removeTx(tx.Hash())
->>>>>>> a973d1d5
-	}
-	addr, _ := tx.From() // already validated during insertion
+	}
+	addr, _ := types.Sender(pool.signer, tx) // already validated during insertion
 
 	// Remove it from the list of known transactions
 	delete(pool.all, hash)
 
-<<<<<<< HEAD
-=======
-// removeTx removes a single transaction from the queue, moving all subsequent
-// transactions back to the future queue.
-func (pool *TxPool) removeTx(hash common.Hash) {
-	// Fetch the transaction we wish to delete
-	tx, ok := pool.all[hash]
-	if !ok {
-		return
-	}
-	addr, _ := types.Sender(pool.signer, tx) // already validated during insertion
-
-	// Remove it from the list of known transactions
-	delete(pool.all, hash)
-
->>>>>>> a973d1d5
 	// Remove the transaction from the pending lists and reset the account nonce
 	if pending := pool.pending[addr]; pending != nil {
 		if removed, invalids := pending.Remove(tx); removed {
@@ -666,49 +508,6 @@
 // promoteExecutables moves transactions that have become processable from the
 // future queue to the set of pending transactions. During this process, all
 // invalidated transactions (low nonce, low balance) are deleted.
-<<<<<<< HEAD
-func (pool *TxPool) promoteExecutables() {
-	// Init delayed since tx pool could have been started before any state sync
-	if pool.pendingState == nil {
-		pool.resetState()
-	}
-	// Retrieve the current state to allow nonce and balance checking
-	state, err := pool.currentState()
-	if err != nil {
-		glog.Errorf("Could not get current state: %v", err)
-		return
-	}
-	// Iterate over all accounts and promote any executable transactions
-	queued := uint64(0)
-
-	for addr, list := range pool.queue {
-		// Drop all transactions that are deemed too old (low nonce)
-		for _, tx := range list.Forward(state.GetNonce(addr)) {
-			if glog.V(logger.Core) {
-				glog.Infof("Removed old queued transaction: %v", tx)
-			}
-			delete(pool.all, tx.Hash())
-		}
-		// Drop all transactions that are too costly (low balance)
-		drops, _ := list.Filter(state.GetBalance(addr))
-		for _, tx := range drops {
-			if glog.V(logger.Core) {
-				glog.Infof("Removed unpayable queued transaction: %v", tx)
-			}
-			delete(pool.all, tx.Hash())
-		}
-		// Gather all executable transactions and promote them
-		for _, tx := range list.Ready(pool.pendingState.GetNonce(addr)) {
-			if glog.V(logger.Core) {
-				glog.Infof("Promoting queued transaction: %v", tx)
-			}
-			pool.promoteTx(addr, tx.Hash(), tx)
-		}
-		// Drop all transactions over the allowed limit
-		for _, tx := range list.Cap(int(maxQueuedPerAccount)) {
-			if glog.V(logger.Core) {
-				glog.Infof("Removed cap-exceeding queued transaction: %v", tx)
-=======
 func (pool *TxPool) promoteExecutables(state *state.StateDB) {
 	// Iterate over all accounts and promote any executable transactions
 	queued := uint64(0)
@@ -802,71 +601,19 @@
 					list.Cap(list.Len() - 1)
 					pending--
 				}
->>>>>>> a973d1d5
-			}
-			delete(pool.all, tx.Hash())
-		}
-<<<<<<< HEAD
-		queued += uint64(list.Len())
-
-		// Delete the entire queue entry if it became empty.
-		if list.Empty() {
-			delete(pool.queue, addr)
-		}
-=======
+			}
+		}
 		pendingRLCounter.Inc(int64(pendingBeforeCap - pending))
->>>>>>> a973d1d5
 	}
 	// If we've queued more transactions than the hard limit, drop oldest ones
 	if queued > maxQueuedInTotal {
 		// Sort all accounts with queued transactions by heartbeat
 		addresses := make(addresssByHeartbeat, 0, len(pool.queue))
-<<<<<<< HEAD
-		for addr, _ := range pool.queue {
-			addresses = append(addresses, addressByHeartbeat{addr, pool.beats[addr]})
-		}
-		sort.Sort(addresses)
-
-		// Drop transactions until the total is below the limit
-		for drop := queued - maxQueuedInTotal; drop > 0; {
-			addr := addresses[len(addresses)-1]
-			list := pool.queue[addr.address]
-
-			addresses = addresses[:len(addresses)-1]
-
-			// Drop all transactions if they are less than the overflow
-			if size := uint64(list.Len()); size <= drop {
-				for _, tx := range list.Flatten() {
-					pool.removeTx(tx.Hash())
-				}
-				drop -= size
-				continue
-			}
-			// Otherwise drop only last few transactions
-			txs := list.Flatten()
-			for i := len(txs) - 1; i >= 0 && drop > 0; i-- {
-				pool.removeTx(txs[i].Hash())
-				drop--
-			}
-=======
 		for addr := range pool.queue {
 			addresses = append(addresses, addressByHeartbeat{addr, pool.beats[addr]})
->>>>>>> a973d1d5
 		}
 		sort.Sort(addresses)
 
-<<<<<<< HEAD
-// demoteUnexecutables removes invalid and processed transactions from the pools
-// executable/pending queue and any subsequent transactions that become unexecutable
-// are moved back into the future queue.
-func (pool *TxPool) demoteUnexecutables() {
-	// Retrieve the current state to allow nonce and balance checking
-	state, err := pool.currentState()
-	if err != nil {
-		glog.V(logger.Info).Infoln("failed to get current state: %v", err)
-		return
-	}
-=======
 		// Drop transactions until the total is below the limit
 		for drop := queued - maxQueuedInTotal; drop > 0; {
 			addr := addresses[len(addresses)-1]
@@ -898,7 +645,6 @@
 // executable/pending queue and any subsequent transactions that become unexecutable
 // are moved back into the future queue.
 func (pool *TxPool) demoteUnexecutables(state *state.StateDB) {
->>>>>>> a973d1d5
 	// Iterate over all accounts and demote any non-executable transactions
 	for addr, list := range pool.pending {
 		nonce := state.GetNonce(addr)
@@ -917,10 +663,7 @@
 				glog.Infof("Removed unpayable pending transaction: %v", tx)
 			}
 			delete(pool.all, tx.Hash())
-<<<<<<< HEAD
-=======
 			pendingNofundsCounter.Inc(1)
->>>>>>> a973d1d5
 		}
 		for _, tx := range invalids {
 			if glog.V(logger.Core) {
