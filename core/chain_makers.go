// Copyright 2015 The go-ethereum Authors
// This file is part of the go-ethereum library.
//
// The go-ethereum library is free software: you can redistribute it and/or modify
// it under the terms of the GNU Lesser General Public License as published by
// the Free Software Foundation, either version 3 of the License, or
// (at your option) any later version.
//
// The go-ethereum library is distributed in the hope that it will be useful,
// but WITHOUT ANY WARRANTY; without even the implied warranty of
// MERCHANTABILITY or FITNESS FOR A PARTICULAR PURPOSE. See the
// GNU Lesser General Public License for more details.
//
// You should have received a copy of the GNU Lesser General Public License
// along with the go-ethereum library. If not, see <http://www.gnu.org/licenses/>.

package core

import (
	"fmt"
	"math/big"

<<<<<<< HEAD
	"github.com/ubiq/go-ubiq/common"
	"github.com/ubiq/go-ubiq/consensus/ubqhash"
	"github.com/ubiq/go-ubiq/core/state"
	"github.com/ubiq/go-ubiq/core/types"
	"github.com/ubiq/go-ubiq/core/vm"
	"github.com/ubiq/go-ubiq/ethdb"
	"github.com/ubiq/go-ubiq/event"
	"github.com/ubiq/go-ubiq/params"
=======
	"github.com/ethereum/go-ethereum/common"
	"github.com/ethereum/go-ethereum/consensus/ethash"
	"github.com/ethereum/go-ethereum/consensus/misc"
	"github.com/ethereum/go-ethereum/core/state"
	"github.com/ethereum/go-ethereum/core/types"
	"github.com/ethereum/go-ethereum/core/vm"
	"github.com/ethereum/go-ethereum/ethdb"
	"github.com/ethereum/go-ethereum/params"
>>>>>>> 4bb3c89d
)

// So we can deterministically seed different blockchains
var (
	canonicalSeed = 1
	forkSeed      = 2
)

// BlockGen creates blocks for testing.
// See GenerateChain for a detailed explanation.
type BlockGen struct {
	i       int
	parent  *types.Block
	chain   []*types.Block
	header  *types.Header
	statedb *state.StateDB

	gasPool  *GasPool
	txs      []*types.Transaction
	receipts []*types.Receipt
	uncles   []*types.Header

	config *params.ChainConfig
}

// SetCoinbase sets the coinbase of the generated block.
// It can be called at most once.
func (b *BlockGen) SetCoinbase(addr common.Address) {
	if b.gasPool != nil {
		if len(b.txs) > 0 {
			panic("coinbase must be set before adding transactions")
		}
		panic("coinbase can only be set once")
	}
	b.header.Coinbase = addr
	b.gasPool = new(GasPool).AddGas(b.header.GasLimit)
}

// SetExtra sets the extra data field of the generated block.
func (b *BlockGen) SetExtra(data []byte) {
	b.header.Extra = data
}

// AddTx adds a transaction to the generated block. If no coinbase has
// been set, the block's coinbase is set to the zero address.
//
// AddTx panics if the transaction cannot be executed. In addition to
// the protocol-imposed limitations (gas limit, etc.), there are some
// further limitations on the content of transactions that can be
// added. Notably, contract code relying on the BLOCKHASH instruction
// will panic during execution.
func (b *BlockGen) AddTx(tx *types.Transaction) {
	if b.gasPool == nil {
		b.SetCoinbase(common.Address{})
	}
	b.statedb.Prepare(tx.Hash(), common.Hash{}, len(b.txs))
	receipt, _, err := ApplyTransaction(b.config, nil, &b.header.Coinbase, b.gasPool, b.statedb, b.header, tx, b.header.GasUsed, vm.Config{})
	if err != nil {
		panic(err)
	}
	b.txs = append(b.txs, tx)
	b.receipts = append(b.receipts, receipt)
}

// Number returns the block number of the block being generated.
func (b *BlockGen) Number() *big.Int {
	return new(big.Int).Set(b.header.Number)
}

// AddUncheckedReceipt forcefully adds a receipts to the block without a
// backing transaction.
//
// AddUncheckedReceipt will cause consensus failures when used during real
// chain processing. This is best used in conjunction with raw block insertion.
func (b *BlockGen) AddUncheckedReceipt(receipt *types.Receipt) {
	b.receipts = append(b.receipts, receipt)
}

// TxNonce returns the next valid transaction nonce for the
// account at addr. It panics if the account does not exist.
func (b *BlockGen) TxNonce(addr common.Address) uint64 {
	if !b.statedb.Exist(addr) {
		panic("account does not exist")
	}
	return b.statedb.GetNonce(addr)
}

// AddUncle adds an uncle header to the generated block.
func (b *BlockGen) AddUncle(h *types.Header) {
	b.uncles = append(b.uncles, h)
}

// PrevBlock returns a previously generated block by number. It panics if
// num is greater or equal to the number of the block being generated.
// For index -1, PrevBlock returns the parent block given to GenerateChain.
func (b *BlockGen) PrevBlock(index int) *types.Block {
	if index >= b.i {
		panic("block index out of range")
	}
	if index == -1 {
		return b.parent
	}
	return b.chain[index]
}

// OffsetTime modifies the time instance of a block, implicitly changing its
// associated difficulty. It's useful to test scenarios where forking is not
// tied to chain length directly.
func (b *BlockGen) OffsetTime(seconds int64) {
	b.header.Time.Add(b.header.Time, new(big.Int).SetInt64(seconds))
	if b.header.Time.Cmp(b.parent.Header().Time) <= 0 {
		panic("block time out of range")
	}
	b.header.Difficulty = ubqhash.CalcDifficultyLegacy(b.header.Time.Uint64(), b.parent.Time().Uint64(), b.parent.Number(), b.parent.Difficulty())
}

// GenerateChain creates a chain of n blocks. The first block's
// parent will be the provided parent. db is used to store
// intermediate states and should contain the parent's state trie.
//
// The generator function is called with a new block generator for
// every block. Any transactions and uncles added to the generator
// become part of the block. If gen is nil, the blocks will be empty
// and their coinbase will be the zero address.
//
// Blocks created by GenerateChain do not contain valid proof of work
// values. Inserting them into BlockChain requires use of FakePow or
// a similar non-validating proof of work implementation.
func GenerateChain(config *params.ChainConfig, parent *types.Block, db ethdb.Database, n int, gen func(int, *BlockGen)) ([]*types.Block, []types.Receipts) {
	if config == nil {
		config = params.TestChainConfig
	}
	blocks, receipts := make(types.Blocks, n), make([]types.Receipts, n)
	genblock := func(i int, h *types.Header, statedb *state.StateDB) (*types.Block, types.Receipts) {
		b := &BlockGen{parent: parent, i: i, chain: blocks, header: h, statedb: statedb, config: config}

		// Execute any user modifications to the block and finalize it
		if gen != nil {
			gen(i, b)
		}
<<<<<<< HEAD
		ubqhash.AccumulateRewards(statedb, h, b.uncles)
=======
		ethash.AccumulateRewards(config, statedb, h, b.uncles)
>>>>>>> 4bb3c89d
		root, err := statedb.CommitTo(db, config.IsEIP158(h.Number))
		if err != nil {
			panic(fmt.Sprintf("state write error: %v", err))
		}
		h.Root = root
		return types.NewBlock(h, b.txs, b.uncles, b.receipts), b.receipts
	}
	for i := 0; i < n; i++ {
		statedb, err := state.New(parent.Root(), state.NewDatabase(db))
		if err != nil {
			panic(err)
		}
		header := makeHeader(config, parent, statedb)
		block, receipt := genblock(i, header, statedb)
		blocks[i] = block
		receipts[i] = receipt
		parent = block
	}
	return blocks, receipts
}

func makeHeader(config *params.ChainConfig, parent *types.Block, state *state.StateDB) *types.Header {
	var time *big.Int
	if parent.Time() == nil {
		time = big.NewInt(10)
	} else {
		time = new(big.Int).Add(parent.Time(), big.NewInt(10)) // block time is fixed at 10 seconds
	}

	return &types.Header{
		Root:       state.IntermediateRoot(config.IsEIP158(parent.Number())),
		ParentHash: parent.Hash(),
		Coinbase:   parent.Coinbase(),
<<<<<<< HEAD
		Difficulty: ubqhash.CalcDifficultyLegacy(time.Uint64(), new(big.Int).Sub(time, big.NewInt(10)).Uint64(), parent.Number(), parent.Difficulty()),
=======
		Difficulty: ethash.CalcDifficulty(config, time.Uint64(), &types.Header{
			Number:     parent.Number(),
			Time:       new(big.Int).Sub(time, big.NewInt(10)),
			Difficulty: parent.Difficulty(),
			UncleHash:  parent.UncleHash(),
		}),
>>>>>>> 4bb3c89d
		GasLimit: CalcGasLimit(parent),
		GasUsed:  new(big.Int),
		Number:   new(big.Int).Add(parent.Number(), common.Big1),
		Time:     time,
	}
}

// newCanonical creates a chain database, and injects a deterministic canonical
// chain. Depending on the full flag, if creates either a full block chain or a
// header only chain.
func newCanonical(n int, full bool) (ethdb.Database, *BlockChain, error) {
	// Initialize a fresh chain with only a genesis block
	gspec := new(Genesis)
	db, _ := ethdb.NewMemDatabase()
	genesis := gspec.MustCommit(db)

<<<<<<< HEAD
	blockchain, _ := NewBlockChain(db, params.AllProtocolChanges, ubqhash.NewFaker(), new(event.TypeMux), vm.Config{})
=======
	blockchain, _ := NewBlockChain(db, params.AllEthashProtocolChanges, ethash.NewFaker(), vm.Config{})
>>>>>>> 4bb3c89d
	// Create and inject the requested chain
	if n == 0 {
		return db, blockchain, nil
	}
	if full {
		// Full block-chain requested
		blocks := makeBlockChain(genesis, n, db, canonicalSeed)
		_, err := blockchain.InsertChain(blocks)
		return db, blockchain, err
	}
	// Header-only chain requested
	headers := makeHeaderChain(genesis.Header(), n, db, canonicalSeed)
	_, err := blockchain.InsertHeaderChain(headers, 1)
	return db, blockchain, err
}

// makeHeaderChain creates a deterministic chain of headers rooted at parent.
func makeHeaderChain(parent *types.Header, n int, db ethdb.Database, seed int) []*types.Header {
	blocks := makeBlockChain(types.NewBlockWithHeader(parent), n, db, seed)
	headers := make([]*types.Header, len(blocks))
	for i, block := range blocks {
		headers[i] = block.Header()
	}
	return headers
}

// makeBlockChain creates a deterministic chain of blocks rooted at parent.
func makeBlockChain(parent *types.Block, n int, db ethdb.Database, seed int) []*types.Block {
	blocks, _ := GenerateChain(params.TestChainConfig, parent, db, n, func(i int, b *BlockGen) {
		b.SetCoinbase(common.Address{0: byte(seed), 19: byte(i)})
	})
	return blocks
}<|MERGE_RESOLUTION|>--- conflicted
+++ resolved
@@ -20,25 +20,14 @@
 	"fmt"
 	"math/big"
 
-<<<<<<< HEAD
 	"github.com/ubiq/go-ubiq/common"
 	"github.com/ubiq/go-ubiq/consensus/ubqhash"
+	"github.com/ubiq/go-ubiq/consensus/misc"
 	"github.com/ubiq/go-ubiq/core/state"
 	"github.com/ubiq/go-ubiq/core/types"
 	"github.com/ubiq/go-ubiq/core/vm"
 	"github.com/ubiq/go-ubiq/ethdb"
-	"github.com/ubiq/go-ubiq/event"
 	"github.com/ubiq/go-ubiq/params"
-=======
-	"github.com/ethereum/go-ethereum/common"
-	"github.com/ethereum/go-ethereum/consensus/ethash"
-	"github.com/ethereum/go-ethereum/consensus/misc"
-	"github.com/ethereum/go-ethereum/core/state"
-	"github.com/ethereum/go-ethereum/core/types"
-	"github.com/ethereum/go-ethereum/core/vm"
-	"github.com/ethereum/go-ethereum/ethdb"
-	"github.com/ethereum/go-ethereum/params"
->>>>>>> 4bb3c89d
 )
 
 // So we can deterministically seed different blockchains
@@ -179,11 +168,7 @@
 		if gen != nil {
 			gen(i, b)
 		}
-<<<<<<< HEAD
-		ubqhash.AccumulateRewards(statedb, h, b.uncles)
-=======
-		ethash.AccumulateRewards(config, statedb, h, b.uncles)
->>>>>>> 4bb3c89d
+		ubqhash.AccumulateRewards(config, statedb, h, b.uncles)
 		root, err := statedb.CommitTo(db, config.IsEIP158(h.Number))
 		if err != nil {
 			panic(fmt.Sprintf("state write error: %v", err))
@@ -217,16 +202,12 @@
 		Root:       state.IntermediateRoot(config.IsEIP158(parent.Number())),
 		ParentHash: parent.Hash(),
 		Coinbase:   parent.Coinbase(),
-<<<<<<< HEAD
-		Difficulty: ubqhash.CalcDifficultyLegacy(time.Uint64(), new(big.Int).Sub(time, big.NewInt(10)).Uint64(), parent.Number(), parent.Difficulty()),
-=======
-		Difficulty: ethash.CalcDifficulty(config, time.Uint64(), &types.Header{
+		Difficulty: ubqhash.CalcDifficultyLegacy(config, time.Uint64(), &types.Header{
 			Number:     parent.Number(),
 			Time:       new(big.Int).Sub(time, big.NewInt(10)),
 			Difficulty: parent.Difficulty(),
 			UncleHash:  parent.UncleHash(),
 		}),
->>>>>>> 4bb3c89d
 		GasLimit: CalcGasLimit(parent),
 		GasUsed:  new(big.Int),
 		Number:   new(big.Int).Add(parent.Number(), common.Big1),
@@ -243,11 +224,7 @@
 	db, _ := ethdb.NewMemDatabase()
 	genesis := gspec.MustCommit(db)
 
-<<<<<<< HEAD
-	blockchain, _ := NewBlockChain(db, params.AllProtocolChanges, ubqhash.NewFaker(), new(event.TypeMux), vm.Config{})
-=======
-	blockchain, _ := NewBlockChain(db, params.AllEthashProtocolChanges, ethash.NewFaker(), vm.Config{})
->>>>>>> 4bb3c89d
+	blockchain, _ := NewBlockChain(db, params.AllUbqhashProtocolChanges, ubqhash.NewFaker(), vm.Config{})
 	// Create and inject the requested chain
 	if n == 0 {
 		return db, blockchain, nil
