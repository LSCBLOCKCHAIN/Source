// Copyright 2015 The go-ethereum Authors
// This file is part of the go-ethereum library.
//
// The go-ethereum library is free software: you can redistribute it and/or modify
// it under the terms of the GNU Lesser General Public License as published by
// the Free Software Foundation, either version 3 of the License, or
// (at your option) any later version.
//
// The go-ethereum library is distributed in the hope that it will be useful,
// but WITHOUT ANY WARRANTY; without even the implied warranty of
// MERCHANTABILITY or FITNESS FOR A PARTICULAR PURPOSE. See the
// GNU Lesser General Public License for more details.
//
// You should have received a copy of the GNU Lesser General Public License
// along with the go-ethereum library. If not, see <http://www.gnu.org/licenses/>.

package core

import (
	"fmt"
	"math/big"

<<<<<<< HEAD
	"github.com/ubiq/go-ubiq/common"
	"github.com/ubiq/go-ubiq/core/state"
	"github.com/ubiq/go-ubiq/core/types"
	"github.com/ubiq/go-ubiq/logger"
	"github.com/ubiq/go-ubiq/logger/glog"
	"github.com/ubiq/go-ubiq/params"
	"github.com/ubiq/go-ubiq/pow"
	"gopkg.in/fatih/set.v0"
)

var (
	big88               = big.NewInt(88)
	bigMinus99          = big.NewInt(-99)
	nPowAveragingWindow = big.NewInt(21)
	nPowMaxAdjustDown   = big.NewInt(16) // 16% adjustment down
	nPowMaxAdjustUp     = big.NewInt(8)  // 8% adjustment up

	diffChangeBlock       = big.NewInt(4088)
	nPowAveragingWindow88 = big.NewInt(88)
	nPowMaxAdjustDown2    = big.NewInt(3) // 3% adjustment down
	nPowMaxAdjustUp2      = big.NewInt(2) // 2% adjustment up

	// Flux
	fluxChangeBlock       = big.NewInt(8000)
	nPowMaxAdjustDownFlux = big.NewInt(5) // 0.5% adjustment down
	nPowMaxAdjustUpFlux   = big.NewInt(3) // 0.3% adjustment up
	nPowDampFlux          = big.NewInt(1) // 0.1%
=======
	"github.com/ethereum/go-ethereum/common/math"
	"github.com/ethereum/go-ethereum/consensus"
	"github.com/ethereum/go-ethereum/core/state"
	"github.com/ethereum/go-ethereum/core/types"
	"github.com/ethereum/go-ethereum/params"
>>>>>>> ab5646c5
)

func AveragingWindowTimespan() *big.Int {
	x := new(big.Int)
	return x.Mul(nPowAveragingWindow, big88)
}

func MinActualTimespan() *big.Int {
	// (AveragingWindowTimespan() * (100 - nPowMaxAdjustUp  )) / 100
	x := new(big.Int)
	y := new(big.Int)
	z := new(big.Int)
	x.Sub(big.NewInt(100), nPowMaxAdjustUp)
	y.Mul(AveragingWindowTimespan(), x)
	z.Div(y, big.NewInt(100))
	return z
}

func MaxActualTimespan() *big.Int {
	// (AveragingWindowTimespan() * (100 + nPowMaxAdjustDown)) / 100
	x := new(big.Int)
	y := new(big.Int)
	z := new(big.Int)
	x.Add(big.NewInt(100), nPowMaxAdjustDown)
	y.Mul(AveragingWindowTimespan(), x)
	z.Div(y, big.NewInt(100))
	return z
}

func AveragingWindowTimespan88() *big.Int {
	x := new(big.Int)
	return x.Mul(nPowAveragingWindow88, big88)
}

func MinActualTimespan2() *big.Int {
	x := new(big.Int)
	y := new(big.Int)
	z := new(big.Int)
	x.Sub(big.NewInt(100), nPowMaxAdjustUp2)
	y.Mul(AveragingWindowTimespan88(), x)
	z.Div(y, big.NewInt(100))
	return z
}

func MaxActualTimespan2() *big.Int {
	x := new(big.Int)
	y := new(big.Int)
	z := new(big.Int)
	x.Add(big.NewInt(100), nPowMaxAdjustDown2)
	y.Mul(AveragingWindowTimespan88(), x)
	z.Div(y, big.NewInt(100))
	return z
}

func MinActualTimespanFlux(dampen bool) *big.Int {
	x := new(big.Int)
	y := new(big.Int)
	z := new(big.Int)
	if dampen {
		x.Sub(big.NewInt(1000), nPowDampFlux)
		y.Mul(AveragingWindowTimespan88(), x)
		z.Div(y, big.NewInt(1000))
	} else {
		x.Sub(big.NewInt(1000), nPowMaxAdjustUpFlux)
		y.Mul(AveragingWindowTimespan88(), x)
		z.Div(y, big.NewInt(1000))
	}
	return z
}

func MaxActualTimespanFlux(dampen bool) *big.Int {
	x := new(big.Int)
	y := new(big.Int)
	z := new(big.Int)
	if dampen {
		x.Add(big.NewInt(1000), nPowDampFlux)
		y.Mul(AveragingWindowTimespan88(), x)
		z.Div(y, big.NewInt(1000))
	} else {
		x.Add(big.NewInt(1000), nPowMaxAdjustDownFlux)
		y.Mul(AveragingWindowTimespan88(), x)
		z.Div(y, big.NewInt(1000))
	}
	return z
}

// BlockValidator is responsible for validating block headers, uncles and
// processed state.
//
// BlockValidator implements Validator.
type BlockValidator struct {
	config *params.ChainConfig // Chain configuration options
	bc     *BlockChain         // Canonical block chain
	engine consensus.Engine    // Consensus engine used for validating
}

// NewBlockValidator returns a new block validator which is safe for re-use
func NewBlockValidator(config *params.ChainConfig, blockchain *BlockChain, engine consensus.Engine) *BlockValidator {
	validator := &BlockValidator{
		config: config,
		engine: engine,
		bc:     blockchain,
	}
	return validator
}

// ValidateBody validates the given block's uncles and verifies the the block
// header's transaction and uncle roots. The headers are assumed to be already
// validated at this point.
func (v *BlockValidator) ValidateBody(block *types.Block) error {
	// Check whether the block's known, and if not, that it's linkable
	if v.bc.HasBlockAndState(block.Hash()) {
		return ErrKnownBlock
	}
	if !v.bc.HasBlockAndState(block.ParentHash()) {
		return consensus.ErrUnknownAncestor
	}
	// Header validity is known at this point, check the uncles and transactions
	header := block.Header()
<<<<<<< HEAD
	// validate the block header
	if err := ValidateHeader(v.config, v.Pow, header, parent.Header(), false, false, v.bc); err != nil {
		return err
	}
	// verify the uncles are correctly rewarded
	if err := v.VerifyUncles(block, parent); err != nil {
=======
	if err := v.engine.VerifyUncles(v.bc, block); err != nil {
>>>>>>> ab5646c5
		return err
	}
	if hash := types.CalcUncleHash(block.Uncles()); hash != header.UncleHash {
		return fmt.Errorf("uncle root hash mismatch: have %x, want %x", hash, header.UncleHash)
	}
	if hash := types.DeriveSha(block.Transactions()); hash != header.TxHash {
		return fmt.Errorf("transaction root hash mismatch: have %x, want %x", hash, header.TxHash)
	}
	return nil
}

// ValidateState validates the various changes that happen after a state
// transition, such as amount of used gas, the receipt roots and the state root
// itself. ValidateState returns a database batch if the validation was a success
// otherwise nil and an error is returned.
func (v *BlockValidator) ValidateState(block, parent *types.Block, statedb *state.StateDB, receipts types.Receipts, usedGas *big.Int) error {
	header := block.Header()
	if block.GasUsed().Cmp(usedGas) != 0 {
		return fmt.Errorf("invalid gas used (remote: %v local: %v)", block.GasUsed(), usedGas)
	}
	// Validate the received block's bloom with the one derived from the generated receipts.
	// For valid blocks this should always validate to true.
	rbloom := types.CreateBloom(receipts)
	if rbloom != header.Bloom {
		return fmt.Errorf("invalid bloom (remote: %x  local: %x)", header.Bloom, rbloom)
	}
	// Tre receipt Trie's root (R = (Tr [[H1, R1], ... [Hn, R1]]))
	receiptSha := types.DeriveSha(receipts)
	if receiptSha != header.ReceiptHash {
		return fmt.Errorf("invalid receipt root hash (remote: %x local: %x)", header.ReceiptHash, receiptSha)
	}
	// Validate the state root against the received state root and throw
	// an error if they don't match.
	if root := statedb.IntermediateRoot(v.config.IsEIP158(header.Number)); header.Root != root {
		return fmt.Errorf("invalid merkle root (remote: %x local: %x)", header.Root, root)
	}
	return nil
}

<<<<<<< HEAD
// VerifyUncles verifies the given block's uncles and applies the Ethereum
// consensus rules to the various block headers included; it will return an
// error if any of the included uncle headers were invalid. It returns an error
// if the validation failed.
func (v *BlockValidator) VerifyUncles(block, parent *types.Block) error {
	// validate that there are at most 2 uncles included in this block
	if len(block.Uncles()) > 2 {
		return ValidationError("Block can only contain maximum 2 uncles (contained %v)", len(block.Uncles()))
	}

	uncles := set.New()
	ancestors := make(map[common.Hash]*types.Block)
	for _, ancestor := range v.bc.GetBlocksFromHash(block.ParentHash(), 7) {
		ancestors[ancestor.Hash()] = ancestor
		// Include ancestors uncles in the uncle set. Uncles must be unique.
		for _, uncle := range ancestor.Uncles() {
			uncles.Add(uncle.Hash())
		}
	}
	ancestors[block.Hash()] = block
	uncles.Add(block.Hash())

	for i, uncle := range block.Uncles() {
		hash := uncle.Hash()
		if uncles.Has(hash) {
			// Error not unique
			return UncleError("uncle[%d](%x) not unique", i, hash[:4])
		}
		uncles.Add(hash)

		if ancestors[hash] != nil {
			branch := fmt.Sprintf("  O - %x\n  |\n", block.Hash())
			for h := range ancestors {
				branch += fmt.Sprintf("  O - %x\n  |\n", h)
			}
			glog.Infoln(branch)
			return UncleError("uncle[%d](%x) is ancestor", i, hash[:4])
		}

		if ancestors[uncle.ParentHash] == nil || uncle.ParentHash == parent.Hash() {
			return UncleError("uncle[%d](%x)'s parent is not ancestor (%x)", i, hash[:4], uncle.ParentHash[0:4])
		}

		if err := ValidateHeader(v.config, v.Pow, uncle, ancestors[uncle.ParentHash].Header(), true, true, v.bc); err != nil {
			return ValidationError(fmt.Sprintf("uncle[%d](%x) header invalid: %v", i, hash[:4], err))
		}
	}

	return nil
}

// ValidateHeader validates the given header and, depending on the pow arg,
// checks the proof of work of the given header. Returns an error if the
// validation failed.
func (v *BlockValidator) ValidateHeader(header, parent *types.Header, checkPow bool) error {
	// Short circuit if the parent is missing.
	if parent == nil {
		return ParentError(header.ParentHash)
	}
	// Short circuit if the header's already known or its parent is missing
	if v.bc.HasHeader(header.Hash()) {
		return nil
	}
	return ValidateHeader(v.config, v.Pow, header, parent, checkPow, false, v.bc)
}

// Validates a header. Returns an error if the header is invalid.
//
// See YP section 4.3.4. "Block Header Validity"
func ValidateHeader(config *params.ChainConfig, pow pow.PoW, header *types.Header, parent *types.Header, checkPow, uncle bool, bc *BlockChain) error {
	if big.NewInt(int64(len(header.Extra))).Cmp(params.MaximumExtraDataSize) == 1 {
		return fmt.Errorf("Header extra data too long (%d)", len(header.Extra))
	}

	if uncle {
		if header.Time.Cmp(common.MaxBig) == 1 {
			return BlockTSTooBigErr
		}
	} else {
		if header.Time.Cmp(big.NewInt(time.Now().Unix())) == 1 {
			return BlockFutureErr
		}
	}
	if header.Time.Cmp(parent.Time) != 1 {
		return BlockEqualTSErr
	}

	expd := CalcDifficulty(config, header.Time.Uint64(), parent.Time.Uint64(), parent.Number, parent.Difficulty, bc)
	if expd.Cmp(header.Difficulty) != 0 {
		return fmt.Errorf("Difficulty check failed for header (remote: %v local: %v)", header.Difficulty, expd)
	}

	a := new(big.Int).Set(parent.GasLimit)
	a = a.Sub(a, header.GasLimit)
	a.Abs(a)
	b := new(big.Int).Set(parent.GasLimit)
	b = b.Div(b, params.GasLimitBoundDivisor)
	if !(a.Cmp(b) < 0) || (header.GasLimit.Cmp(params.MinGasLimit) == -1) {
		return fmt.Errorf("GasLimit check failed for header (remote: %v local_max: %v)", header.GasLimit, b)
	}

	num := new(big.Int).Set(parent.Number)
	num.Sub(header.Number, num)
	if num.Cmp(big.NewInt(1)) != 0 {
		return BlockNumberErr
	}

	if checkPow {
		// Verify the nonce of the header. Return an error if it's not valid
		if !pow.Verify(types.NewBlockWithHeader(header)) {
			return &BlockNonceErr{header.Number, header.Hash(), header.Nonce.Uint64()}
		}
	}
	if !uncle && config.EIP150Block != nil && config.EIP150Block.Cmp(header.Number) == 0 {
		if config.EIP150Hash != (common.Hash{}) && config.EIP150Hash != header.Hash() {
			return ValidationError("Homestead gas reprice fork hash mismatch: have 0x%x, want 0x%x", header.Hash(), config.EIP150Hash)
		}
	}
	return nil
}

func ValidateHeaderHeaderChain(config *params.ChainConfig, pow pow.PoW, header *types.Header, parent *types.Header, checkPow, uncle bool, hc *HeaderChain) error {
	if big.NewInt(int64(len(header.Extra))).Cmp(params.MaximumExtraDataSize) == 1 {
		return fmt.Errorf("Header extra data too long (%d)", len(header.Extra))
	}

	if uncle {
		if header.Time.Cmp(common.MaxBig) == 1 {
			return BlockTSTooBigErr
		}
	} else {
		if header.Time.Cmp(big.NewInt(time.Now().Unix())) == 1 {
			return BlockFutureErr
		}
	}
	if header.Time.Cmp(parent.Time) != 1 {
		return BlockEqualTSErr
	}

	expd := CalcDifficultyHeaderChain(config, header.Time.Uint64(), parent.Time.Uint64(), parent.Number, parent.Difficulty, hc)
	if expd.Cmp(header.Difficulty) != 0 {
		return fmt.Errorf("Difficulty check failed for header (remote: %v local: %v)", header.Difficulty, expd)
	}

	a := new(big.Int).Set(parent.GasLimit)
	a = a.Sub(a, header.GasLimit)
	a.Abs(a)
	b := new(big.Int).Set(parent.GasLimit)
	b = b.Div(b, params.GasLimitBoundDivisor)
	if !(a.Cmp(b) < 0) || (header.GasLimit.Cmp(params.MinGasLimit) == -1) {
		return fmt.Errorf("GasLimit check failed for header (remote: %v local_max: %v)", header.GasLimit, b)
	}

	num := new(big.Int).Set(parent.Number)
	num.Sub(header.Number, num)
	if num.Cmp(big.NewInt(1)) != 0 {
		return BlockNumberErr
	}

	if checkPow {
		// Verify the nonce of the header. Return an error if it's not valid
		if !pow.Verify(types.NewBlockWithHeader(header)) {
			return &BlockNonceErr{header.Number, header.Hash(), header.Nonce.Uint64()}
		}
	}
	if !uncle && config.EIP150Block != nil && config.EIP150Block.Cmp(header.Number) == 0 {
		if config.EIP150Hash != (common.Hash{}) && config.EIP150Hash != header.Hash() {
			return ValidationError("Homestead gas reprice fork hash mismatch: have 0x%x, want 0x%x", header.Hash(), config.EIP150Hash)
		}
	}
	return nil
}

func CalcDifficulty(config *params.ChainConfig, time, parentTime uint64, parentNumber, parentDiff *big.Int, bc *BlockChain) *big.Int {
	if parentNumber.Cmp(diffChangeBlock) < 0 {
		return CalcDifficultyOrig(time, parentTime, parentNumber, parentDiff, bc)
	}
	if parentNumber.Cmp(fluxChangeBlock) < 0 {
		return CalcDifficulty2(time, parentTime, parentNumber, parentDiff, bc)
	} else {
		return FluxDifficulty(time, parentTime, parentNumber, parentDiff, bc)
	}
}

// CalcDifficulty is the difficulty adjustment algorithm. It returns
// the difficulty that a new block should have when created at time
// given the parent block's time and difficulty.
// Rewritten to be based on Digibyte's Digishield v3 retargeting
func CalcDifficultyOrig(time, parentTime uint64, parentNumber, parentDiff *big.Int, bc *BlockChain) *big.Int {
	// holds intermediate values to make the algo easier to read & audit
	x := new(big.Int)
	nFirstBlock := new(big.Int)
	nFirstBlock.Sub(parentNumber, nPowAveragingWindow)

	glog.V(logger.Debug).Infof("CalcDifficulty parentNumber: %v parentDiff: %v\n", parentNumber, parentDiff)

	// Check we have enough blocks
	if parentNumber.Cmp(nPowAveragingWindow) < 1 {
		glog.V(logger.Debug).Infof("CalcDifficulty: parentNumber(%+x) < nPowAveragingWindow(%+x)\n", parentNumber, nPowAveragingWindow)
		x.Set(parentDiff)
		return x
	}

	// Limit adjustment step
	// Use medians to prevent time-warp attacks
	// nActualTimespan := nLastBlockTime - nFirstBlockTime
	nLastBlockTime := bc.CalcPastMedianTime(parentNumber.Uint64())
	nFirstBlockTime := bc.CalcPastMedianTime(nFirstBlock.Uint64())
	nActualTimespan := new(big.Int)
	nActualTimespan.Sub(nLastBlockTime, nFirstBlockTime)
	glog.V(logger.Debug).Infof("CalcDifficulty nActualTimespan = %v before dampening\n", nActualTimespan)

	// nActualTimespan = AveragingWindowTimespan() + (nActualTimespan-AveragingWindowTimespan())/4
	y := new(big.Int)
	y.Sub(nActualTimespan, AveragingWindowTimespan())
	y.Div(y, big.NewInt(4))
	nActualTimespan.Add(y, AveragingWindowTimespan())
	glog.V(logger.Debug).Infof("CalcDifficulty nActualTimespan = %v before bounds\n", nActualTimespan)

	if nActualTimespan.Cmp(MinActualTimespan()) < 0 {
		nActualTimespan.Set(MinActualTimespan())
		glog.V(logger.Debug).Infoln("CalcDifficulty Minimum Timespan set")
	} else if nActualTimespan.Cmp(MaxActualTimespan()) > 0 {
		nActualTimespan.Set(MaxActualTimespan())
		glog.V(logger.Debug).Infoln("CalcDifficulty Maximum Timespan set")
	}

	glog.V(logger.Debug).Infof("CalcDifficulty nActualTimespan = %v final\n", nActualTimespan)

	// Retarget
	x.Mul(parentDiff, AveragingWindowTimespan())
	glog.V(logger.Debug).Infoln("CalcDifficulty parentDiff * AveragingWindowTimespan:", x)

	x.Div(x, nActualTimespan)
	glog.V(logger.Debug).Infoln("CalcDifficulty x / nActualTimespan:", x)

	// minimum difficulty can ever be (before exponential factor)
	if x.Cmp(params.MinimumDifficulty) < 0 {
		x.Set(params.MinimumDifficulty)
	}

	return x
}

func CalcDifficulty2(time, parentTime uint64, parentNumber, parentDiff *big.Int, bc *BlockChain) *big.Int {
	x := new(big.Int)
	nFirstBlock := new(big.Int)
	nFirstBlock.Sub(parentNumber, nPowAveragingWindow88)

	glog.V(logger.Debug).Infof("CalcDifficulty2 parentNumber: %v parentDiff: %v\n", parentNumber, parentDiff)

	nLastBlockTime := bc.CalcPastMedianTime(parentNumber.Uint64())
	nFirstBlockTime := bc.CalcPastMedianTime(nFirstBlock.Uint64())
	nActualTimespan := new(big.Int)
	nActualTimespan.Sub(nLastBlockTime, nFirstBlockTime)

	y := new(big.Int)
	y.Sub(nActualTimespan, AveragingWindowTimespan88())
	y.Div(y, big.NewInt(4))
	nActualTimespan.Add(y, AveragingWindowTimespan88())

	if nActualTimespan.Cmp(MinActualTimespan2()) < 0 {
		nActualTimespan.Set(MinActualTimespan2())
	} else if nActualTimespan.Cmp(MaxActualTimespan2()) > 0 {
		nActualTimespan.Set(MaxActualTimespan2())
	}

	x.Mul(parentDiff, AveragingWindowTimespan88())

	x.Div(x, nActualTimespan)

	if x.Cmp(params.MinimumDifficulty) < 0 {
		x.Set(params.MinimumDifficulty)
	}

	return x
}

func FluxDifficulty(time, parentTime uint64, parentNumber, parentDiff *big.Int, bc *BlockChain) *big.Int {
	x := new(big.Int)
	nFirstBlock := new(big.Int)
	nFirstBlock.Sub(parentNumber, nPowAveragingWindow88)

	diffTime := new(big.Int)
	diffTime.Sub(big.NewInt(int64(time)), big.NewInt(int64(parentTime)))

	nLastBlockTime := bc.CalcPastMedianTime(parentNumber.Uint64())
	nFirstBlockTime := bc.CalcPastMedianTime(nFirstBlock.Uint64())
	nActualTimespan := new(big.Int)
	nActualTimespan.Sub(nLastBlockTime, nFirstBlockTime)

	y := new(big.Int)
	y.Sub(nActualTimespan, AveragingWindowTimespan88())
	y.Div(y, big.NewInt(4))
	nActualTimespan.Add(y, AveragingWindowTimespan88())

	if nActualTimespan.Cmp(MinActualTimespanFlux(false)) < 0 {
		doubleBig88 := new(big.Int)
		doubleBig88.Mul(big88, big.NewInt(2))
		if diffTime.Cmp(doubleBig88) > 0 {
			nActualTimespan.Set(MinActualTimespanFlux(true))
		} else {
			nActualTimespan.Set(MinActualTimespanFlux(false))
		}
	} else if nActualTimespan.Cmp(MaxActualTimespanFlux(false)) > 0 {
		halfBig88 := new(big.Int)
		halfBig88.Div(big88, big.NewInt(2))
		if diffTime.Cmp(halfBig88) < 0 {
			nActualTimespan.Set(MaxActualTimespanFlux(true))
		} else {
			nActualTimespan.Set(MaxActualTimespanFlux(false))
		}
	}

	x.Mul(parentDiff, AveragingWindowTimespan88())

	x.Div(x, nActualTimespan)

	if x.Cmp(params.MinimumDifficulty) < 0 {
		x.Set(params.MinimumDifficulty)
	}

	return x
}

func CalcDifficultyHeaderChain(config *params.ChainConfig, time, parentTime uint64, parentNumber, parentDiff *big.Int, hc *HeaderChain) *big.Int {
	if parentNumber.Cmp(diffChangeBlock) < 0 {
		return CalcDifficultyHeaderChainOrig(time, parentTime, parentNumber, parentDiff, hc)
	}
	if parentNumber.Cmp(fluxChangeBlock) < 0 {
		return CalcDifficultyHeaderChain2(time, parentTime, parentNumber, parentDiff, hc)
	} else {
		return FluxDifficultyHeaderChain(time, parentTime, parentNumber, parentDiff, hc)
	}
}

func CalcDifficultyHeaderChainOrig(time, parentTime uint64, parentNumber, parentDiff *big.Int, hc *HeaderChain) *big.Int {
	// holds intermediate values to make the algo easier to read & audit
	x := new(big.Int)
	nFirstBlock := new(big.Int)
	nFirstBlock.Sub(parentNumber, nPowAveragingWindow)

	// Check we have enough blocks
	if parentNumber.Cmp(nPowAveragingWindow) < 1 {
		x.Set(parentDiff)
		return x
	}

	nLastBlockTime := hc.CalcPastMedianTime(parentNumber.Uint64())
	nFirstBlockTime := hc.CalcPastMedianTime(nFirstBlock.Uint64())
	nActualTimespan := new(big.Int)
	nActualTimespan.Sub(nLastBlockTime, nFirstBlockTime)

	y := new(big.Int)
	y.Sub(nActualTimespan, AveragingWindowTimespan())
	y.Div(y, big.NewInt(4))
	nActualTimespan.Add(y, AveragingWindowTimespan())

	if nActualTimespan.Cmp(MinActualTimespan()) < 0 {
		nActualTimespan.Set(MinActualTimespan())
	} else if nActualTimespan.Cmp(MaxActualTimespan()) > 0 {
		nActualTimespan.Set(MaxActualTimespan())
	}

	// Retarget
	x.Mul(parentDiff, AveragingWindowTimespan())
	x.Div(x, nActualTimespan)

	// minimum difficulty can ever be (before exponential factor)
	if x.Cmp(params.MinimumDifficulty) < 0 {
		x.Set(params.MinimumDifficulty)
	}

	return x
}

func CalcDifficultyHeaderChain2(time, parentTime uint64, parentNumber, parentDiff *big.Int, hc *HeaderChain) *big.Int {
	x := new(big.Int)
	nFirstBlock := new(big.Int)
	nFirstBlock.Sub(parentNumber, nPowAveragingWindow88)

	nLastBlockTime := hc.CalcPastMedianTime(parentNumber.Uint64())
	nFirstBlockTime := hc.CalcPastMedianTime(nFirstBlock.Uint64())
	nActualTimespan := new(big.Int)
	nActualTimespan.Sub(nLastBlockTime, nFirstBlockTime)

	y := new(big.Int)
	y.Sub(nActualTimespan, AveragingWindowTimespan88())
	y.Div(y, big.NewInt(4))
	nActualTimespan.Add(y, AveragingWindowTimespan88())

	if nActualTimespan.Cmp(MinActualTimespan2()) < 0 {
		nActualTimespan.Set(MinActualTimespan2())
	} else if nActualTimespan.Cmp(MaxActualTimespan2()) > 0 {
		nActualTimespan.Set(MaxActualTimespan2())
	}

	x.Mul(parentDiff, AveragingWindowTimespan88())
	x.Div(x, nActualTimespan)

	if x.Cmp(params.MinimumDifficulty) < 0 {
		x.Set(params.MinimumDifficulty)
	}

	return x
}

func FluxDifficultyHeaderChain(time, parentTime uint64, parentNumber, parentDiff *big.Int, hc *HeaderChain) *big.Int {
	x := new(big.Int)
	nFirstBlock := new(big.Int)
	nFirstBlock.Sub(parentNumber, nPowAveragingWindow88)

	diffTime := new(big.Int)
	diffTime.Sub(big.NewInt(int64(time)), big.NewInt(int64(parentTime)))

	nLastBlockTime := hc.CalcPastMedianTime(parentNumber.Uint64())
	nFirstBlockTime := hc.CalcPastMedianTime(nFirstBlock.Uint64())
	nActualTimespan := new(big.Int)
	nActualTimespan.Sub(nLastBlockTime, nFirstBlockTime)

	y := new(big.Int)
	y.Sub(nActualTimespan, AveragingWindowTimespan88())
	y.Div(y, big.NewInt(4))
	nActualTimespan.Add(y, AveragingWindowTimespan88())

	if nActualTimespan.Cmp(MinActualTimespanFlux(false)) < 0 {
		doubleBig88 := new(big.Int)
		doubleBig88.Mul(big88, big.NewInt(2))
		if diffTime.Cmp(doubleBig88) > 0 {
			nActualTimespan.Set(MinActualTimespanFlux(true))
		} else {
			nActualTimespan.Set(MinActualTimespanFlux(false))
		}
	} else if nActualTimespan.Cmp(MaxActualTimespanFlux(false)) > 0 {
		halfBig88 := new(big.Int)
		halfBig88.Div(big88, big.NewInt(2))
		if diffTime.Cmp(halfBig88) < 0 {
			nActualTimespan.Set(MaxActualTimespanFlux(true))
		} else {
			nActualTimespan.Set(MaxActualTimespanFlux(false))
		}
	}

	x.Mul(parentDiff, AveragingWindowTimespan88())
	x.Div(x, nActualTimespan)

	if x.Cmp(params.MinimumDifficulty) < 0 {
		x.Set(params.MinimumDifficulty)
	}

	return x
}

func CalcDifficultyLegacy(config *params.ChainConfig, time, parentTime uint64, parentNumber, parentDiff *big.Int) *big.Int {
	bigTime := new(big.Int).SetUint64(time)
	bigParentTime := new(big.Int).SetUint64(parentTime)

	x := new(big.Int)
	y := new(big.Int)

	x.Sub(bigTime, bigParentTime)
	x.Div(x, big88)
	x.Sub(common.Big1, x)

	if x.Cmp(bigMinus99) < 0 {
		x.Set(bigMinus99)
	}

	y.Div(parentDiff, params.DifficultyBoundDivisor)
	x.Mul(y, x)
	x.Add(parentDiff, x)

	if x.Cmp(params.MinimumDifficulty) < 0 {
		x.Set(params.MinimumDifficulty)
	}

	return x
}

=======
>>>>>>> ab5646c5
// CalcGasLimit computes the gas limit of the next block after parent.
// The result may be modified by the caller.
// This is miner strategy, not consensus protocol.
func CalcGasLimit(parent *types.Block) *big.Int {
	// contrib = (parentGasUsed * 3 / 2) / 1024
	contrib := new(big.Int).Mul(parent.GasUsed(), big.NewInt(3))
	contrib = contrib.Div(contrib, big.NewInt(2))
	contrib = contrib.Div(contrib, params.GasLimitBoundDivisor)

	// decay = parentGasLimit / 1024 -1
	decay := new(big.Int).Div(parent.GasLimit(), params.GasLimitBoundDivisor)
	decay.Sub(decay, big.NewInt(1))

	/*
		strategy: gasLimit of block-to-mine is set based on parent's
		gasUsed value.  if parentGasUsed > parentGasLimit * (2/3) then we
		increase it, otherwise lower it (or leave it unchanged if it's right
		at that usage) the amount increased/decreased depends on how far away
		from parentGasLimit * (2/3) parentGasUsed is.
	*/
	gl := new(big.Int).Sub(parent.GasLimit(), decay)
	gl = gl.Add(gl, contrib)
	gl.Set(math.BigMax(gl, params.MinGasLimit))

	// however, if we're now below the target (TargetGasLimit) we increase the
	// limit as much as we can (parentGasLimit / 1024 -1)
	if gl.Cmp(params.TargetGasLimit) < 0 {
		gl.Add(parent.GasLimit(), decay)
		gl.Set(math.BigMin(gl, params.TargetGasLimit))
	}
	return gl
}<|MERGE_RESOLUTION|>--- conflicted
+++ resolved
@@ -20,15 +20,11 @@
 	"fmt"
 	"math/big"
 
-<<<<<<< HEAD
-	"github.com/ubiq/go-ubiq/common"
+	"github.com/ubiq/go-ubiq/common/math"
+	"github.com/ubiq/go-ubiq/consensus"
 	"github.com/ubiq/go-ubiq/core/state"
 	"github.com/ubiq/go-ubiq/core/types"
-	"github.com/ubiq/go-ubiq/logger"
-	"github.com/ubiq/go-ubiq/logger/glog"
 	"github.com/ubiq/go-ubiq/params"
-	"github.com/ubiq/go-ubiq/pow"
-	"gopkg.in/fatih/set.v0"
 )
 
 var (
@@ -48,13 +44,6 @@
 	nPowMaxAdjustDownFlux = big.NewInt(5) // 0.5% adjustment down
 	nPowMaxAdjustUpFlux   = big.NewInt(3) // 0.3% adjustment up
 	nPowDampFlux          = big.NewInt(1) // 0.1%
-=======
-	"github.com/ethereum/go-ethereum/common/math"
-	"github.com/ethereum/go-ethereum/consensus"
-	"github.com/ethereum/go-ethereum/core/state"
-	"github.com/ethereum/go-ethereum/core/types"
-	"github.com/ethereum/go-ethereum/params"
->>>>>>> ab5646c5
 )
 
 func AveragingWindowTimespan() *big.Int {
@@ -174,16 +163,7 @@
 	}
 	// Header validity is known at this point, check the uncles and transactions
 	header := block.Header()
-<<<<<<< HEAD
-	// validate the block header
-	if err := ValidateHeader(v.config, v.Pow, header, parent.Header(), false, false, v.bc); err != nil {
-		return err
-	}
-	// verify the uncles are correctly rewarded
-	if err := v.VerifyUncles(block, parent); err != nil {
-=======
 	if err := v.engine.VerifyUncles(v.bc, block); err != nil {
->>>>>>> ab5646c5
 		return err
 	}
 	if hash := types.CalcUncleHash(block.Uncles()); hash != header.UncleHash {
@@ -223,488 +203,6 @@
 	return nil
 }
 
-<<<<<<< HEAD
-// VerifyUncles verifies the given block's uncles and applies the Ethereum
-// consensus rules to the various block headers included; it will return an
-// error if any of the included uncle headers were invalid. It returns an error
-// if the validation failed.
-func (v *BlockValidator) VerifyUncles(block, parent *types.Block) error {
-	// validate that there are at most 2 uncles included in this block
-	if len(block.Uncles()) > 2 {
-		return ValidationError("Block can only contain maximum 2 uncles (contained %v)", len(block.Uncles()))
-	}
-
-	uncles := set.New()
-	ancestors := make(map[common.Hash]*types.Block)
-	for _, ancestor := range v.bc.GetBlocksFromHash(block.ParentHash(), 7) {
-		ancestors[ancestor.Hash()] = ancestor
-		// Include ancestors uncles in the uncle set. Uncles must be unique.
-		for _, uncle := range ancestor.Uncles() {
-			uncles.Add(uncle.Hash())
-		}
-	}
-	ancestors[block.Hash()] = block
-	uncles.Add(block.Hash())
-
-	for i, uncle := range block.Uncles() {
-		hash := uncle.Hash()
-		if uncles.Has(hash) {
-			// Error not unique
-			return UncleError("uncle[%d](%x) not unique", i, hash[:4])
-		}
-		uncles.Add(hash)
-
-		if ancestors[hash] != nil {
-			branch := fmt.Sprintf("  O - %x\n  |\n", block.Hash())
-			for h := range ancestors {
-				branch += fmt.Sprintf("  O - %x\n  |\n", h)
-			}
-			glog.Infoln(branch)
-			return UncleError("uncle[%d](%x) is ancestor", i, hash[:4])
-		}
-
-		if ancestors[uncle.ParentHash] == nil || uncle.ParentHash == parent.Hash() {
-			return UncleError("uncle[%d](%x)'s parent is not ancestor (%x)", i, hash[:4], uncle.ParentHash[0:4])
-		}
-
-		if err := ValidateHeader(v.config, v.Pow, uncle, ancestors[uncle.ParentHash].Header(), true, true, v.bc); err != nil {
-			return ValidationError(fmt.Sprintf("uncle[%d](%x) header invalid: %v", i, hash[:4], err))
-		}
-	}
-
-	return nil
-}
-
-// ValidateHeader validates the given header and, depending on the pow arg,
-// checks the proof of work of the given header. Returns an error if the
-// validation failed.
-func (v *BlockValidator) ValidateHeader(header, parent *types.Header, checkPow bool) error {
-	// Short circuit if the parent is missing.
-	if parent == nil {
-		return ParentError(header.ParentHash)
-	}
-	// Short circuit if the header's already known or its parent is missing
-	if v.bc.HasHeader(header.Hash()) {
-		return nil
-	}
-	return ValidateHeader(v.config, v.Pow, header, parent, checkPow, false, v.bc)
-}
-
-// Validates a header. Returns an error if the header is invalid.
-//
-// See YP section 4.3.4. "Block Header Validity"
-func ValidateHeader(config *params.ChainConfig, pow pow.PoW, header *types.Header, parent *types.Header, checkPow, uncle bool, bc *BlockChain) error {
-	if big.NewInt(int64(len(header.Extra))).Cmp(params.MaximumExtraDataSize) == 1 {
-		return fmt.Errorf("Header extra data too long (%d)", len(header.Extra))
-	}
-
-	if uncle {
-		if header.Time.Cmp(common.MaxBig) == 1 {
-			return BlockTSTooBigErr
-		}
-	} else {
-		if header.Time.Cmp(big.NewInt(time.Now().Unix())) == 1 {
-			return BlockFutureErr
-		}
-	}
-	if header.Time.Cmp(parent.Time) != 1 {
-		return BlockEqualTSErr
-	}
-
-	expd := CalcDifficulty(config, header.Time.Uint64(), parent.Time.Uint64(), parent.Number, parent.Difficulty, bc)
-	if expd.Cmp(header.Difficulty) != 0 {
-		return fmt.Errorf("Difficulty check failed for header (remote: %v local: %v)", header.Difficulty, expd)
-	}
-
-	a := new(big.Int).Set(parent.GasLimit)
-	a = a.Sub(a, header.GasLimit)
-	a.Abs(a)
-	b := new(big.Int).Set(parent.GasLimit)
-	b = b.Div(b, params.GasLimitBoundDivisor)
-	if !(a.Cmp(b) < 0) || (header.GasLimit.Cmp(params.MinGasLimit) == -1) {
-		return fmt.Errorf("GasLimit check failed for header (remote: %v local_max: %v)", header.GasLimit, b)
-	}
-
-	num := new(big.Int).Set(parent.Number)
-	num.Sub(header.Number, num)
-	if num.Cmp(big.NewInt(1)) != 0 {
-		return BlockNumberErr
-	}
-
-	if checkPow {
-		// Verify the nonce of the header. Return an error if it's not valid
-		if !pow.Verify(types.NewBlockWithHeader(header)) {
-			return &BlockNonceErr{header.Number, header.Hash(), header.Nonce.Uint64()}
-		}
-	}
-	if !uncle && config.EIP150Block != nil && config.EIP150Block.Cmp(header.Number) == 0 {
-		if config.EIP150Hash != (common.Hash{}) && config.EIP150Hash != header.Hash() {
-			return ValidationError("Homestead gas reprice fork hash mismatch: have 0x%x, want 0x%x", header.Hash(), config.EIP150Hash)
-		}
-	}
-	return nil
-}
-
-func ValidateHeaderHeaderChain(config *params.ChainConfig, pow pow.PoW, header *types.Header, parent *types.Header, checkPow, uncle bool, hc *HeaderChain) error {
-	if big.NewInt(int64(len(header.Extra))).Cmp(params.MaximumExtraDataSize) == 1 {
-		return fmt.Errorf("Header extra data too long (%d)", len(header.Extra))
-	}
-
-	if uncle {
-		if header.Time.Cmp(common.MaxBig) == 1 {
-			return BlockTSTooBigErr
-		}
-	} else {
-		if header.Time.Cmp(big.NewInt(time.Now().Unix())) == 1 {
-			return BlockFutureErr
-		}
-	}
-	if header.Time.Cmp(parent.Time) != 1 {
-		return BlockEqualTSErr
-	}
-
-	expd := CalcDifficultyHeaderChain(config, header.Time.Uint64(), parent.Time.Uint64(), parent.Number, parent.Difficulty, hc)
-	if expd.Cmp(header.Difficulty) != 0 {
-		return fmt.Errorf("Difficulty check failed for header (remote: %v local: %v)", header.Difficulty, expd)
-	}
-
-	a := new(big.Int).Set(parent.GasLimit)
-	a = a.Sub(a, header.GasLimit)
-	a.Abs(a)
-	b := new(big.Int).Set(parent.GasLimit)
-	b = b.Div(b, params.GasLimitBoundDivisor)
-	if !(a.Cmp(b) < 0) || (header.GasLimit.Cmp(params.MinGasLimit) == -1) {
-		return fmt.Errorf("GasLimit check failed for header (remote: %v local_max: %v)", header.GasLimit, b)
-	}
-
-	num := new(big.Int).Set(parent.Number)
-	num.Sub(header.Number, num)
-	if num.Cmp(big.NewInt(1)) != 0 {
-		return BlockNumberErr
-	}
-
-	if checkPow {
-		// Verify the nonce of the header. Return an error if it's not valid
-		if !pow.Verify(types.NewBlockWithHeader(header)) {
-			return &BlockNonceErr{header.Number, header.Hash(), header.Nonce.Uint64()}
-		}
-	}
-	if !uncle && config.EIP150Block != nil && config.EIP150Block.Cmp(header.Number) == 0 {
-		if config.EIP150Hash != (common.Hash{}) && config.EIP150Hash != header.Hash() {
-			return ValidationError("Homestead gas reprice fork hash mismatch: have 0x%x, want 0x%x", header.Hash(), config.EIP150Hash)
-		}
-	}
-	return nil
-}
-
-func CalcDifficulty(config *params.ChainConfig, time, parentTime uint64, parentNumber, parentDiff *big.Int, bc *BlockChain) *big.Int {
-	if parentNumber.Cmp(diffChangeBlock) < 0 {
-		return CalcDifficultyOrig(time, parentTime, parentNumber, parentDiff, bc)
-	}
-	if parentNumber.Cmp(fluxChangeBlock) < 0 {
-		return CalcDifficulty2(time, parentTime, parentNumber, parentDiff, bc)
-	} else {
-		return FluxDifficulty(time, parentTime, parentNumber, parentDiff, bc)
-	}
-}
-
-// CalcDifficulty is the difficulty adjustment algorithm. It returns
-// the difficulty that a new block should have when created at time
-// given the parent block's time and difficulty.
-// Rewritten to be based on Digibyte's Digishield v3 retargeting
-func CalcDifficultyOrig(time, parentTime uint64, parentNumber, parentDiff *big.Int, bc *BlockChain) *big.Int {
-	// holds intermediate values to make the algo easier to read & audit
-	x := new(big.Int)
-	nFirstBlock := new(big.Int)
-	nFirstBlock.Sub(parentNumber, nPowAveragingWindow)
-
-	glog.V(logger.Debug).Infof("CalcDifficulty parentNumber: %v parentDiff: %v\n", parentNumber, parentDiff)
-
-	// Check we have enough blocks
-	if parentNumber.Cmp(nPowAveragingWindow) < 1 {
-		glog.V(logger.Debug).Infof("CalcDifficulty: parentNumber(%+x) < nPowAveragingWindow(%+x)\n", parentNumber, nPowAveragingWindow)
-		x.Set(parentDiff)
-		return x
-	}
-
-	// Limit adjustment step
-	// Use medians to prevent time-warp attacks
-	// nActualTimespan := nLastBlockTime - nFirstBlockTime
-	nLastBlockTime := bc.CalcPastMedianTime(parentNumber.Uint64())
-	nFirstBlockTime := bc.CalcPastMedianTime(nFirstBlock.Uint64())
-	nActualTimespan := new(big.Int)
-	nActualTimespan.Sub(nLastBlockTime, nFirstBlockTime)
-	glog.V(logger.Debug).Infof("CalcDifficulty nActualTimespan = %v before dampening\n", nActualTimespan)
-
-	// nActualTimespan = AveragingWindowTimespan() + (nActualTimespan-AveragingWindowTimespan())/4
-	y := new(big.Int)
-	y.Sub(nActualTimespan, AveragingWindowTimespan())
-	y.Div(y, big.NewInt(4))
-	nActualTimespan.Add(y, AveragingWindowTimespan())
-	glog.V(logger.Debug).Infof("CalcDifficulty nActualTimespan = %v before bounds\n", nActualTimespan)
-
-	if nActualTimespan.Cmp(MinActualTimespan()) < 0 {
-		nActualTimespan.Set(MinActualTimespan())
-		glog.V(logger.Debug).Infoln("CalcDifficulty Minimum Timespan set")
-	} else if nActualTimespan.Cmp(MaxActualTimespan()) > 0 {
-		nActualTimespan.Set(MaxActualTimespan())
-		glog.V(logger.Debug).Infoln("CalcDifficulty Maximum Timespan set")
-	}
-
-	glog.V(logger.Debug).Infof("CalcDifficulty nActualTimespan = %v final\n", nActualTimespan)
-
-	// Retarget
-	x.Mul(parentDiff, AveragingWindowTimespan())
-	glog.V(logger.Debug).Infoln("CalcDifficulty parentDiff * AveragingWindowTimespan:", x)
-
-	x.Div(x, nActualTimespan)
-	glog.V(logger.Debug).Infoln("CalcDifficulty x / nActualTimespan:", x)
-
-	// minimum difficulty can ever be (before exponential factor)
-	if x.Cmp(params.MinimumDifficulty) < 0 {
-		x.Set(params.MinimumDifficulty)
-	}
-
-	return x
-}
-
-func CalcDifficulty2(time, parentTime uint64, parentNumber, parentDiff *big.Int, bc *BlockChain) *big.Int {
-	x := new(big.Int)
-	nFirstBlock := new(big.Int)
-	nFirstBlock.Sub(parentNumber, nPowAveragingWindow88)
-
-	glog.V(logger.Debug).Infof("CalcDifficulty2 parentNumber: %v parentDiff: %v\n", parentNumber, parentDiff)
-
-	nLastBlockTime := bc.CalcPastMedianTime(parentNumber.Uint64())
-	nFirstBlockTime := bc.CalcPastMedianTime(nFirstBlock.Uint64())
-	nActualTimespan := new(big.Int)
-	nActualTimespan.Sub(nLastBlockTime, nFirstBlockTime)
-
-	y := new(big.Int)
-	y.Sub(nActualTimespan, AveragingWindowTimespan88())
-	y.Div(y, big.NewInt(4))
-	nActualTimespan.Add(y, AveragingWindowTimespan88())
-
-	if nActualTimespan.Cmp(MinActualTimespan2()) < 0 {
-		nActualTimespan.Set(MinActualTimespan2())
-	} else if nActualTimespan.Cmp(MaxActualTimespan2()) > 0 {
-		nActualTimespan.Set(MaxActualTimespan2())
-	}
-
-	x.Mul(parentDiff, AveragingWindowTimespan88())
-
-	x.Div(x, nActualTimespan)
-
-	if x.Cmp(params.MinimumDifficulty) < 0 {
-		x.Set(params.MinimumDifficulty)
-	}
-
-	return x
-}
-
-func FluxDifficulty(time, parentTime uint64, parentNumber, parentDiff *big.Int, bc *BlockChain) *big.Int {
-	x := new(big.Int)
-	nFirstBlock := new(big.Int)
-	nFirstBlock.Sub(parentNumber, nPowAveragingWindow88)
-
-	diffTime := new(big.Int)
-	diffTime.Sub(big.NewInt(int64(time)), big.NewInt(int64(parentTime)))
-
-	nLastBlockTime := bc.CalcPastMedianTime(parentNumber.Uint64())
-	nFirstBlockTime := bc.CalcPastMedianTime(nFirstBlock.Uint64())
-	nActualTimespan := new(big.Int)
-	nActualTimespan.Sub(nLastBlockTime, nFirstBlockTime)
-
-	y := new(big.Int)
-	y.Sub(nActualTimespan, AveragingWindowTimespan88())
-	y.Div(y, big.NewInt(4))
-	nActualTimespan.Add(y, AveragingWindowTimespan88())
-
-	if nActualTimespan.Cmp(MinActualTimespanFlux(false)) < 0 {
-		doubleBig88 := new(big.Int)
-		doubleBig88.Mul(big88, big.NewInt(2))
-		if diffTime.Cmp(doubleBig88) > 0 {
-			nActualTimespan.Set(MinActualTimespanFlux(true))
-		} else {
-			nActualTimespan.Set(MinActualTimespanFlux(false))
-		}
-	} else if nActualTimespan.Cmp(MaxActualTimespanFlux(false)) > 0 {
-		halfBig88 := new(big.Int)
-		halfBig88.Div(big88, big.NewInt(2))
-		if diffTime.Cmp(halfBig88) < 0 {
-			nActualTimespan.Set(MaxActualTimespanFlux(true))
-		} else {
-			nActualTimespan.Set(MaxActualTimespanFlux(false))
-		}
-	}
-
-	x.Mul(parentDiff, AveragingWindowTimespan88())
-
-	x.Div(x, nActualTimespan)
-
-	if x.Cmp(params.MinimumDifficulty) < 0 {
-		x.Set(params.MinimumDifficulty)
-	}
-
-	return x
-}
-
-func CalcDifficultyHeaderChain(config *params.ChainConfig, time, parentTime uint64, parentNumber, parentDiff *big.Int, hc *HeaderChain) *big.Int {
-	if parentNumber.Cmp(diffChangeBlock) < 0 {
-		return CalcDifficultyHeaderChainOrig(time, parentTime, parentNumber, parentDiff, hc)
-	}
-	if parentNumber.Cmp(fluxChangeBlock) < 0 {
-		return CalcDifficultyHeaderChain2(time, parentTime, parentNumber, parentDiff, hc)
-	} else {
-		return FluxDifficultyHeaderChain(time, parentTime, parentNumber, parentDiff, hc)
-	}
-}
-
-func CalcDifficultyHeaderChainOrig(time, parentTime uint64, parentNumber, parentDiff *big.Int, hc *HeaderChain) *big.Int {
-	// holds intermediate values to make the algo easier to read & audit
-	x := new(big.Int)
-	nFirstBlock := new(big.Int)
-	nFirstBlock.Sub(parentNumber, nPowAveragingWindow)
-
-	// Check we have enough blocks
-	if parentNumber.Cmp(nPowAveragingWindow) < 1 {
-		x.Set(parentDiff)
-		return x
-	}
-
-	nLastBlockTime := hc.CalcPastMedianTime(parentNumber.Uint64())
-	nFirstBlockTime := hc.CalcPastMedianTime(nFirstBlock.Uint64())
-	nActualTimespan := new(big.Int)
-	nActualTimespan.Sub(nLastBlockTime, nFirstBlockTime)
-
-	y := new(big.Int)
-	y.Sub(nActualTimespan, AveragingWindowTimespan())
-	y.Div(y, big.NewInt(4))
-	nActualTimespan.Add(y, AveragingWindowTimespan())
-
-	if nActualTimespan.Cmp(MinActualTimespan()) < 0 {
-		nActualTimespan.Set(MinActualTimespan())
-	} else if nActualTimespan.Cmp(MaxActualTimespan()) > 0 {
-		nActualTimespan.Set(MaxActualTimespan())
-	}
-
-	// Retarget
-	x.Mul(parentDiff, AveragingWindowTimespan())
-	x.Div(x, nActualTimespan)
-
-	// minimum difficulty can ever be (before exponential factor)
-	if x.Cmp(params.MinimumDifficulty) < 0 {
-		x.Set(params.MinimumDifficulty)
-	}
-
-	return x
-}
-
-func CalcDifficultyHeaderChain2(time, parentTime uint64, parentNumber, parentDiff *big.Int, hc *HeaderChain) *big.Int {
-	x := new(big.Int)
-	nFirstBlock := new(big.Int)
-	nFirstBlock.Sub(parentNumber, nPowAveragingWindow88)
-
-	nLastBlockTime := hc.CalcPastMedianTime(parentNumber.Uint64())
-	nFirstBlockTime := hc.CalcPastMedianTime(nFirstBlock.Uint64())
-	nActualTimespan := new(big.Int)
-	nActualTimespan.Sub(nLastBlockTime, nFirstBlockTime)
-
-	y := new(big.Int)
-	y.Sub(nActualTimespan, AveragingWindowTimespan88())
-	y.Div(y, big.NewInt(4))
-	nActualTimespan.Add(y, AveragingWindowTimespan88())
-
-	if nActualTimespan.Cmp(MinActualTimespan2()) < 0 {
-		nActualTimespan.Set(MinActualTimespan2())
-	} else if nActualTimespan.Cmp(MaxActualTimespan2()) > 0 {
-		nActualTimespan.Set(MaxActualTimespan2())
-	}
-
-	x.Mul(parentDiff, AveragingWindowTimespan88())
-	x.Div(x, nActualTimespan)
-
-	if x.Cmp(params.MinimumDifficulty) < 0 {
-		x.Set(params.MinimumDifficulty)
-	}
-
-	return x
-}
-
-func FluxDifficultyHeaderChain(time, parentTime uint64, parentNumber, parentDiff *big.Int, hc *HeaderChain) *big.Int {
-	x := new(big.Int)
-	nFirstBlock := new(big.Int)
-	nFirstBlock.Sub(parentNumber, nPowAveragingWindow88)
-
-	diffTime := new(big.Int)
-	diffTime.Sub(big.NewInt(int64(time)), big.NewInt(int64(parentTime)))
-
-	nLastBlockTime := hc.CalcPastMedianTime(parentNumber.Uint64())
-	nFirstBlockTime := hc.CalcPastMedianTime(nFirstBlock.Uint64())
-	nActualTimespan := new(big.Int)
-	nActualTimespan.Sub(nLastBlockTime, nFirstBlockTime)
-
-	y := new(big.Int)
-	y.Sub(nActualTimespan, AveragingWindowTimespan88())
-	y.Div(y, big.NewInt(4))
-	nActualTimespan.Add(y, AveragingWindowTimespan88())
-
-	if nActualTimespan.Cmp(MinActualTimespanFlux(false)) < 0 {
-		doubleBig88 := new(big.Int)
-		doubleBig88.Mul(big88, big.NewInt(2))
-		if diffTime.Cmp(doubleBig88) > 0 {
-			nActualTimespan.Set(MinActualTimespanFlux(true))
-		} else {
-			nActualTimespan.Set(MinActualTimespanFlux(false))
-		}
-	} else if nActualTimespan.Cmp(MaxActualTimespanFlux(false)) > 0 {
-		halfBig88 := new(big.Int)
-		halfBig88.Div(big88, big.NewInt(2))
-		if diffTime.Cmp(halfBig88) < 0 {
-			nActualTimespan.Set(MaxActualTimespanFlux(true))
-		} else {
-			nActualTimespan.Set(MaxActualTimespanFlux(false))
-		}
-	}
-
-	x.Mul(parentDiff, AveragingWindowTimespan88())
-	x.Div(x, nActualTimespan)
-
-	if x.Cmp(params.MinimumDifficulty) < 0 {
-		x.Set(params.MinimumDifficulty)
-	}
-
-	return x
-}
-
-func CalcDifficultyLegacy(config *params.ChainConfig, time, parentTime uint64, parentNumber, parentDiff *big.Int) *big.Int {
-	bigTime := new(big.Int).SetUint64(time)
-	bigParentTime := new(big.Int).SetUint64(parentTime)
-
-	x := new(big.Int)
-	y := new(big.Int)
-
-	x.Sub(bigTime, bigParentTime)
-	x.Div(x, big88)
-	x.Sub(common.Big1, x)
-
-	if x.Cmp(bigMinus99) < 0 {
-		x.Set(bigMinus99)
-	}
-
-	y.Div(parentDiff, params.DifficultyBoundDivisor)
-	x.Mul(y, x)
-	x.Add(parentDiff, x)
-
-	if x.Cmp(params.MinimumDifficulty) < 0 {
-		x.Set(params.MinimumDifficulty)
-	}
-
-	return x
-}
-
-=======
->>>>>>> ab5646c5
 // CalcGasLimit computes the gas limit of the next block after parent.
 // The result may be modified by the caller.
 // This is miner strategy, not consensus protocol.
