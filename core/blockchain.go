// Copyright 2014 The go-ethereum Authors
// This file is part of the go-ethereum library.
//
// The go-ethereum library is free software: you can redistribute it and/or modify
// it under the terms of the GNU Lesser General Public License as published by
// the Free Software Foundation, either version 3 of the License, or
// (at your option) any later version.
//
// The go-ethereum library is distributed in the hope that it will be useful,
// but WITHOUT ANY WARRANTY; without even the implied warranty of
// MERCHANTABILITY or FITNESS FOR A PARTICULAR PURPOSE. See the
// GNU Lesser General Public License for more details.
//
// You should have received a copy of the GNU Lesser General Public License
// along with the go-ethereum library. If not, see <http://www.gnu.org/licenses/>.

// Package core implements the Ethereum consensus protocol.
package core

import (
	"errors"
	"fmt"
	//"bytes"
	//"encoding/gob"
	"io"
	"math/big"
	mrand "math/rand"
	"sync"
	"sync/atomic"
	"time"
	
	"github.com/ethereum/go-ethereum/common"
	"github.com/ethereum/go-ethereum/common/mclock"
	"github.com/ethereum/go-ethereum/consensus"
	"github.com/ethereum/go-ethereum/core/state"
	"github.com/ethereum/go-ethereum/shyftdb"
	"github.com/ethereum/go-ethereum/core/types"
	"github.com/ethereum/go-ethereum/core/vm"
	"github.com/ethereum/go-ethereum/crypto"
	"github.com/ethereum/go-ethereum/ethdb"
	"github.com/ethereum/go-ethereum/event"
	"github.com/ethereum/go-ethereum/log"
	"github.com/ethereum/go-ethereum/metrics"
	"github.com/ethereum/go-ethereum/params"
	"github.com/ethereum/go-ethereum/rlp"
	"github.com/ethereum/go-ethereum/trie"
	"github.com/hashicorp/golang-lru"
	"gopkg.in/karalabe/cookiejar.v2/collections/prque"
)

var (
	blockInsertTimer = metrics.NewRegisteredTimer("chain/inserts", nil)

	ErrNoGenesis = errors.New("Genesis not found in chain")
)

const (
	bodyCacheLimit      = 256
	blockCacheLimit     = 256
	maxFutureBlocks     = 256
	maxTimeFutureBlocks = 30
	badBlockLimit       = 10
	triesInMemory       = 128

	// BlockChainVersion ensures that an incompatible database forces a resync from scratch.
	BlockChainVersion = 3
)

// CacheConfig contains the configuration values for the trie caching/pruning
// that's resident in a blockchain.
type CacheConfig struct {
	Disabled      bool          // Whether to disable trie write caching (archive node)
	TrieNodeLimit int           // Memory limit (MB) at which to flush the current in-memory trie to disk
	TrieTimeLimit time.Duration // Time limit after which to flush the current in-memory trie to disk
}

// BlockChain represents the canonical chain given a database with a genesis
// block. The Blockchain manages chain imports, reverts, chain reorganisations.
//
// Importing blocks in to the block chain happens according to the set of rules
// defined by the two stage Validator. Processing of blocks is done using the
// Processor which processes the included transaction. The validation of the state
// is done in the second part of the Validator. Failing results in aborting of
// the import.
//
// The BlockChain also helps in returning blocks from **any** chain included
// in the database as well as blocks that represents the canonical chain. It's
// important to note that GetBlock can return any block and does not need to be
// included in the canonical one where as GetBlockByNumber always represents the
// canonical chain.
type BlockChain struct {
	chainConfig *params.ChainConfig // Chain & network configuration
	cacheConfig *CacheConfig        // Cache configuration for pruning

	db     ethdb.Database // Low level persistent database to store final content in

	triegc *prque.Prque   // Priority queue mapping block numbers to tries to gc
	gcproc time.Duration  // Accumulates canonical block processing for trie dumping

	hc            *HeaderChain
	rmLogsFeed    event.Feed
	chainFeed     event.Feed
	chainSideFeed event.Feed
	chainHeadFeed event.Feed
	logsFeed      event.Feed
	scope         event.SubscriptionScope
	genesisBlock  *types.Block

	mu      sync.RWMutex // global mutex for locking chain operations
	chainmu sync.RWMutex // blockchain insertion lock
	procmu  sync.RWMutex // block processor lock

	checkpoint       int          // checkpoint counts towards the new checkpoint
	currentBlock     atomic.Value // Current head of the block chain
	currentFastBlock atomic.Value // Current head of the fast-sync chain (may be above the block chain!)

	stateCache   state.Database // State database to reuse between imports (contains state cache)
	bodyCache    *lru.Cache     // Cache for the most recent block bodies
	bodyRLPCache *lru.Cache     // Cache for the most recent block bodies in RLP encoded format
	blockCache   *lru.Cache     // Cache for the most recent entire blocks
	futureBlocks *lru.Cache     // future blocks are blocks added for later processing

	quit    chan struct{} // blockchain quit channel
	running int32         // running must be called atomically
	// procInterrupt must be atomically called
	procInterrupt int32          // interrupt signaler for block processing
	wg            sync.WaitGroup // chain processing wait group for shutting down

	engine    consensus.Engine
	processor Processor // block processor interface
	validator Validator // block and state validator interface
	vmConfig  vm.Config

	badBlocks *lru.Cache // Bad block cache
}

// NewBlockChain returns a fully initialised block chain using information
// available in the database. It initialises the default Ethereum Validator and
// Processor.
<<<<<<< HEAD
func NewBlockChain(db ethdb.Database, blockExplorerDb *sql.DB, cacheConfig *CacheConfig, chainConfig *params.ChainConfig, engine consensus.Engine, vmConfig vm.Config) (*BlockChain, error) {
=======
func NewBlockChain(db ethdb.Database, cacheConfig *CacheConfig, chainConfig *params.ChainConfig, engine consensus.Engine, vmConfig vm.Config) (*BlockChain, error) {
    fmt.Printf("+++++++++++++++++core/blockchain.GO+++++++++++++++++++++++++NewBlockChain()")
>>>>>>> c5c0086b
	if cacheConfig == nil {
		cacheConfig = &CacheConfig{
			TrieNodeLimit: 256 * 1024 * 1024,
			TrieTimeLimit: 5 * time.Minute,
		}
	}
	bodyCache, _ := lru.New(bodyCacheLimit)
	bodyRLPCache, _ := lru.New(bodyCacheLimit)
	blockCache, _ := lru.New(blockCacheLimit)
	futureBlocks, _ := lru.New(maxFutureBlocks)
	badBlocks, _ := lru.New(badBlockLimit)

	bc := &BlockChain{
		chainConfig:  chainConfig,
		cacheConfig:  cacheConfig,
		db:           db,
		triegc:       prque.New(),
		stateCache:   state.NewDatabase(db),
		quit:         make(chan struct{}),
		bodyCache:    bodyCache,
		bodyRLPCache: bodyRLPCache,
		blockCache:   blockCache,
		futureBlocks: futureBlocks,
		engine:       engine,
		vmConfig:     vmConfig,
		badBlocks:    badBlocks,
	}
	bc.SetValidator(NewBlockValidator(chainConfig, bc, engine))
	bc.SetProcessor(NewStateProcessor(chainConfig, bc, engine))

	var err error
	bc.hc, err = NewHeaderChain(db, chainConfig, engine, bc.getProcInterrupt)
	if err != nil {
		return nil, err
	}
	bc.genesisBlock = bc.GetBlockByNumber(0)
	if bc.genesisBlock == nil {
		return nil, ErrNoGenesis
	}
	if err := bc.loadLastState(); err != nil {
		return nil, err
	}
	// Check the current state of the block hashes and make sure that we do not have any of the bad blocks in our chain
	for hash := range BadHashes {
		if header := bc.GetHeaderByHash(hash); header != nil {
			// get the canonical block corresponding to the offending header's number
			headerByNumber := bc.GetHeaderByNumber(header.Number.Uint64())
			// make sure the headerByNumber (if present) is in our current canonical chain
			if headerByNumber != nil && headerByNumber.Hash() == header.Hash() {
				log.Error("Found bad hash, rewinding chain", "number", header.Number, "hash", header.ParentHash)
				bc.SetHead(header.Number.Uint64() - 1)
				log.Error("Chain rewind was successful, resuming normal operation")
			}
		}
	}
	// Take ownership of this particular state
	go bc.update()
	return bc, nil
}

func (bc *BlockChain) getProcInterrupt() bool {
	return atomic.LoadInt32(&bc.procInterrupt) == 1
}

// loadLastState loads the last known chain state from the database. This method
// assumes that the chain manager mutex is held.
func (bc *BlockChain) loadLastState() error {
	// Restore the last known head block
	head := GetHeadBlockHash(bc.db)
	if head == (common.Hash{}) {
		// Corrupt or empty database, init from scratch
		log.Warn("Empty database, resetting chain")
		return bc.Reset()
	}
	// Make sure the entire head block is available
	currentBlock := bc.GetBlockByHash(head)
	if currentBlock == nil {
		// Corrupt or empty database, init from scratch
		log.Warn("Head block missing, resetting chain", "hash", head)
		return bc.Reset()
	}
	// Make sure the state associated with the block is available
	if _, err := state.New(currentBlock.Root(), bc.stateCache); err != nil {
		// Dangling block without a state associated, init from scratch
		log.Warn("Head state missing, repairing chain", "number", currentBlock.Number(), "hash", currentBlock.Hash())
		if err := bc.repair(&currentBlock); err != nil {
			return err
		}
	}
	// Everything seems to be fine, set as the head block
	bc.currentBlock.Store(currentBlock)

	// Restore the last known head header
	currentHeader := currentBlock.Header()
	if head := GetHeadHeaderHash(bc.db); head != (common.Hash{}) {
		if header := bc.GetHeaderByHash(head); header != nil {
			currentHeader = header
		}
	}
	bc.hc.SetCurrentHeader(currentHeader)

	// Restore the last known head fast block
	bc.currentFastBlock.Store(currentBlock)
	if head := GetHeadFastBlockHash(bc.db); head != (common.Hash{}) {
		if block := bc.GetBlockByHash(head); block != nil {
			bc.currentFastBlock.Store(block)
		}
	}

	// Issue a status log for the user
	currentFastBlock := bc.CurrentFastBlock()

	headerTd := bc.GetTd(currentHeader.Hash(), currentHeader.Number.Uint64())
	blockTd := bc.GetTd(currentBlock.Hash(), currentBlock.NumberU64())
	fastTd := bc.GetTd(currentFastBlock.Hash(), currentFastBlock.NumberU64())

	log.Info("Loaded most recent local header", "number", currentHeader.Number, "hash", currentHeader.Hash(), "td", headerTd)
	log.Info("Loaded most recent local full block", "number", currentBlock.Number(), "hash", currentBlock.Hash(), "td", blockTd)
	log.Info("Loaded most recent local fast block", "number", currentFastBlock.Number(), "hash", currentFastBlock.Hash(), "td", fastTd)

	return nil
}

// SetHead rewinds the local chain to a new head. In the case of headers, everything
// above the new head will be deleted and the new one set. In the case of blocks
// though, the head may be further rewound if block bodies are missing (non-archive
// nodes after a fast sync).
func (bc *BlockChain) SetHead(head uint64) error {
	log.Warn("Rewinding blockchain", "target", head)

	bc.mu.Lock()
	defer bc.mu.Unlock()

	// Rewind the header chain, deleting all block bodies until then
	delFn := func(hash common.Hash, num uint64) {
		DeleteBody(bc.db, hash, num)
	}
	bc.hc.SetHead(head, delFn)
	currentHeader := bc.hc.CurrentHeader()

	// Clear out any stale content from the caches
	bc.bodyCache.Purge()
	bc.bodyRLPCache.Purge()
	bc.blockCache.Purge()
	bc.futureBlocks.Purge()

	// Rewind the block chain, ensuring we don't end up with a stateless head block
	if currentBlock := bc.CurrentBlock(); currentBlock != nil && currentHeader.Number.Uint64() < currentBlock.NumberU64() {
		bc.currentBlock.Store(bc.GetBlock(currentHeader.Hash(), currentHeader.Number.Uint64()))
	}
	if currentBlock := bc.CurrentBlock(); currentBlock != nil {
		if _, err := state.New(currentBlock.Root(), bc.stateCache); err != nil {
			// Rewound state missing, rolled back to before pivot, reset to genesis
			bc.currentBlock.Store(bc.genesisBlock)
		}
	}
	// Rewind the fast block in a simpleton way to the target head
	if currentFastBlock := bc.CurrentFastBlock(); currentFastBlock != nil && currentHeader.Number.Uint64() < currentFastBlock.NumberU64() {
		bc.currentFastBlock.Store(bc.GetBlock(currentHeader.Hash(), currentHeader.Number.Uint64()))
	}
	// If either blocks reached nil, reset to the genesis state
	if currentBlock := bc.CurrentBlock(); currentBlock == nil {
		bc.currentBlock.Store(bc.genesisBlock)
	}
	if currentFastBlock := bc.CurrentFastBlock(); currentFastBlock == nil {
		bc.currentFastBlock.Store(bc.genesisBlock)
	}
	currentBlock := bc.CurrentBlock()
	currentFastBlock := bc.CurrentFastBlock()
	if err := WriteHeadBlockHash(bc.db, currentBlock.Hash()); err != nil {
		log.Crit("Failed to reset head full block", "err", err)
	}
	if err := WriteHeadFastBlockHash(bc.db, currentFastBlock.Hash()); err != nil {
		log.Crit("Failed to reset head fast block", "err", err)
	}
	return bc.loadLastState()
}

// FastSyncCommitHead sets the current head block to the one defined by the hash
// irrelevant what the chain contents were prior.
func (bc *BlockChain) FastSyncCommitHead(hash common.Hash) error {
	// Make sure that both the block as well at its state trie exists
	block := bc.GetBlockByHash(hash)
	if block == nil {
		return fmt.Errorf("non existent block [%x…]", hash[:4])
	}
	if _, err := trie.NewSecure(block.Root(), bc.stateCache.TrieDB(), 0); err != nil {
		return err
	}
	// If all checks out, manually set the head block
	bc.mu.Lock()
	bc.currentBlock.Store(block)
	bc.mu.Unlock()

	log.Info("Committed new head block", "number", block.Number(), "hash", hash)
	return nil
}

// GasLimit returns the gas limit of the current HEAD block.
func (bc *BlockChain) GasLimit() uint64 {
	return bc.CurrentBlock().GasLimit()
}

// CurrentBlock retrieves the current head block of the canonical chain. The
// block is retrieved from the blockchain's internal cache.
func (bc *BlockChain) CurrentBlock() *types.Block {
	return bc.currentBlock.Load().(*types.Block)
}

// CurrentFastBlock retrieves the current fast-sync head block of the canonical
// chain. The block is retrieved from the blockchain's internal cache.
func (bc *BlockChain) CurrentFastBlock() *types.Block {
	return bc.currentFastBlock.Load().(*types.Block)
}

// SetProcessor sets the processor required for making state modifications.
func (bc *BlockChain) SetProcessor(processor Processor) {
	bc.procmu.Lock()
	defer bc.procmu.Unlock()
	bc.processor = processor
}

// SetValidator sets the validator which is used to validate incoming blocks.
func (bc *BlockChain) SetValidator(validator Validator) {
	bc.procmu.Lock()
	defer bc.procmu.Unlock()
	bc.validator = validator
}

// Validator returns the current validator.
func (bc *BlockChain) Validator() Validator {
	bc.procmu.RLock()
	defer bc.procmu.RUnlock()
	return bc.validator
}

// Processor returns the current processor.
func (bc *BlockChain) Processor() Processor {
	bc.procmu.RLock()
	defer bc.procmu.RUnlock()
	return bc.processor
}

// State returns a new mutable state based on the current HEAD block.
func (bc *BlockChain) State() (*state.StateDB, error) {
	return bc.StateAt(bc.CurrentBlock().Root())
}

// StateAt returns a new mutable state based on a particular point in time.
func (bc *BlockChain) StateAt(root common.Hash) (*state.StateDB, error) {
	return state.New(root, bc.stateCache)
}

// Reset purges the entire blockchain, restoring it to its genesis state.
func (bc *BlockChain) Reset() error {
	return bc.ResetWithGenesisBlock(bc.genesisBlock)
}

// ResetWithGenesisBlock purges the entire blockchain, restoring it to the
// specified genesis state.
func (bc *BlockChain) ResetWithGenesisBlock(genesis *types.Block) error {
	// Dump the entire block chain and purge the caches
	if err := bc.SetHead(0); err != nil {
		return err
	}
	bc.mu.Lock()
	defer bc.mu.Unlock()

	// Prepare the genesis block and reinitialise the chain
	if err := bc.hc.WriteTd(genesis.Hash(), genesis.NumberU64(), genesis.Difficulty()); err != nil {
		log.Crit("Failed to write genesis block TD", "err", err)
	}
	if err := WriteBlock(bc.db, genesis); err != nil {
		log.Crit("Failed to write genesis block", "err", err)
	}
	bc.genesisBlock = genesis
	bc.insert(bc.genesisBlock)
	bc.currentBlock.Store(bc.genesisBlock)
	bc.hc.SetGenesis(bc.genesisBlock.Header())
	bc.hc.SetCurrentHeader(bc.genesisBlock.Header())
	bc.currentFastBlock.Store(bc.genesisBlock)

	return nil
}

// repair tries to repair the current blockchain by rolling back the current block
// until one with associated state is found. This is needed to fix incomplete db
// writes caused either by crashes/power outages, or simply non-committed tries.
//
// This method only rolls back the current block. The current header and current
// fast block are left intact.
func (bc *BlockChain) repair(head **types.Block) error {
	for {
		// Abort if we've rewound to a head block that does have associated state
		if _, err := state.New((*head).Root(), bc.stateCache); err == nil {
			log.Info("Rewound blockchain to past state", "number", (*head).Number(), "hash", (*head).Hash())
			return nil
		}
		// Otherwise rewind one block and recheck state availability there
		(*head) = bc.GetBlock((*head).ParentHash(), (*head).NumberU64()-1)
	}
}

// Export writes the active chain to the given writer.
func (bc *BlockChain) Export(w io.Writer) error {
	return bc.ExportN(w, uint64(0), bc.CurrentBlock().NumberU64())
}

// ExportN writes a subset of the active chain to the given writer.
func (bc *BlockChain) ExportN(w io.Writer, first uint64, last uint64) error {
	bc.mu.RLock()
	defer bc.mu.RUnlock()

	if first > last {
		return fmt.Errorf("export failed: first (%d) is greater than last (%d)", first, last)
	}
	log.Info("Exporting batch of blocks", "count", last-first+1)

	for nr := first; nr <= last; nr++ {
		block := bc.GetBlockByNumber(nr)
		if block == nil {
			return fmt.Errorf("export failed on #%d: not found", nr)
		}

		if err := block.EncodeRLP(w); err != nil {
			return err
		}
	}

	return nil
}

// insert injects a new head block into the current block chain. This method
// assumes that the block is indeed a true head. It will also reset the head
// header and the head fast sync block to this very same block if they are older
// or if they are on a different side chain.
//
// Note, this function assumes that the `mu` mutex is held!
func (bc *BlockChain) insert(block *types.Block) {
	// If the block is on a side chain or an unknown one, force other heads onto it too
	updateHeads := GetCanonicalHash(bc.db, block.NumberU64()) != block.Hash()

	// Add the block to the canonical chain number scheme and mark as the head
	if err := WriteCanonicalHash(bc.db, block.Hash(), block.NumberU64()); err != nil {
		log.Crit("Failed to insert block number", "err", err)
	}
	if err := WriteHeadBlockHash(bc.db, block.Hash()); err != nil {
		log.Crit("Failed to insert head block hash", "err", err)
	}
	bc.currentBlock.Store(block)

	// If the block is better than our head or is on a different chain, force update heads
	if updateHeads {
		bc.hc.SetCurrentHeader(block.Header())

		if err := WriteHeadFastBlockHash(bc.db, block.Hash()); err != nil {
			log.Crit("Failed to insert head fast block hash", "err", err)
		}
		bc.currentFastBlock.Store(block)
	}
}

// Genesis retrieves the chain's genesis block.
func (bc *BlockChain) Genesis() *types.Block {
	return bc.genesisBlock
}

// GetBody retrieves a block body (transactions and uncles) from the database by
// hash, caching it if found.
func (bc *BlockChain) GetBody(hash common.Hash) *types.Body {
	// Short circuit if the body's already in the cache, retrieve otherwise
	if cached, ok := bc.bodyCache.Get(hash); ok {
		body := cached.(*types.Body)
		return body
	}
	body := GetBody(bc.db, hash, bc.hc.GetBlockNumber(hash))
	if body == nil {
		return nil
	}
	// Cache the found body for next time and return
	bc.bodyCache.Add(hash, body)
	return body
}

// GetBodyRLP retrieves a block body in RLP encoding from the database by hash,
// caching it if found.
func (bc *BlockChain) GetBodyRLP(hash common.Hash) rlp.RawValue {
	// Short circuit if the body's already in the cache, retrieve otherwise
	if cached, ok := bc.bodyRLPCache.Get(hash); ok {
		return cached.(rlp.RawValue)
	}
	body := GetBodyRLP(bc.db, hash, bc.hc.GetBlockNumber(hash))
	if len(body) == 0 {
		return nil
	}
	// Cache the found body for next time and return
	bc.bodyRLPCache.Add(hash, body)
	return body
}

// HasBlock checks if a block is fully present in the database or not.
func (bc *BlockChain) HasBlock(hash common.Hash, number uint64) bool {
	if bc.blockCache.Contains(hash) {
		return true
	}
	ok, _ := bc.db.Has(blockBodyKey(hash, number))
	return ok
}

// HasState checks if state trie is fully present in the database or not.
func (bc *BlockChain) HasState(hash common.Hash) bool {
	_, err := bc.stateCache.OpenTrie(hash)
	return err == nil
}

// HasBlockAndState checks if a block and associated state trie is fully present
// in the database or not, caching it if present.
func (bc *BlockChain) HasBlockAndState(hash common.Hash, number uint64) bool {
	// Check first that the block itself is known
	block := bc.GetBlock(hash, number)
	if block == nil {
		return false
	}
	return bc.HasState(block.Root())
}

// GetBlock retrieves a block from the database by hash and number,
// caching it if found.
func (bc *BlockChain) GetBlock(hash common.Hash, number uint64) *types.Block {
	// Short circuit if the block's already in the cache, retrieve otherwise
	if block, ok := bc.blockCache.Get(hash); ok {
		return block.(*types.Block)
	}
	block := GetBlock(bc.db, hash, number)
	if block == nil {
		return nil
	}
	// Cache the found block for next time and return
	bc.blockCache.Add(block.Hash(), block)
	return block
}

// GetBlockByHash retrieves a block from the database by hash, caching it if found.
func (bc *BlockChain) GetBlockByHash(hash common.Hash) *types.Block {
	return bc.GetBlock(hash, bc.hc.GetBlockNumber(hash))
}

// GetBlockByNumber retrieves a block from the database by number, caching it
// (associated with its hash) if found.
func (bc *BlockChain) GetBlockByNumber(number uint64) *types.Block {
	hash := GetCanonicalHash(bc.db, number)
	if hash == (common.Hash{}) {
		return nil
	}
	return bc.GetBlock(hash, number)
}

// GetReceiptsByHash retrieves the receipts for all transactions in a given block.
func (bc *BlockChain) GetReceiptsByHash(hash common.Hash) types.Receipts {
	return GetBlockReceipts(bc.db, hash, GetBlockNumber(bc.db, hash))
}

// GetBlocksFromHash returns the block corresponding to hash and up to n-1 ancestors.
// [deprecated by eth/62]
func (bc *BlockChain) GetBlocksFromHash(hash common.Hash, n int) (blocks []*types.Block) {
	number := bc.hc.GetBlockNumber(hash)
	for i := 0; i < n; i++ {
		block := bc.GetBlock(hash, number)
		if block == nil {
			break
		}
		blocks = append(blocks, block)
		hash = block.ParentHash()
		number--
	}
	return
}

// GetUnclesInChain retrieves all the uncles from a given block backwards until
// a specific distance is reached.
func (bc *BlockChain) GetUnclesInChain(block *types.Block, length int) []*types.Header {
	uncles := []*types.Header{}
	for i := 0; block != nil && i < length; i++ {
		uncles = append(uncles, block.Uncles()...)
		block = bc.GetBlock(block.ParentHash(), block.NumberU64()-1)
	}
	return uncles
}

// TrieNode retrieves a blob of data associated with a trie node (or code hash)
// either from ephemeral in-memory cache, or from persistent storage.
func (bc *BlockChain) TrieNode(hash common.Hash) ([]byte, error) {
	return bc.stateCache.TrieDB().Node(hash)
}

// Stop stops the blockchain service. If any imports are currently in progress
// it will abort them using the procInterrupt.
func (bc *BlockChain) Stop() {
	if !atomic.CompareAndSwapInt32(&bc.running, 0, 1) {
		return
	}
	// Unsubscribe all subscriptions registered from blockchain
	bc.scope.Close()
	close(bc.quit)
	atomic.StoreInt32(&bc.procInterrupt, 1)

	bc.wg.Wait()

	// Ensure the state of a recent block is also stored to disk before exiting.
	// We're writing three different states to catch different restart scenarios:
	//  - HEAD:     So we don't need to reprocess any blocks in the general case
	//  - HEAD-1:   So we don't do large reorgs if our HEAD becomes an uncle
	//  - HEAD-127: So we have a hard limit on the number of blocks reexecuted
	if !bc.cacheConfig.Disabled {
		triedb := bc.stateCache.TrieDB()

		for _, offset := range []uint64{0, 1, triesInMemory - 1} {
			if number := bc.CurrentBlock().NumberU64(); number > offset {
				recent := bc.GetBlockByNumber(number - offset)

				log.Info("Writing cached state to disk", "block", recent.Number(), "hash", recent.Hash(), "root", recent.Root())
				if err := triedb.Commit(recent.Root(), true); err != nil {
					log.Error("Failed to commit recent state trie", "err", err)
				}
			}
		}
		for !bc.triegc.Empty() {
			triedb.Dereference(bc.triegc.PopItem().(common.Hash), common.Hash{})
		}
		if size := triedb.Size(); size != 0 {
			log.Error("Dangling trie nodes after full cleanup")
		}
	}
	log.Info("Blockchain manager stopped")
}

func (bc *BlockChain) procFutureBlocks() {
	blocks := make([]*types.Block, 0, bc.futureBlocks.Len())
	for _, hash := range bc.futureBlocks.Keys() {
		if block, exist := bc.futureBlocks.Peek(hash); exist {
			blocks = append(blocks, block.(*types.Block))
		}
	}
	if len(blocks) > 0 {
		types.BlockBy(types.Number).Sort(blocks)

		// Insert one by one as chain insertion needs contiguous ancestry between blocks
		for i := range blocks {
			bc.InsertChain(blocks[i : i+1])
		}
	}
}

// WriteStatus status of write
type WriteStatus byte

const (
	NonStatTy WriteStatus = iota
	CanonStatTy
	SideStatTy
)

// Rollback is designed to remove a chain of links from the database that aren't
// certain enough to be valid.
func (bc *BlockChain) Rollback(chain []common.Hash) {
	bc.mu.Lock()
	defer bc.mu.Unlock()

	for i := len(chain) - 1; i >= 0; i-- {
		hash := chain[i]

		currentHeader := bc.hc.CurrentHeader()
		if currentHeader.Hash() == hash {
			bc.hc.SetCurrentHeader(bc.GetHeader(currentHeader.ParentHash, currentHeader.Number.Uint64()-1))
		}
		if currentFastBlock := bc.CurrentFastBlock(); currentFastBlock.Hash() == hash {
			newFastBlock := bc.GetBlock(currentFastBlock.ParentHash(), currentFastBlock.NumberU64()-1)
			bc.currentFastBlock.Store(newFastBlock)
			WriteHeadFastBlockHash(bc.db, newFastBlock.Hash())
		}
		if currentBlock := bc.CurrentBlock(); currentBlock.Hash() == hash {
			newBlock := bc.GetBlock(currentBlock.ParentHash(), currentBlock.NumberU64()-1)
			bc.currentBlock.Store(newBlock)
			WriteHeadBlockHash(bc.db, newBlock.Hash())
		}
	}
}

// SetReceiptsData computes all the non-consensus fields of the receipts
func SetReceiptsData(config *params.ChainConfig, block *types.Block, receipts types.Receipts) error {
	signer := types.MakeSigner(config, block.Number())

	transactions, logIndex := block.Transactions(), uint(0)
	if len(transactions) != len(receipts) {
		return errors.New("transaction and receipt count mismatch")
	}

	for j := 0; j < len(receipts); j++ {
		// The transaction hash can be retrieved from the transaction itself
		receipts[j].TxHash = transactions[j].Hash()

		// The contract address can be derived from the transaction itself
		if transactions[j].To() == nil {
			// Deriving the signer is expensive, only do if it's actually needed
			from, _ := types.Sender(signer, transactions[j])
			receipts[j].ContractAddress = crypto.CreateAddress(from, transactions[j].Nonce())
		}
		// The used gas can be calculated based on previous receipts
		if j == 0 {
			receipts[j].GasUsed = receipts[j].CumulativeGasUsed
		} else {
			receipts[j].GasUsed = receipts[j].CumulativeGasUsed - receipts[j-1].CumulativeGasUsed
		}
		// The derived log fields can simply be set from the block and transaction
		for k := 0; k < len(receipts[j].Logs); k++ {
			receipts[j].Logs[k].BlockNumber = block.NumberU64()
			receipts[j].Logs[k].BlockHash = block.Hash()
			receipts[j].Logs[k].TxHash = receipts[j].TxHash
			receipts[j].Logs[k].TxIndex = uint(j)
			receipts[j].Logs[k].Index = logIndex
			logIndex++
		}
	}
	return nil
}

// InsertReceiptChain attempts to complete an already existing header chain with
// transaction and receipt data.
func (bc *BlockChain) InsertReceiptChain(blockChain types.Blocks, receiptChain []types.Receipts) (int, error) {
	bc.wg.Add(1)
	defer bc.wg.Done()

	// Do a sanity check that the provided chain is actually ordered and linked
	for i := 1; i < len(blockChain); i++ {
		if blockChain[i].NumberU64() != blockChain[i-1].NumberU64()+1 || blockChain[i].ParentHash() != blockChain[i-1].Hash() {
			log.Error("Non contiguous receipt insert", "number", blockChain[i].Number(), "hash", blockChain[i].Hash(), "parent", blockChain[i].ParentHash(),
				"prevnumber", blockChain[i-1].Number(), "prevhash", blockChain[i-1].Hash())
			return 0, fmt.Errorf("non contiguous insert: item %d is #%d [%x…], item %d is #%d [%x…] (parent [%x…])", i-1, blockChain[i-1].NumberU64(),
				blockChain[i-1].Hash().Bytes()[:4], i, blockChain[i].NumberU64(), blockChain[i].Hash().Bytes()[:4], blockChain[i].ParentHash().Bytes()[:4])
		}
	}

	var (
		stats = struct{ processed, ignored int32 }{}
		start = time.Now()
		bytes = 0
		batch = bc.db.NewBatch()
	)
	for i, block := range blockChain {
		receipts := receiptChain[i]
		// Short circuit insertion if shutting down or processing failed
		if atomic.LoadInt32(&bc.procInterrupt) == 1 {
			return 0, nil
		}
		// Short circuit if the owner header is unknown
		if !bc.HasHeader(block.Hash(), block.NumberU64()) {
			return i, fmt.Errorf("containing header #%d [%x…] unknown", block.Number(), block.Hash().Bytes()[:4])
		}
		// Skip if the entire data is already known
		if bc.HasBlock(block.Hash(), block.NumberU64()) {
			stats.ignored++
			continue
		}
		// Compute all the non-consensus fields of the receipts
		if err := SetReceiptsData(bc.chainConfig, block, receipts); err != nil {
			return i, fmt.Errorf("failed to set receipts data: %v", err)
		}
		// Write all the data out into the database
		if err := WriteBody(batch, block.Hash(), block.NumberU64(), block.Body()); err != nil {
			return i, fmt.Errorf("failed to write block body: %v", err)
		}
		if err := WriteBlockReceipts(batch, block.Hash(), block.NumberU64(), receipts); err != nil {
			return i, fmt.Errorf("failed to write block receipts: %v", err)
		}
		if err := WriteTxLookupEntries(batch, block); err != nil {
			return i, fmt.Errorf("failed to write lookup metadata: %v", err)
		}
		stats.processed++

		if batch.ValueSize() >= ethdb.IdealBatchSize {
			if err := batch.Write(); err != nil {
				return 0, err
			}
			bytes += batch.ValueSize()
			batch.Reset()
		}
	}
	if batch.ValueSize() > 0 {
		bytes += batch.ValueSize()
		if err := batch.Write(); err != nil {
			return 0, err
		}
	}

	// Update the head fast sync block if better
	bc.mu.Lock()
	head := blockChain[len(blockChain)-1]
	if td := bc.GetTd(head.Hash(), head.NumberU64()); td != nil { // Rewind may have occurred, skip in that case
		currentFastBlock := bc.CurrentFastBlock()
		if bc.GetTd(currentFastBlock.Hash(), currentFastBlock.NumberU64()).Cmp(td) < 0 {
			if err := WriteHeadFastBlockHash(bc.db, head.Hash()); err != nil {
				log.Crit("Failed to update head fast block hash", "err", err)
			}
			bc.currentFastBlock.Store(head)
		}
	}
	bc.mu.Unlock()

	log.Info("Imported new block receipts",
		"count", stats.processed,
		"elapsed", common.PrettyDuration(time.Since(start)),
		"number", head.Number(),
		"hash", head.Hash(),
		"size", common.StorageSize(bytes),
		"ignored", stats.ignored)
	return 0, nil
}

var lastWrite uint64

// WriteBlockWithoutState writes only the block and its metadata to the database,
// but does not write any state. This is used to construct competing side forks
// up to the point where they exceed the canonical total difficulty.
func (bc *BlockChain) WriteBlockWithoutState(block *types.Block, td *big.Int) (err error) {
	bc.wg.Add(1)
	defer bc.wg.Done()

	if err := bc.hc.WriteTd(block.Hash(), block.NumberU64(), td); err != nil {
		return err
	}
	if err := WriteBlock(bc.db, block); err != nil {
		return err
	}
	return nil
}

// WriteBlockWithState writes the block and all associated state to the database.
func (bc *BlockChain) WriteBlockWithState(block *types.Block, receipts []*types.Receipt, state *state.StateDB) (status WriteStatus, err error) {
	bc.wg.Add(1)
	defer bc.wg.Done()

	// Calculate the total difficulty of the block
	ptd := bc.GetTd(block.ParentHash(), block.NumberU64()-1)
	if ptd == nil {
		return NonStatTy, consensus.ErrUnknownAncestor
	}
	// Make sure no inconsistent state is leaked during insertion
	bc.mu.Lock()
	defer bc.mu.Unlock()

	currentBlock := bc.CurrentBlock()
	localTd := bc.GetTd(currentBlock.Hash(), currentBlock.NumberU64())
	externTd := new(big.Int).Add(block.Difficulty(), ptd)

	// Irrelevant of the canonical status, write the block itself to the database
	if err := bc.hc.WriteTd(block.Hash(), block.NumberU64(), externTd); err != nil {
		return NonStatTy, err
	}
	// Write other block data using a batch.
	batch := bc.db.NewBatch()
	if err := WriteBlock(batch, block); err != nil {
		return NonStatTy, err
	}
	// @NOTE:SHYFT - Write block data for block explorer
	if err := shyftdb.WriteBlock(block, receipts); err != nil {
		return NonStatTy, err
	}

	root, err := state.Commit(bc.chainConfig.IsEIP158(block.Number()))
	if err != nil {
		return NonStatTy, err
	}
	triedb := bc.stateCache.TrieDB()

	// If we're running an archive node, always flush
	if bc.cacheConfig.Disabled {
		if err := triedb.Commit(root, false); err != nil {
			return NonStatTy, err
		}
	} else {
		// Full but not archive node, do proper garbage collection
		triedb.Reference(root, common.Hash{}) // metadata reference to keep trie alive
		bc.triegc.Push(root, -float32(block.NumberU64()))

		if current := block.NumberU64(); current > triesInMemory {
			// Find the next state trie we need to commit
			header := bc.GetHeaderByNumber(current - triesInMemory)
			chosen := header.Number.Uint64()

			// Only write to disk if we exceeded our memory allowance *and* also have at
			// least a given number of tries gapped.
			var (
				size  = triedb.Size()
				limit = common.StorageSize(bc.cacheConfig.TrieNodeLimit) * 1024 * 1024
			)
			if size > limit || bc.gcproc > bc.cacheConfig.TrieTimeLimit {
				// If we're exceeding limits but haven't reached a large enough memory gap,
				// warn the user that the system is becoming unstable.
				if chosen < lastWrite+triesInMemory {
					switch {
					case size >= 2*limit:
						log.Warn("State memory usage too high, committing", "size", size, "limit", limit, "optimum", float64(chosen-lastWrite)/triesInMemory)
					case bc.gcproc >= 2*bc.cacheConfig.TrieTimeLimit:
						log.Info("State in memory for too long, committing", "time", bc.gcproc, "allowance", bc.cacheConfig.TrieTimeLimit, "optimum", float64(chosen-lastWrite)/triesInMemory)
					}
				}
				// If optimum or critical limits reached, write to disk
				if chosen >= lastWrite+triesInMemory || size >= 2*limit || bc.gcproc >= 2*bc.cacheConfig.TrieTimeLimit {
					triedb.Commit(header.Root, true)
					lastWrite = chosen
					bc.gcproc = 0
				}
			}
			// Garbage collect anything below our required write retention
			for !bc.triegc.Empty() {
				root, number := bc.triegc.Pop()
				if uint64(-number) > chosen {
					bc.triegc.Push(root, number)
					break
				}
				triedb.Dereference(root.(common.Hash), common.Hash{})
			}
		}
	}
	if err := WriteBlockReceipts(batch, block.Hash(), block.NumberU64(), receipts); err != nil {
		return NonStatTy, err
	}
	// If the total difficulty is higher than our known, add it to the canonical chain
	// Second clause in the if statement reduces the vulnerability to selfish mining.
	// Please refer to http://www.cs.cornell.edu/~ie53/publications/btcProcFC.pdf
	reorg := externTd.Cmp(localTd) > 0
	currentBlock = bc.CurrentBlock()
	if !reorg && externTd.Cmp(localTd) == 0 {
		// Split same-difficulty blocks by number, then at random
		reorg = block.NumberU64() < currentBlock.NumberU64() || (block.NumberU64() == currentBlock.NumberU64() && mrand.Float64() < 0.5)
	}
	if reorg {
		// Reorganise the chain if the parent is not the head block
		if block.ParentHash() != currentBlock.Hash() {
			if err := bc.reorg(currentBlock, block); err != nil {
				return NonStatTy, err
			}
		}
		// Write the positional metadata for transaction and receipt lookups
		if err := WriteTxLookupEntries(batch, block); err != nil {
			return NonStatTy, err
		}
		// Write hash preimages
		if err := WritePreimages(bc.db, block.NumberU64(), state.Preimages()); err != nil {
			return NonStatTy, err
		}
		status = CanonStatTy
	} else {
		status = SideStatTy
	}
	if err := batch.Write(); err != nil {
		return NonStatTy, err
	}

	// Set new head.
	if status == CanonStatTy {
		bc.insert(block)
	}
	bc.futureBlocks.Remove(block.Hash())
	return status, nil
}

// InsertChain attempts to insert the given batch of blocks in to the canonical
// chain or, otherwise, create a fork. If an error is returned it will return
// the index number of the failing block as well an error describing what went
// wrong.
//
// After insertion is done, all accumulated events will be fired.
func (bc *BlockChain) InsertChain(chain types.Blocks) (int, error) {
	n, events, logs, err := bc.insertChain(chain)
	bc.PostChainEvents(events, logs)
	return n, err
}

// insertChain will execute the actual chain insertion and event aggregation. The
// only reason this method exists as a separate one is to make locking cleaner
// with deferred statements.
func (bc *BlockChain) insertChain(chain types.Blocks) (int, []interface{}, []*types.Log, error) {
	// Do a sanity check that the provided chain is actually ordered and linked
	for i := 1; i < len(chain); i++ {
		if chain[i].NumberU64() != chain[i-1].NumberU64()+1 || chain[i].ParentHash() != chain[i-1].Hash() {
			// Chain broke ancestry, log a messge (programming error) and skip insertion
			log.Error("Non contiguous block insert", "number", chain[i].Number(), "hash", chain[i].Hash(),
				"parent", chain[i].ParentHash(), "prevnumber", chain[i-1].Number(), "prevhash", chain[i-1].Hash())

			return 0, nil, nil, fmt.Errorf("non contiguous insert: item %d is #%d [%x…], item %d is #%d [%x…] (parent [%x…])", i-1, chain[i-1].NumberU64(),
				chain[i-1].Hash().Bytes()[:4], i, chain[i].NumberU64(), chain[i].Hash().Bytes()[:4], chain[i].ParentHash().Bytes()[:4])
		}
	}
	// Pre-checks passed, start the full block imports
	bc.wg.Add(1)
	defer bc.wg.Done()

	bc.chainmu.Lock()
	defer bc.chainmu.Unlock()

	// A queued approach to delivering events. This is generally
	// faster than direct delivery and requires much less mutex
	// acquiring.
	var (
		stats         = insertStats{startTime: mclock.Now()}
		events        = make([]interface{}, 0, len(chain))
		lastCanon     *types.Block
		coalescedLogs []*types.Log
	)
	// Start the parallel header verifier
	headers := make([]*types.Header, len(chain))
	seals := make([]bool, len(chain))

	for i, block := range chain {
		headers[i] = block.Header()
		seals[i] = true
	}
	abort, results := bc.engine.VerifyHeaders(bc, headers, seals)
	defer close(abort)

	// Iterate over the blocks and insert when the verifier permits
	for i, block := range chain {
		// If the chain is terminating, stop processing blocks
		if atomic.LoadInt32(&bc.procInterrupt) == 1 {
			log.Debug("Premature abort during blocks processing")
			break
		}
		// If the header is a banned one, straight out abort
		if BadHashes[block.Hash()] {
			bc.reportBlock(block, nil, ErrBlacklistedHash)
			return i, events, coalescedLogs, ErrBlacklistedHash
		}
		// Wait for the block's verification to complete
		bstart := time.Now()

		err := <-results
		if err == nil {
			err = bc.Validator().ValidateBody(block)
		}
		switch {
		case err == ErrKnownBlock:
			// Block and state both already known. However if the current block is below
			// this number we did a rollback and we should reimport it nonetheless.
			if bc.CurrentBlock().NumberU64() >= block.NumberU64() {
				stats.ignored++
				continue
			}

		case err == consensus.ErrFutureBlock:
			// Allow up to MaxFuture second in the future blocks. If this limit is exceeded
			// the chain is discarded and processed at a later time if given.
			max := big.NewInt(time.Now().Unix() + maxTimeFutureBlocks)
			if block.Time().Cmp(max) > 0 {
				return i, events, coalescedLogs, fmt.Errorf("future block: %v > %v", block.Time(), max)
			}
			bc.futureBlocks.Add(block.Hash(), block)
			stats.queued++
			continue

		case err == consensus.ErrUnknownAncestor && bc.futureBlocks.Contains(block.ParentHash()):
			bc.futureBlocks.Add(block.Hash(), block)
			stats.queued++
			continue

		case err == consensus.ErrPrunedAncestor:
			// Block competing with the canonical chain, store in the db, but don't process
			// until the competitor TD goes above the canonical TD
			currentBlock := bc.CurrentBlock()
			localTd := bc.GetTd(currentBlock.Hash(), currentBlock.NumberU64())
			externTd := new(big.Int).Add(bc.GetTd(block.ParentHash(), block.NumberU64()-1), block.Difficulty())
			if localTd.Cmp(externTd) > 0 {
				if err = bc.WriteBlockWithoutState(block, externTd); err != nil {
					return i, events, coalescedLogs, err
				}
				continue
			}
			// Competitor chain beat canonical, gather all blocks from the common ancestor
			var winner []*types.Block

			parent := bc.GetBlock(block.ParentHash(), block.NumberU64()-1)
			for !bc.HasState(parent.Root()) {
				winner = append(winner, parent)
				parent = bc.GetBlock(parent.ParentHash(), parent.NumberU64()-1)
			}
			for j := 0; j < len(winner)/2; j++ {
				winner[j], winner[len(winner)-1-j] = winner[len(winner)-1-j], winner[j]
			}
			// Import all the pruned blocks to make the state available
			bc.chainmu.Unlock()
			_, evs, logs, err := bc.insertChain(winner)
			bc.chainmu.Lock()
			events, coalescedLogs = evs, logs

			if err != nil {
				return i, events, coalescedLogs, err
			}

		case err != nil:
			bc.reportBlock(block, nil, err)
			return i, events, coalescedLogs, err
		}
		// Create a new statedb using the parent block and report an
		// error if it fails.
		var parent *types.Block
		if i == 0 {
			parent = bc.GetBlock(block.ParentHash(), block.NumberU64()-1)
		} else {
			parent = chain[i-1]
		}
		state, err := state.New(parent.Root(), bc.stateCache)
		if err != nil {
			return i, events, coalescedLogs, err
		}
		// Process block using the parent state as reference point.
		receipts, logs, usedGas, err := bc.processor.Process(block, state, bc.vmConfig)
		if err != nil {
			bc.reportBlock(block, receipts, err)
			return i, events, coalescedLogs, err
		}
		// Validate the state using the default validator
		err = bc.Validator().ValidateState(block, parent, state, receipts, usedGas)
		if err != nil {
			bc.reportBlock(block, receipts, err)
			return i, events, coalescedLogs, err
		}
		proctime := time.Since(bstart)

		// Write the block to the chain and get the status.
		status, err := bc.WriteBlockWithState(block, receipts, state)
		if err != nil {
			return i, events, coalescedLogs, err
		}
		switch status {
		case CanonStatTy:
			log.Debug("Inserted new block", "number", block.Number(), "hash", block.Hash(), "uncles", len(block.Uncles()),
				"txs", len(block.Transactions()), "gas", block.GasUsed(), "elapsed", common.PrettyDuration(time.Since(bstart)))

			coalescedLogs = append(coalescedLogs, logs...)
			blockInsertTimer.UpdateSince(bstart)
			events = append(events, ChainEvent{block, block.Hash(), logs})
			lastCanon = block

			// Only count canonical blocks for GC processing time
			bc.gcproc += proctime

		case SideStatTy:
			log.Debug("Inserted forked block", "number", block.Number(), "hash", block.Hash(), "diff", block.Difficulty(), "elapsed",
				common.PrettyDuration(time.Since(bstart)), "txs", len(block.Transactions()), "gas", block.GasUsed(), "uncles", len(block.Uncles()))

			blockInsertTimer.UpdateSince(bstart)
			events = append(events, ChainSideEvent{block})
		}
		stats.processed++
		stats.usedGas += usedGas
		stats.report(chain, i, bc.stateCache.TrieDB().Size())
	}
	// Append a single chain head event if we've progressed the chain
	if lastCanon != nil && bc.CurrentBlock().Hash() == lastCanon.Hash() {
		events = append(events, ChainHeadEvent{lastCanon})
	}
	return 0, events, coalescedLogs, nil
}

// insertStats tracks and reports on block insertion.
type insertStats struct {
	queued, processed, ignored int
	usedGas                    uint64
	lastIndex                  int
	startTime                  mclock.AbsTime
}

// statsReportLimit is the time limit during import after which we always print
// out progress. This avoids the user wondering what's going on.
const statsReportLimit = 8 * time.Second

// report prints statistics if some number of blocks have been processed
// or more than a few seconds have passed since the last message.
func (st *insertStats) report(chain []*types.Block, index int, cache common.StorageSize) {
	// Fetch the timings for the batch
	var (
		now     = mclock.Now()
		elapsed = time.Duration(now) - time.Duration(st.startTime)
	)
	// If we're at the last block of the batch or report period reached, log
	if index == len(chain)-1 || elapsed >= statsReportLimit {
		var (
			end = chain[index]
			txs = countTransactions(chain[st.lastIndex : index+1])
		)
		context := []interface{}{
			"blocks", st.processed, "txs", txs, "mgas", float64(st.usedGas) / 1000000,
			"elapsed", common.PrettyDuration(elapsed), "mgasps", float64(st.usedGas) * 1000 / float64(elapsed),
			"number", end.Number(), "hash", end.Hash(), "cache", cache,
		}
		if st.queued > 0 {
			context = append(context, []interface{}{"queued", st.queued}...)
		}
		if st.ignored > 0 {
			context = append(context, []interface{}{"ignored", st.ignored}...)
		}
		log.Info("Imported new chain segment", context...)

		*st = insertStats{startTime: now, lastIndex: index + 1}
	}
}

func countTransactions(chain []*types.Block) (c int) {
	for _, b := range chain {
		c += len(b.Transactions())
	}
	return c
}

// reorgs takes two blocks, an old chain and a new chain and will reconstruct the blocks and inserts them
// to be part of the new canonical chain and accumulates potential missing transactions and post an
// event about them
func (bc *BlockChain) reorg(oldBlock, newBlock *types.Block) error {
	var (
		newChain    types.Blocks
		oldChain    types.Blocks
		commonBlock *types.Block
		deletedTxs  types.Transactions
		deletedLogs []*types.Log
		// collectLogs collects the logs that were generated during the
		// processing of the block that corresponds with the given hash.
		// These logs are later announced as deleted.
		collectLogs = func(h common.Hash) {
			// Coalesce logs and set 'Removed'.
			receipts := GetBlockReceipts(bc.db, h, bc.hc.GetBlockNumber(h))
			for _, receipt := range receipts {
				for _, log := range receipt.Logs {
					del := *log
					del.Removed = true
					deletedLogs = append(deletedLogs, &del)
				}
			}
		}
	)

	// first reduce whoever is higher bound
	if oldBlock.NumberU64() > newBlock.NumberU64() {
		// reduce old chain
		for ; oldBlock != nil && oldBlock.NumberU64() != newBlock.NumberU64(); oldBlock = bc.GetBlock(oldBlock.ParentHash(), oldBlock.NumberU64()-1) {
			oldChain = append(oldChain, oldBlock)
			deletedTxs = append(deletedTxs, oldBlock.Transactions()...)

			collectLogs(oldBlock.Hash())
		}
	} else {
		// reduce new chain and append new chain blocks for inserting later on
		for ; newBlock != nil && newBlock.NumberU64() != oldBlock.NumberU64(); newBlock = bc.GetBlock(newBlock.ParentHash(), newBlock.NumberU64()-1) {
			newChain = append(newChain, newBlock)
		}
	}
	if oldBlock == nil {
		return fmt.Errorf("Invalid old chain")
	}
	if newBlock == nil {
		return fmt.Errorf("Invalid new chain")
	}

	for {
		if oldBlock.Hash() == newBlock.Hash() {
			commonBlock = oldBlock
			break
		}

		oldChain = append(oldChain, oldBlock)
		newChain = append(newChain, newBlock)
		deletedTxs = append(deletedTxs, oldBlock.Transactions()...)
		collectLogs(oldBlock.Hash())

		oldBlock, newBlock = bc.GetBlock(oldBlock.ParentHash(), oldBlock.NumberU64()-1), bc.GetBlock(newBlock.ParentHash(), newBlock.NumberU64()-1)
		if oldBlock == nil {
			return fmt.Errorf("Invalid old chain")
		}
		if newBlock == nil {
			return fmt.Errorf("Invalid new chain")
		}
	}
	// Ensure the user sees large reorgs
	if len(oldChain) > 0 && len(newChain) > 0 {
		logFn := log.Debug
		if len(oldChain) > 63 {
			logFn = log.Warn
		}
		logFn("Chain split detected", "number", commonBlock.Number(), "hash", commonBlock.Hash(),
			"drop", len(oldChain), "dropfrom", oldChain[0].Hash(), "add", len(newChain), "addfrom", newChain[0].Hash())
	} else {
		log.Error("Impossible reorg, please file an issue", "oldnum", oldBlock.Number(), "oldhash", oldBlock.Hash(), "newnum", newBlock.Number(), "newhash", newBlock.Hash())
	}
	// Insert the new chain, taking care of the proper incremental order
	var addedTxs types.Transactions
	for i := len(newChain) - 1; i >= 0; i-- {
		// insert the block in the canonical way, re-writing history
		bc.insert(newChain[i])
		// write lookup entries for hash based transaction/receipt searches
		if err := WriteTxLookupEntries(bc.db, newChain[i]); err != nil {
			return err
		}
		addedTxs = append(addedTxs, newChain[i].Transactions()...)
	}
	// calculate the difference between deleted and added transactions
	diff := types.TxDifference(deletedTxs, addedTxs)
	// When transactions get deleted from the database that means the
	// receipts that were created in the fork must also be deleted
	for _, tx := range diff {
		DeleteTxLookupEntry(bc.db, tx.Hash())
	}
	if len(deletedLogs) > 0 {
		go bc.rmLogsFeed.Send(RemovedLogsEvent{deletedLogs})
	}
	if len(oldChain) > 0 {
		go func() {
			for _, block := range oldChain {
				bc.chainSideFeed.Send(ChainSideEvent{Block: block})
			}
		}()
	}

	return nil
}

// PostChainEvents iterates over the events generated by a chain insertion and
// posts them into the event feed.
// TODO: Should not expose PostChainEvents. The chain events should be posted in WriteBlock.
func (bc *BlockChain) PostChainEvents(events []interface{}, logs []*types.Log) {
	// post event logs for further processing
	if logs != nil {
		bc.logsFeed.Send(logs)
	}
	for _, event := range events {
		switch ev := event.(type) {
		case ChainEvent:
			bc.chainFeed.Send(ev)

		case ChainHeadEvent:
			bc.chainHeadFeed.Send(ev)

		case ChainSideEvent:
			bc.chainSideFeed.Send(ev)
		}
	}
}

func (bc *BlockChain) update() {
	futureTimer := time.NewTicker(5 * time.Second)
	defer futureTimer.Stop()
	for {
		select {
		case <-futureTimer.C:
			bc.procFutureBlocks()
		case <-bc.quit:
			return
		}
	}
}

// BadBlockArgs represents the entries in the list returned when bad blocks are queried.
type BadBlockArgs struct {
	Hash   common.Hash   `json:"hash"`
	Header *types.Header `json:"header"`
}

// BadBlocks returns a list of the last 'bad blocks' that the client has seen on the network
func (bc *BlockChain) BadBlocks() ([]BadBlockArgs, error) {
	headers := make([]BadBlockArgs, 0, bc.badBlocks.Len())
	for _, hash := range bc.badBlocks.Keys() {
		if hdr, exist := bc.badBlocks.Peek(hash); exist {
			header := hdr.(*types.Header)
			headers = append(headers, BadBlockArgs{header.Hash(), header})
		}
	}
	return headers, nil
}

// addBadBlock adds a bad block to the bad-block LRU cache
func (bc *BlockChain) addBadBlock(block *types.Block) {
	bc.badBlocks.Add(block.Header().Hash(), block.Header())
}

// reportBlock logs a bad block error.
func (bc *BlockChain) reportBlock(block *types.Block, receipts types.Receipts, err error) {
	bc.addBadBlock(block)

	var receiptString string
	for _, receipt := range receipts {
		receiptString += fmt.Sprintf("\t%v\n", receipt)
	}
	log.Error(fmt.Sprintf(`
########## BAD BLOCK #########
Chain config: %v

Number: %v
Hash: 0x%x
%v

Error: %v
##############################
`, bc.chainConfig, block.Number(), block.Hash(), receiptString, err))
}

// InsertHeaderChain attempts to insert the given header chain in to the local
// chain, possibly creating a reorg. If an error is returned, it will return the
// index number of the failing header as well an error describing what went wrong.
//
// The verify parameter can be used to fine tune whether nonce verification
// should be done or not. The reason behind the optional check is because some
// of the header retrieval mechanisms already need to verify nonces, as well as
// because nonces can be verified sparsely, not needing to check each.
func (bc *BlockChain) InsertHeaderChain(chain []*types.Header, checkFreq int) (int, error) {
	start := time.Now()
	if i, err := bc.hc.ValidateHeaderChain(chain, checkFreq); err != nil {
		return i, err
	}

	// Make sure only one thread manipulates the chain at once
	bc.chainmu.Lock()
	defer bc.chainmu.Unlock()

	bc.wg.Add(1)
	defer bc.wg.Done()

	whFunc := func(header *types.Header) error {
		bc.mu.Lock()
		defer bc.mu.Unlock()

		_, err := bc.hc.WriteHeader(header)
		return err
	}

	return bc.hc.InsertHeaderChain(chain, whFunc, start)
}

// writeHeader writes a header into the local chain, given that its parent is
// already known. If the total difficulty of the newly inserted header becomes
// greater than the current known TD, the canonical chain is re-routed.
//
// Note: This method is not concurrent-safe with inserting blocks simultaneously
// into the chain, as side effects caused by reorganisations cannot be emulated
// without the real blocks. Hence, writing headers directly should only be done
// in two scenarios: pure-header mode of operation (light clients), or properly
// separated header/block phases (non-archive clients).
func (bc *BlockChain) writeHeader(header *types.Header) error {
	bc.wg.Add(1)
	defer bc.wg.Done()

	bc.mu.Lock()
	defer bc.mu.Unlock()

	_, err := bc.hc.WriteHeader(header)
	return err
}

// CurrentHeader retrieves the current head header of the canonical chain. The
// header is retrieved from the HeaderChain's internal cache.
func (bc *BlockChain) CurrentHeader() *types.Header {
	return bc.hc.CurrentHeader()
}

// GetTd retrieves a block's total difficulty in the canonical chain from the
// database by hash and number, caching it if found.
func (bc *BlockChain) GetTd(hash common.Hash, number uint64) *big.Int {
	return bc.hc.GetTd(hash, number)
}

// GetTdByHash retrieves a block's total difficulty in the canonical chain from the
// database by hash, caching it if found.
func (bc *BlockChain) GetTdByHash(hash common.Hash) *big.Int {
	return bc.hc.GetTdByHash(hash)
}

// GetHeader retrieves a block header from the database by hash and number,
// caching it if found.
func (bc *BlockChain) GetHeader(hash common.Hash, number uint64) *types.Header {
	return bc.hc.GetHeader(hash, number)
}

// GetHeaderByHash retrieves a block header from the database by hash, caching it if
// found.
func (bc *BlockChain) GetHeaderByHash(hash common.Hash) *types.Header {
	return bc.hc.GetHeaderByHash(hash)
}

// HasHeader checks if a block header is present in the database or not, caching
// it if present.
func (bc *BlockChain) HasHeader(hash common.Hash, number uint64) bool {
	return bc.hc.HasHeader(hash, number)
}

// GetBlockHashesFromHash retrieves a number of block hashes starting at a given
// hash, fetching towards the genesis block.
func (bc *BlockChain) GetBlockHashesFromHash(hash common.Hash, max uint64) []common.Hash {
	return bc.hc.GetBlockHashesFromHash(hash, max)
}

// GetHeaderByNumber retrieves a block header from the database by number,
// caching it (associated with its hash) if found.
func (bc *BlockChain) GetHeaderByNumber(number uint64) *types.Header {
	return bc.hc.GetHeaderByNumber(number)
}

// Config retrieves the blockchain's chain configuration.
func (bc *BlockChain) Config() *params.ChainConfig { return bc.chainConfig }

// Engine retrieves the blockchain's consensus engine.
func (bc *BlockChain) Engine() consensus.Engine { return bc.engine }

// SubscribeRemovedLogsEvent registers a subscription of RemovedLogsEvent.
func (bc *BlockChain) SubscribeRemovedLogsEvent(ch chan<- RemovedLogsEvent) event.Subscription {
	return bc.scope.Track(bc.rmLogsFeed.Subscribe(ch))
}

// SubscribeChainEvent registers a subscription of ChainEvent.
func (bc *BlockChain) SubscribeChainEvent(ch chan<- ChainEvent) event.Subscription {
	return bc.scope.Track(bc.chainFeed.Subscribe(ch))
}

// SubscribeChainHeadEvent registers a subscription of ChainHeadEvent.
func (bc *BlockChain) SubscribeChainHeadEvent(ch chan<- ChainHeadEvent) event.Subscription {
	return bc.scope.Track(bc.chainHeadFeed.Subscribe(ch))
}

// SubscribeChainSideEvent registers a subscription of ChainSideEvent.
func (bc *BlockChain) SubscribeChainSideEvent(ch chan<- ChainSideEvent) event.Subscription {
	return bc.scope.Track(bc.chainSideFeed.Subscribe(ch))
}

// SubscribeLogsEvent registers a subscription of []*types.Log.
func (bc *BlockChain) SubscribeLogsEvent(ch chan<- []*types.Log) event.Subscription {
	return bc.scope.Track(bc.logsFeed.Subscribe(ch))
}<|MERGE_RESOLUTION|>--- conflicted
+++ resolved
@@ -137,12 +137,7 @@
 // NewBlockChain returns a fully initialised block chain using information
 // available in the database. It initialises the default Ethereum Validator and
 // Processor.
-<<<<<<< HEAD
-func NewBlockChain(db ethdb.Database, blockExplorerDb *sql.DB, cacheConfig *CacheConfig, chainConfig *params.ChainConfig, engine consensus.Engine, vmConfig vm.Config) (*BlockChain, error) {
-=======
 func NewBlockChain(db ethdb.Database, cacheConfig *CacheConfig, chainConfig *params.ChainConfig, engine consensus.Engine, vmConfig vm.Config) (*BlockChain, error) {
-    fmt.Printf("+++++++++++++++++core/blockchain.GO+++++++++++++++++++++++++NewBlockChain()")
->>>>>>> c5c0086b
 	if cacheConfig == nil {
 		cacheConfig = &CacheConfig{
 			TrieNodeLimit: 256 * 1024 * 1024,
