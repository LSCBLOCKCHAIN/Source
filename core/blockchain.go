--- conflicted
+++ resolved
@@ -14,7 +14,7 @@
 // You should have received a copy of the GNU Lesser General Public License
 // along with the go-ethereum library. If not, see <http://www.gnu.org/licenses/>.
 
-// Package core implements the Ethereum consensus protocol.
+// Package core implements the Ubiq consensus protocol.
 package core
 
 import (
@@ -29,39 +29,21 @@
 	"sync/atomic"
 	"time"
 
-<<<<<<< HEAD
-=======
-	"github.com/ethereum/go-ethereum/common"
-	"github.com/ethereum/go-ethereum/common/mclock"
-	"github.com/ethereum/go-ethereum/consensus"
-	"github.com/ethereum/go-ethereum/core/state"
-	"github.com/ethereum/go-ethereum/core/types"
-	"github.com/ethereum/go-ethereum/core/vm"
-	"github.com/ethereum/go-ethereum/crypto"
-	"github.com/ethereum/go-ethereum/ethdb"
-	"github.com/ethereum/go-ethereum/event"
-	"github.com/ethereum/go-ethereum/log"
-	"github.com/ethereum/go-ethereum/metrics"
-	"github.com/ethereum/go-ethereum/params"
-	"github.com/ethereum/go-ethereum/rlp"
-	"github.com/ethereum/go-ethereum/trie"
->>>>>>> ab5646c5
-	"github.com/hashicorp/golang-lru"
 	"github.com/ubiq/go-ubiq/common"
 	"github.com/ubiq/go-ubiq/common/mclock"
+	"github.com/ubiq/go-ubiq/consensus"
 	"github.com/ubiq/go-ubiq/core/state"
 	"github.com/ubiq/go-ubiq/core/types"
 	"github.com/ubiq/go-ubiq/core/vm"
 	"github.com/ubiq/go-ubiq/crypto"
 	"github.com/ubiq/go-ubiq/ethdb"
 	"github.com/ubiq/go-ubiq/event"
-	"github.com/ubiq/go-ubiq/logger"
-	"github.com/ubiq/go-ubiq/logger/glog"
+	"github.com/ubiq/go-ubiq/log"
 	"github.com/ubiq/go-ubiq/metrics"
 	"github.com/ubiq/go-ubiq/params"
-	"github.com/ubiq/go-ubiq/pow"
 	"github.com/ubiq/go-ubiq/rlp"
 	"github.com/ubiq/go-ubiq/trie"
+	"github.com/hashicorp/golang-lru"
 )
 
 var (
@@ -75,15 +57,10 @@
 	blockCacheLimit     = 256
 	maxFutureBlocks     = 256
 	maxTimeFutureBlocks = 30
-<<<<<<< HEAD
 	medianTimeBlocks    = 11
-	// must be bumped when consensus algorithm is changed, this forces the upgradedb
-	// command to be run (forces the blocks to be imported again using the new algorithm)
-=======
 	badBlockLimit       = 10
 
 	// BlockChainVersion ensures that an incompatible database forces a resync from scratch.
->>>>>>> ab5646c5
 	BlockChainVersion = 3
 )
 
@@ -815,12 +792,6 @@
 				log.Crit("Failed to write log blooms", "err", err)
 				return
 			}
-<<<<<<< HEAD
-			if err := WriteTxLookupEntries(self.chainDb, block); err != nil {
-				errs[index] = fmt.Errorf("failed to write lookup metadata: %v", err)
-				atomic.AddInt32(&failed, 1)
-				glog.Fatal("Failed to write lookup metadata", "err", err)
-=======
 			if err := WriteTransactions(bc.chainDb, block); err != nil {
 				errs[index] = fmt.Errorf("failed to write individual transactions: %v", err)
 				atomic.AddInt32(&failed, 1)
@@ -831,7 +802,6 @@
 				errs[index] = fmt.Errorf("failed to write individual receipts: %v", err)
 				atomic.AddInt32(&failed, 1)
 				log.Crit("Failed to write individual receipts", "err", err)
->>>>>>> ab5646c5
 				return
 			}
 			atomic.AddInt32(&stats.processed, 1)
@@ -1065,17 +1035,12 @@
 			blockInsertTimer.UpdateSince(bstart)
 			events = append(events, ChainEvent{block, block.Hash(), logs})
 
-<<<<<<< HEAD
-			// Write the positional metadata for transaction and receipt lookups
-			if err := WriteTxLookupEntries(self.chainDb, block); err != nil {
-=======
 			// This puts transactions in a extra db for rpc
 			if err := WriteTransactions(bc.chainDb, block); err != nil {
 				return i, err
 			}
 			// store the receipts
 			if err := WriteReceipts(bc.chainDb, receipts); err != nil {
->>>>>>> ab5646c5
 				return i, err
 			}
 			// Write map map bloom filters
@@ -1234,16 +1199,6 @@
 	// insert blocks. Order does not matter. Last block will be written in ImportChain itself which creates the new head properly
 	for _, block := range newChain {
 		// insert the block in the canonical way, re-writing history
-<<<<<<< HEAD
-		self.insert(block)
-		// write lookup entries for hash based transaction/receipt searches
-		if err := WriteTxLookupEntries(self.chainDb, block); err != nil {
-			return err
-		}
-		// Write map map bloom filters
-		receipts := GetBlockReceipts(self.chainDb, block.Hash(), block.NumberU64())
-		if err := WriteMipmapBloom(self.chainDb, block.NumberU64(), receipts); err != nil {
-=======
 		bc.insert(block)
 		// write canonical receipts and transactions
 		if err := WriteTransactions(bc.chainDb, block); err != nil {
@@ -1256,7 +1211,6 @@
 		}
 		// Write map map bloom filters
 		if err := WriteMipmapBloom(bc.chainDb, block.NumberU64(), receipts); err != nil {
->>>>>>> ab5646c5
 			return err
 		}
 		addedTxs = append(addedTxs, block.Transactions()...)
@@ -1267,12 +1221,8 @@
 	// When transactions get deleted from the database that means the
 	// receipts that were created in the fork must also be deleted
 	for _, tx := range diff {
-<<<<<<< HEAD
-		DeleteTxLookupEntry(self.chainDb, tx.Hash())
-=======
 		DeleteReceipt(bc.chainDb, tx.Hash())
 		DeleteTransaction(bc.chainDb, tx.Hash())
->>>>>>> ab5646c5
 	}
 	// Must be posted in a goroutine because of the transaction pool trying
 	// to acquire the chain manager lock
@@ -1487,18 +1437,7 @@
 }
 
 // Config retrieves the blockchain's chain configuration.
-<<<<<<< HEAD
-func (self *BlockChain) Config() *params.ChainConfig { return self.config }
-
-// BigIntSlice attaches the methods of sort.Interface to []*big.Int, sorting in increasing order.
-type BigIntSlice []*big.Int
-
-func (s BigIntSlice) Len() int           { return len(s) }
-func (s BigIntSlice) Less(i, j int) bool { return s[i].Cmp(s[j]) < 0 }
-func (s BigIntSlice) Swap(i, j int)      { s[i], s[j] = s[j], s[i] }
-=======
 func (bc *BlockChain) Config() *params.ChainConfig { return bc.config }
 
 // Engine retrieves the blockchain's consensus engine.
-func (bc *BlockChain) Engine() consensus.Engine { return bc.engine }
->>>>>>> ab5646c5
+func (bc *BlockChain) Engine() consensus.Engine { return bc.engine }