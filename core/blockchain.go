--- conflicted
+++ resolved
@@ -228,17 +228,16 @@
 	if bc.genesisBlock == nil {
 		return nil, ErrNoGenesis
 	}
-<<<<<<< HEAD
+
 	var nilBlock *types.Block
 	bc.currentBlock.Store(nilBlock)
 	bc.currentFastBlock.Store(nilBlock)
 
-=======
 	// Initialize the chain with ancient data if it isn't empty.
 	if bc.empty() {
 		rawdb.InitDatabaseFromFreezer(bc.db)
 	}
->>>>>>> 62391ddb
+
 	if err := bc.loadLastState(); err != nil {
 		return nil, err
 	}
