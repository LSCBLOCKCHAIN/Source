// Copyright 2014 The go-ethereum Authors
// This file is part of the go-ethereum library.
//
// The go-ethereum library is free software: you can redistribute it and/or modify
// it under the terms of the GNU Lesser General Public License as published by
// the Free Software Foundation, either version 3 of the License, or
// (at your option) any later version.
//
// The go-ethereum library is distributed in the hope that it will be useful,
// but WITHOUT ANY WARRANTY; without even the implied warranty of
// MERCHANTABILITY or FITNESS FOR A PARTICULAR PURPOSE. See the
// GNU Lesser General Public License for more details.
//
// You should have received a copy of the GNU Lesser General Public License
// along with the go-ethereum library. If not, see <http://www.gnu.org/licenses/>.

package core

import (
<<<<<<< HEAD
	"math/big"

	"github.com/expanse-org/go-expanse/common"
	"github.com/expanse-org/go-expanse/core/types"
=======
	"github.com/ethereum/go-ethereum/common"
	"github.com/ethereum/go-ethereum/core/types"
>>>>>>> 6171d01b
)

// TxPreEvent is posted when a transaction enters the transaction pool.
type TxPreEvent struct{ Tx *types.Transaction }

// TxPostEvent is posted when a transaction has been processed.
type TxPostEvent struct{ Tx *types.Transaction }

// PendingLogsEvent is posted pre mining and notifies of pending logs.
type PendingLogsEvent struct {
	Logs []*types.Log
}

// PendingStateEvent is posted pre mining and notifies of pending state changes.
type PendingStateEvent struct{}

// NewMinedBlockEvent is posted when a block has been imported.
type NewMinedBlockEvent struct{ Block *types.Block }

// RemovedTransactionEvent is posted when a reorg happens
type RemovedTransactionEvent struct{ Txs types.Transactions }

// RemovedLogsEvent is posted when a reorg happens
type RemovedLogsEvent struct{ Logs []*types.Log }

type ChainEvent struct {
	Block *types.Block
	Hash  common.Hash
	Logs  []*types.Log
}

type ChainSideEvent struct {
	Block *types.Block
}

type PendingBlockEvent struct {
	Block *types.Block
	Logs  []*types.Log
}

type ChainUncleEvent struct {
	Block *types.Block
}

type ChainHeadEvent struct{ Block *types.Block }

// Mining operation events
type StartMining struct{}
type TopMining struct{}<|MERGE_RESOLUTION|>--- conflicted
+++ resolved
@@ -17,15 +17,8 @@
 package core
 
 import (
-<<<<<<< HEAD
-	"math/big"
-
 	"github.com/expanse-org/go-expanse/common"
 	"github.com/expanse-org/go-expanse/core/types"
-=======
-	"github.com/ethereum/go-ethereum/common"
-	"github.com/ethereum/go-ethereum/core/types"
->>>>>>> 6171d01b
 )
 
 // TxPreEvent is posted when a transaction enters the transaction pool.
