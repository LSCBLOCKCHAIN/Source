// Copyright 2014 The go-ethereum Authors
// This file is part of the go-ethereum library.
//
// The go-ethereum library is free software: you can redistribute it and/or modify
// it under the terms of the GNU Lesser General Public License as published by
// the Free Software Foundation, either version 3 of the License, or
// (at your option) any later version.
//
// The go-ethereum library is distributed in the hope that it will be useful,
// but WITHOUT ANY WARRANTY; without even the implied warranty of
// MERCHANTABILITY or FITNESS FOR A PARTICULAR PURPOSE. See the
// GNU Lesser General Public License for more details.
//
// You should have received a copy of the GNU Lesser General Public License
// along with the go-ethereum library. If not, see <http://www.gnu.org/licenses/>.

package vm

import (
	"math/big"

<<<<<<< HEAD
	"github.com/expanse-org/go-expanse/common"
)

var (
	U256 = common.U256 // Shortcut to common.U256
	S256 = common.S256 // Shortcut to common.S256
=======
	"github.com/ethereum/go-ethereum/common"
	"github.com/ethereum/go-ethereum/common/math"
>>>>>>> 1018bf6a
)

// calculates the memory size required for a step
func calcMemSize(off, l *big.Int) *big.Int {
	if l.Sign() == 0 {
		return common.Big0
	}

	return new(big.Int).Add(off, l)
}

// getData returns a slice from the data based on the start and size and pads
// up to size with zero's. This function is overflow safe.
func getData(data []byte, start, size *big.Int) []byte {
	dlen := big.NewInt(int64(len(data)))

	s := math.BigMin(start, dlen)
	e := math.BigMin(new(big.Int).Add(s, size), dlen)
	return common.RightPadBytes(data[s.Uint64():e.Uint64()], int(size.Uint64()))
}

// bigUint64 returns the integer casted to a uint64 and returns whether it
// overflowed in the process.
func bigUint64(v *big.Int) (uint64, bool) {
	return v.Uint64(), v.BitLen() > 64
}

// toWordSize returns the ceiled word size required for memory expansion.
func toWordSize(size uint64) uint64 {
	if size > math.MaxUint64-31 {
		return math.MaxUint64/32 + 1
	}

	return (size + 31) / 32
}

func allZero(b []byte) bool {
	for _, byte := range b {
		if byte != 0 {
			return false
		}
	}
	return true
}<|MERGE_RESOLUTION|>--- conflicted
+++ resolved
@@ -19,17 +19,8 @@
 import (
 	"math/big"
 
-<<<<<<< HEAD
 	"github.com/expanse-org/go-expanse/common"
-)
-
-var (
-	U256 = common.U256 // Shortcut to common.U256
-	S256 = common.S256 // Shortcut to common.S256
-=======
-	"github.com/ethereum/go-ethereum/common"
-	"github.com/ethereum/go-ethereum/common/math"
->>>>>>> 1018bf6a
+	"github.com/expanse-org/go-expanse/common/math"
 )
 
 // calculates the memory size required for a step
