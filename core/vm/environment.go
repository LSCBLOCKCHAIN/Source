--- conflicted
+++ resolved
@@ -19,12 +19,8 @@
 import (
 	"math/big"
 
-<<<<<<< HEAD
+
 	"github.com/expanse-project/go-expanse/common"
-	"github.com/expanse-project/go-expanse/core/state"
-=======
-	"github.com/ethereum/go-ethereum/common"
->>>>>>> e5532154
 )
 
 // Environment is is required by the virtual machine to get information from
