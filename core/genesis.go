// Copyright 2014 The go-ethereum Authors
// This file is part of the go-ethereum library.
//
// The go-ethereum library is free software: you can redistribute it and/or modify
// it under the terms of the GNU Lesser General Public License as published by
// the Free Software Foundation, either version 3 of the License, or
// (at your option) any later version.
//
// The go-ethereum library is distributed in the hope that it will be useful,
// but WITHOUT ANY WARRANTY; without even the implied warranty of
// MERCHANTABILITY or FITNESS FOR A PARTICULAR PURPOSE. See the
// GNU Lesser General Public License for more details.
//
// You should have received a copy of the GNU Lesser General Public License
// along with the go-ethereum library. If not, see <http://www.gnu.org/licenses/>.

package core

import (
	"bytes"
	"encoding/hex"
	"encoding/json"
	"errors"
	"fmt"
	"math/big"
	"strings"

	"database/sql"
	"strconv"
	"time"

	"github.com/ShyftNetwork/go-empyrean/common"
	"github.com/ShyftNetwork/go-empyrean/common/hexutil"
	"github.com/ShyftNetwork/go-empyrean/common/math"
	"github.com/ShyftNetwork/go-empyrean/core/state"
	"github.com/ShyftNetwork/go-empyrean/core/types"
	"github.com/ShyftNetwork/go-empyrean/ethdb"
	"github.com/ShyftNetwork/go-empyrean/log"
	"github.com/ShyftNetwork/go-empyrean/params"
	"github.com/ShyftNetwork/go-empyrean/rlp"
	_ "github.com/lib/pq"
)

//go:generate gencodec -type Genesis -field-override genesisSpecMarshaling -out gen_genesis.go
//go:generate gencodec -type GenesisAccount -field-override genesisAccountMarshaling -out gen_genesis_account.go

var errGenesisNoConfig = errors.New("genesis has no chain configuration")

// Genesis specifies the header fields, state of a genesis block. It also defines hard
// fork switch-over blocks through the chain configuration.
type Genesis struct {
	Config     *params.ChainConfig `json:"config"`
	Nonce      uint64              `json:"nonce"`
	Timestamp  uint64              `json:"timestamp"`
	ExtraData  []byte              `json:"extraData"`
	GasLimit   uint64              `json:"gasLimit"   gencodec:"required"`
	Difficulty *big.Int            `json:"difficulty" gencodec:"required"`
	Mixhash    common.Hash         `json:"mixHash"`
	Coinbase   common.Address      `json:"coinbase"`
	Alloc      GenesisAlloc        `json:"alloc"      gencodec:"required"`

	// These fields are used for consensus tests. Please don't use them
	// in actual genesis blocks.
	Number     uint64      `json:"number"`
	GasUsed    uint64      `json:"gasUsed"`
	ParentHash common.Hash `json:"parentHash"`
}

// GenesisAlloc specifies the initial state that is part of the genesis block.
type GenesisAlloc map[common.Address]GenesisAccount

func (ga *GenesisAlloc) UnmarshalJSON(data []byte) error {
	m := make(map[common.UnprefixedAddress]GenesisAccount)
	if err := json.Unmarshal(data, &m); err != nil {
		return err
	}
	*ga = make(GenesisAlloc)
	for addr, a := range m {
		(*ga)[common.Address(addr)] = a
	}
	return nil
}

// GenesisAccount is an account in the state of the genesis block.
type GenesisAccount struct {
	Code       []byte                      `json:"code,omitempty"`
	Storage    map[common.Hash]common.Hash `json:"storage,omitempty"`
	Balance    *big.Int                    `json:"balance" gencodec:"required"`
	Nonce      uint64                      `json:"nonce,omitempty"`
	PrivateKey []byte                      `json:"secretKey,omitempty"` // for tests
}

// field type overrides for gencodec
type genesisSpecMarshaling struct {
	Nonce      math.HexOrDecimal64
	Timestamp  math.HexOrDecimal64
	ExtraData  hexutil.Bytes
	GasLimit   math.HexOrDecimal64
	GasUsed    math.HexOrDecimal64
	Number     math.HexOrDecimal64
	Difficulty *math.HexOrDecimal256
	Alloc      map[common.UnprefixedAddress]GenesisAccount
}

type genesisAccountMarshaling struct {
	Code       hexutil.Bytes
	Balance    *math.HexOrDecimal256
	Nonce      math.HexOrDecimal64
	Storage    map[storageJSON]storageJSON
	PrivateKey hexutil.Bytes
}

// storageJSON represents a 256 bit byte array, but allows less than 256 bits when
// unmarshaling from hex.
type storageJSON common.Hash

func (h *storageJSON) UnmarshalText(text []byte) error {
	text = bytes.TrimPrefix(text, []byte("0x"))
	if len(text) > 64 {
		return fmt.Errorf("too many hex characters in storage key/value %q", text)
	}
	offset := len(h) - len(text)/2 // pad on the left
	if _, err := hex.Decode(h[offset:], text); err != nil {
		fmt.Println(err)
		return fmt.Errorf("invalid hex storage key/value %q", text)
	}
	return nil
}

func (h storageJSON) MarshalText() ([]byte, error) {
	return hexutil.Bytes(h[:]).MarshalText()
}

// GenesisMismatchError is raised when trying to overwrite an existing
// genesis block with an incompatible one.
type GenesisMismatchError struct {
	Stored, New common.Hash
}

func (e *GenesisMismatchError) Error() string {
	return fmt.Sprintf("database already contains an incompatible genesis block (have %x, new %x)", e.Stored[:8], e.New[:8])
}

//WriteShyftGen writes the genesis block to Shyft db
//@NOTE:SHYFT
func WriteShyftGen(gen *Genesis, block *types.Block) {

	sqldb, _ := DBConnection()

	for k := range gen.Alloc {
		addr := k.String()
		var response string
		sqlExistsStatement := `SELECT balance from accounts WHERE addr = ($1)`
		err := sqldb.QueryRow(sqlExistsStatement, addr).Scan(&response)
<<<<<<< HEAD
		switch {
		case err == sql.ErrNoRows:
			for k, v := range gen.Alloc {
				number := block.Header().Number.String()
				gasUsed := block.Header().GasUsed
				gasLimit := block.Header().GasLimit
				gasPrice := 0
				txFee := 0
				txStatus := ""
				isContract := false
				data := ""
				addr := k.String()
				txCountAccount := v.Nonce + 1
				i, err := strconv.ParseInt(block.Time().String(), 10, 64)
				if err != nil {
					panic(err)
				}
				age := time.Unix(i, 0)
				Genesis := []string{"GENESIS_", addr}
				GENESIS := "GENESIS"
				txHash := strings.Join(Genesis, addr)

				sqlStatement := `INSERT INTO accounts(addr, balance, txCountAccount) VALUES(($1), ($2), ($3)) RETURNING addr`
				insertErr := sqldb.QueryRow(sqlStatement, addr, v.Balance.String(), txCountAccount).Scan(&addr)
				if insertErr != nil {
					panic(insertErr)
				}

				var retNonce string
				sqlGenTxStatement := `INSERT INTO txs(txhash, from_addr, to_addr, blockhash, blockNumber, amount,gasPrice, gas, gasLimit,txFee,nonce,txstatus, iscontract,age, data) VALUES(($1), ($2), ($3), ($4), ($5), ($6), ($7), ($8), ($9), ($10), ($11), ($12), ($13), ($14), ($15)) RETURNING nonce`
				insertError := sqldb.QueryRow(sqlGenTxStatement, txHash, GENESIS, addr, block.Header().Hash().Hex(), number, v.Balance.String(), gasPrice, gasUsed, gasLimit, txFee, txCountAccount, txStatus, isContract, age, data).Scan(&retNonce)
				if insertError != nil {
					panic(insertError)
				}
=======
	switch {
	case err == sql.ErrNoRows:
		for k, v := range gen.Alloc {
			number := block.Header().Number.String()
			gasUsed := block.Header().GasUsed
			gasLimit := block.Header().GasLimit
			gasPrice := 0
			txFee := 0
			txStatus := ""
			isContract := false
			data:= ""
			addr := k.String()
			accountNonce := v.Nonce +1
			i, err := strconv.ParseInt(block.Time().String(), 10, 64)
			if err != nil {
				panic(err)
			}
			age := time.Unix(i, 0)
			Genesis := []string{"GENESIS_", addr}
			GENESIS := "GENESIS"
			txHash := strings.Join(Genesis, addr)

			sqlStatement := `INSERT INTO accounts(addr, balance, accountnonce) VALUES(($1), ($2), ($3)) RETURNING addr`
			insertErr := sqldb.QueryRow(sqlStatement, addr, v.Balance.String(), accountNonce).Scan(&addr)
			if insertErr != nil {
				panic(insertErr)
			}

			var retNonce string
			sqlGenTxStatement := `INSERT INTO txs(txhash, from_addr, to_addr, blockhash, blockNumber, amount,gasPrice, gas, gasLimit,txFee,nonce,txstatus, iscontract,age, data) VALUES(($1), ($2), ($3), ($4), ($5), ($6), ($7), ($8), ($9), ($10), ($11), ($12), ($13), ($14), ($15)) RETURNING nonce`
			insertError := sqldb.QueryRow(sqlGenTxStatement, txHash, GENESIS, addr, block.Header().Hash().Hex(), number, v.Balance.String(), gasPrice, gasUsed, gasLimit, txFee,accountNonce,txStatus, isContract, age, data).Scan(&retNonce)
			if insertError != nil {
				panic(insertError)
>>>>>>> 8c95ce84
			}
		default:
			log.Info("Found Genesis Block")
		}
	}
}

func WriteShyftBlockZero(block *types.Block, gen *Genesis) error {

	sqldb, _ := DBConnection()

	coinbase := block.Header().Coinbase.String()
	number := block.Header().Number.String()
	gasUsed := block.Header().GasUsed
	gasLimit := block.Header().GasLimit
	uncleCount := len(block.Uncles())
	parentHash := block.ParentHash().String()
	uncleHash := block.UncleHash().String()
	blockDifficulty := block.Difficulty().String()
	blockSize := block.Size().String()
	blockNonce := block.Nonce()
	genesisTxCount := len(gen.Alloc)

	i, err := strconv.ParseInt(block.Time().String(), 10, 64)
	if err != nil {
		panic(err)
	}
	age := time.Unix(i, 0)

	var response string
	sqlExistsStatement := `SELECT hash from blocks WHERE hash= ($1)`
	err = sqldb.QueryRow(sqlExistsStatement, block.Header().Hash().Hex()).Scan(&response)
	switch {
	case err == sql.ErrNoRows:
		sqlStatement := `INSERT INTO blocks(hash, coinbase, number, gasUsed, gasLimit, txCount, uncleCount, age, parentHash, uncleHash, difficulty, size, nonce) VALUES(($1), ($2), ($3), ($4), ($5), ($6), ($7), ($8), ($9), ($10), ($11), ($12),($13)) RETURNING number`
		qerr := sqldb.QueryRow(sqlStatement, block.Header().Hash().Hex(), coinbase, number, gasUsed, gasLimit, genesisTxCount, uncleCount, age, parentHash, uncleHash, blockDifficulty, blockSize, blockNonce).Scan(&number)
		if qerr != nil {
			panic(qerr)
		}
	case err != nil:
		panic(err)
	default:
		log.Info("Block zero written to DB")
	}
	return nil
}

// SetupGenesisBlock writes or updates the genesis block in db.
// The block that will be used is:
//
//                          genesis == nil       genesis != nil
//                       +------------------------------------------
//     db has no genesis |  main-net default  |  genesis
//     db has genesis    |  from DB           |  genesis (if compatible)
//
// The stored chain configuration will be updated if it is compatible (i.e. does not
// specify a fork block below the local head block). In case of a conflict, the
// error is a *params.ConfigCompatError and the new, unwritten config is returned.
//
// The returned chain configuration is never nil.
func SetupGenesisBlock(db ethdb.Database, genesis *Genesis) (*params.ChainConfig, common.Hash, error) {
	if genesis != nil && genesis.Config == nil {
		return params.AllEthashProtocolChanges, common.Hash{}, errGenesisNoConfig
	}
	// Just commit the new block if there is no stored genesis block.
	stored := GetCanonicalHash(db, 0)
	if (stored == common.Hash{}) {
		if genesis == nil {
			log.Info("Writing default main-net genesis block")
			genesis = DefaultGenesisBlock()
		} else {
			log.Info("Writing custom genesis block")
		}
		block, err := genesis.Commit(db)
		//@NOTE:SHYFT WRITE TO BLOCK ZERO DB
		WriteShyftBlockZero(block, genesis)
		//@NOTE:SHYFT WRITE TO DB
		WriteShyftGen(genesis, block)

		return genesis.Config, block.Hash(), err
	}

	// Check whether the genesis block is already written.
	if genesis != nil {
		hash := genesis.ToBlock(nil).Hash()
		if hash != stored {
			return genesis.Config, hash, &GenesisMismatchError{stored, hash}
		}
	}

	// Get the existing chain configuration.
	newcfg := genesis.configOrDefault(stored)
	storedcfg, err := GetChainConfig(db, stored)
	if err != nil {
		if err == ErrChainConfigNotFound {
			// This case happens if a genesis write was interrupted.
			log.Warn("Found genesis block without chain config")
			err = WriteChainConfig(db, stored, newcfg)
		}
		return newcfg, stored, err
	}
	// Special case: don't change the existing config of a non-mainnet chain if no new
	// config is supplied. These chains would get AllProtocolChanges (and a compat error)
	// if we just continued here.
	if genesis == nil && stored != params.MainnetGenesisHash {
		return storedcfg, stored, nil
	}

	// Check config compatibility and write the config. Compatibility errors
	// are returned to the caller unless we're already at block zero.
	height := GetBlockNumber(db, GetHeadHeaderHash(db))
	if height == missingNumber {
		return newcfg, stored, fmt.Errorf("missing block number for head header hash")
	}
	compatErr := storedcfg.CheckCompatible(newcfg, height)
	if compatErr != nil && height != 0 && compatErr.RewindTo != 0 {
		return newcfg, stored, compatErr
	}
	return newcfg, stored, WriteChainConfig(db, stored, newcfg)
}

func (g *Genesis) configOrDefault(ghash common.Hash) *params.ChainConfig {
	switch {
	case g != nil:
		return g.Config
	case ghash == params.MainnetGenesisHash:
		return params.MainnetChainConfig
	case ghash == params.TestnetGenesisHash:
		return params.TestnetChainConfig
	default:
		return params.AllEthashProtocolChanges
	}
}

// ToBlock creates the genesis block and writes state of a genesis specification
// to the given database (or discards it if nil).
func (g *Genesis) ToBlock(db ethdb.Database) *types.Block {
	if db == nil {
		db, _ = ethdb.NewMemDatabase()
	}
	statedb, _ := state.New(common.Hash{}, state.NewDatabase(db))
	for addr, account := range g.Alloc {
		statedb.AddBalance(addr, account.Balance)
		statedb.SetCode(addr, account.Code)
		statedb.SetNonce(addr, account.Nonce)
		for key, value := range account.Storage {
			statedb.SetState(addr, key, value)
		}
	}
	root := statedb.IntermediateRoot(false)
	head := &types.Header{
		Number:     new(big.Int).SetUint64(g.Number),
		Nonce:      types.EncodeNonce(g.Nonce),
		Time:       new(big.Int).SetUint64(g.Timestamp),
		ParentHash: g.ParentHash,
		Extra:      g.ExtraData,
		GasLimit:   g.GasLimit,
		GasUsed:    g.GasUsed,
		Difficulty: g.Difficulty,
		MixDigest:  g.Mixhash,
		Coinbase:   g.Coinbase,
		Root:       root,
	}
	if g.GasLimit == 0 {
		head.GasLimit = params.GenesisGasLimit
	}
	if g.Difficulty == nil {
		head.Difficulty = params.GenesisDifficulty
	}
	statedb.Commit(false)
	statedb.Database().TrieDB().Commit(root, true)

	return types.NewBlock(head, nil, nil, nil)
}

// Commit writes the block and state of a genesis specification to the database.
// The block is committed as the canonical head block.
func (g *Genesis) Commit(db ethdb.Database) (*types.Block, error) {
	block := g.ToBlock(db)
	if block.Number().Sign() != 0 {
		return nil, fmt.Errorf("can't commit genesis block with number > 0")
	}
	if err := WriteTd(db, block.Hash(), block.NumberU64(), g.Difficulty); err != nil {
		return nil, err
	}
	if err := WriteBlock(db, block); err != nil {
		return nil, err
	}
	if err := WriteBlockReceipts(db, block.Hash(), block.NumberU64(), nil); err != nil {
		return nil, err
	}
	if err := WriteCanonicalHash(db, block.Hash(), block.NumberU64()); err != nil {
		return nil, err
	}
	if err := WriteHeadBlockHash(db, block.Hash()); err != nil {
		return nil, err
	}
	if err := WriteHeadHeaderHash(db, block.Hash()); err != nil {
		return nil, err
	}
	config := g.Config
	if config == nil {
		config = params.AllEthashProtocolChanges
	}
	return block, WriteChainConfig(db, block.Hash(), config)
}

// MustCommit writes the genesis block and state to db, panicking on error.
// The block is committed as the canonical head block.
func (g *Genesis) MustCommit(db ethdb.Database) *types.Block {
	block, err := g.Commit(db)
	if err != nil {
		panic(err)
	}
	return block
}

// GenesisBlockForTesting creates and writes a block in which addr has the given wei balance.
func GenesisBlockForTesting(db ethdb.Database, addr common.Address, balance *big.Int) *types.Block {
	g := Genesis{Alloc: GenesisAlloc{addr: {Balance: balance}}}
	return g.MustCommit(db)
}

// DefaultGenesisBlock returns the Ethereum main net genesis block.
func DefaultGenesisBlock() *Genesis {
	return &Genesis{
		Config:     params.MainnetChainConfig,
		Nonce:      66,
		ExtraData:  hexutil.MustDecode("0x11bbe8db4e347b4e8c937c1c8370e4b5ed33adb3db69cbdb7a38e1e50b1b82fa"),
		GasLimit:   5000,
		Difficulty: big.NewInt(17179869184),
		Alloc:      decodePrealloc(mainnetAllocData),
	}
}

// DefaultTestnetGenesisBlock returns the Ropsten network genesis block.
func DefaultTestnetGenesisBlock() *Genesis {
	return &Genesis{
		Config:     params.TestnetChainConfig,
		Nonce:      66,
		ExtraData:  hexutil.MustDecode("0x3535353535353535353535353535353535353535353535353535353535353535"),
		GasLimit:   16777216,
		Difficulty: big.NewInt(1048576),
		Alloc:      decodePrealloc(testnetAllocData),
	}
}

// DefaultRinkebyGenesisBlock returns the Rinkeby network genesis block.
func DefaultRinkebyGenesisBlock() *Genesis {
	return &Genesis{
		Config:     params.RinkebyChainConfig,
		Timestamp:  1492009146,
		ExtraData:  hexutil.MustDecode("0x52657370656374206d7920617574686f7269746168207e452e436172746d616e42eb768f2244c8811c63729a21a3569731535f067ffc57839b00206d1ad20c69a1981b489f772031b279182d99e65703f0076e4812653aab85fca0f00000000000000000000000000000000000000000000000000000000000000000000000000000000000000000000000000000000000000000000000000000000000"),
		GasLimit:   4700000,
		Difficulty: big.NewInt(1),
		Alloc:      decodePrealloc(rinkebyAllocData),
	}
}

// DeveloperGenesisBlock returns the 'geth --dev' genesis block. Note, this must
// be seeded with the
func DeveloperGenesisBlock(period uint64, faucet common.Address) *Genesis {
	// Override the default period to the user requested one
	config := *params.AllCliqueProtocolChanges
	config.Clique.Period = period

	// Assemble and return the genesis with the precompiles and faucet pre-funded
	return &Genesis{
		Config:     &config,
		ExtraData:  append(append(make([]byte, 32), faucet[:]...), make([]byte, 65)...),
		GasLimit:   6283185,
		Difficulty: big.NewInt(1),
		Alloc: map[common.Address]GenesisAccount{
			common.BytesToAddress([]byte{1}): {Balance: big.NewInt(1)}, // ECRecover
			common.BytesToAddress([]byte{2}): {Balance: big.NewInt(1)}, // SHA256
			common.BytesToAddress([]byte{3}): {Balance: big.NewInt(1)}, // RIPEMD
			common.BytesToAddress([]byte{4}): {Balance: big.NewInt(1)}, // Identity
			common.BytesToAddress([]byte{5}): {Balance: big.NewInt(1)}, // ModExp
			common.BytesToAddress([]byte{6}): {Balance: big.NewInt(1)}, // ECAdd
			common.BytesToAddress([]byte{7}): {Balance: big.NewInt(1)}, // ECScalarMul
			common.BytesToAddress([]byte{8}): {Balance: big.NewInt(1)}, // ECPairing
			faucet: {Balance: new(big.Int).Sub(new(big.Int).Lsh(big.NewInt(1), 256), big.NewInt(9))},
		},
	}
}

func decodePrealloc(data string) GenesisAlloc {
	var p []struct{ Addr, Balance *big.Int }
	if err := rlp.NewStream(strings.NewReader(data), 0).Decode(&p); err != nil {
		panic(err)
	}
	ga := make(GenesisAlloc, len(p))
	for _, account := range p {
		ga[common.BigToAddress(account.Addr)] = GenesisAccount{Balance: account.Balance}
	}
	return ga
}<|MERGE_RESOLUTION|>--- conflicted
+++ resolved
@@ -25,10 +25,7 @@
 	"math/big"
 	"strings"
 
-	"database/sql"
-	"strconv"
-	"time"
-
+	_ "github.com/lib/pq"
 	"github.com/ShyftNetwork/go-empyrean/common"
 	"github.com/ShyftNetwork/go-empyrean/common/hexutil"
 	"github.com/ShyftNetwork/go-empyrean/common/math"
@@ -38,7 +35,9 @@
 	"github.com/ShyftNetwork/go-empyrean/log"
 	"github.com/ShyftNetwork/go-empyrean/params"
 	"github.com/ShyftNetwork/go-empyrean/rlp"
-	_ "github.com/lib/pq"
+	"database/sql"
+	"strconv"
+	"time"
 )
 
 //go:generate gencodec -type Genesis -field-override genesisSpecMarshaling -out gen_genesis.go
@@ -152,42 +151,6 @@
 		var response string
 		sqlExistsStatement := `SELECT balance from accounts WHERE addr = ($1)`
 		err := sqldb.QueryRow(sqlExistsStatement, addr).Scan(&response)
-<<<<<<< HEAD
-		switch {
-		case err == sql.ErrNoRows:
-			for k, v := range gen.Alloc {
-				number := block.Header().Number.String()
-				gasUsed := block.Header().GasUsed
-				gasLimit := block.Header().GasLimit
-				gasPrice := 0
-				txFee := 0
-				txStatus := ""
-				isContract := false
-				data := ""
-				addr := k.String()
-				txCountAccount := v.Nonce + 1
-				i, err := strconv.ParseInt(block.Time().String(), 10, 64)
-				if err != nil {
-					panic(err)
-				}
-				age := time.Unix(i, 0)
-				Genesis := []string{"GENESIS_", addr}
-				GENESIS := "GENESIS"
-				txHash := strings.Join(Genesis, addr)
-
-				sqlStatement := `INSERT INTO accounts(addr, balance, txCountAccount) VALUES(($1), ($2), ($3)) RETURNING addr`
-				insertErr := sqldb.QueryRow(sqlStatement, addr, v.Balance.String(), txCountAccount).Scan(&addr)
-				if insertErr != nil {
-					panic(insertErr)
-				}
-
-				var retNonce string
-				sqlGenTxStatement := `INSERT INTO txs(txhash, from_addr, to_addr, blockhash, blockNumber, amount,gasPrice, gas, gasLimit,txFee,nonce,txstatus, iscontract,age, data) VALUES(($1), ($2), ($3), ($4), ($5), ($6), ($7), ($8), ($9), ($10), ($11), ($12), ($13), ($14), ($15)) RETURNING nonce`
-				insertError := sqldb.QueryRow(sqlGenTxStatement, txHash, GENESIS, addr, block.Header().Hash().Hex(), number, v.Balance.String(), gasPrice, gasUsed, gasLimit, txFee, txCountAccount, txStatus, isContract, age, data).Scan(&retNonce)
-				if insertError != nil {
-					panic(insertError)
-				}
-=======
 	switch {
 	case err == sql.ErrNoRows:
 		for k, v := range gen.Alloc {
@@ -221,16 +184,14 @@
 			insertError := sqldb.QueryRow(sqlGenTxStatement, txHash, GENESIS, addr, block.Header().Hash().Hex(), number, v.Balance.String(), gasPrice, gasUsed, gasLimit, txFee,accountNonce,txStatus, isContract, age, data).Scan(&retNonce)
 			if insertError != nil {
 				panic(insertError)
->>>>>>> 8c95ce84
 			}
-		default:
-			log.Info("Found Genesis Block")
-		}
-	}
-}
+		}
+	default:
+		log.Info("Found Genesis Block")
+}}}
 
 func WriteShyftBlockZero(block *types.Block, gen *Genesis) error {
-
+	
 	sqldb, _ := DBConnection()
 
 	coinbase := block.Header().Coinbase.String()
@@ -268,7 +229,6 @@
 	}
 	return nil
 }
-
 // SetupGenesisBlock writes or updates the genesis block in db.
 // The block that will be used is:
 //
@@ -355,7 +315,6 @@
 		return params.AllEthashProtocolChanges
 	}
 }
-
 // ToBlock creates the genesis block and writes state of a genesis specification
 // to the given database (or discards it if nil).
 func (g *Genesis) ToBlock(db ethdb.Database) *types.Block {
@@ -480,7 +439,6 @@
 		Alloc:      decodePrealloc(rinkebyAllocData),
 	}
 }
-
 // DeveloperGenesisBlock returns the 'geth --dev' genesis block. Note, this must
 // be seeded with the
 func DeveloperGenesisBlock(period uint64, faucet common.Address) *Genesis {
