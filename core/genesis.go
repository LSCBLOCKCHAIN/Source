// Copyright 2014 The go-ethereum Authors
// This file is part of the go-ethereum library.
//
// The go-ethereum library is free software: you can redistribute it and/or modify
// it under the terms of the GNU Lesser General Public License as published by
// the Free Software Foundation, either version 3 of the License, or
// (at your option) any later version.
//
// The go-ethereum library is distributed in the hope that it will be useful,
// but WITHOUT ANY WARRANTY; without even the implied warranty of
// MERCHANTABILITY or FITNESS FOR A PARTICULAR PURPOSE. See the
// GNU Lesser General Public License for more details.
//
// You should have received a copy of the GNU Lesser General Public License
// along with the go-ethereum library. If not, see <http://www.gnu.org/licenses/>.

package core

import (
	"bytes"
	"encoding/hex"
	"encoding/json"
	"errors"
	"fmt"
	"math/big"
	"strings"

	"github.com/ubiq/go-ubiq/common"
	"github.com/ubiq/go-ubiq/common/hexutil"
	"github.com/ubiq/go-ubiq/common/math"
	"github.com/ubiq/go-ubiq/core/state"
	"github.com/ubiq/go-ubiq/core/types"
	"github.com/ubiq/go-ubiq/ethdb"
	"github.com/ubiq/go-ubiq/log"
	"github.com/ubiq/go-ubiq/params"
	"github.com/ubiq/go-ubiq/rlp"
)

//go:generate gencodec -type Genesis -field-override genesisSpecMarshaling -out gen_genesis.go
//go:generate gencodec -type GenesisAccount -field-override genesisAccountMarshaling -out gen_genesis_account.go

var errGenesisNoConfig = errors.New("genesis has no chain configuration")

// Genesis specifies the header fields, state of a genesis block. It also defines hard
// fork switch-over blocks through the chain configuration.
type Genesis struct {
	Config     *params.ChainConfig `json:"config"`
	Nonce      uint64              `json:"nonce"`
	Timestamp  uint64              `json:"timestamp"`
	ExtraData  []byte              `json:"extraData"`
	GasLimit   uint64              `json:"gasLimit"   gencodec:"required"`
	Difficulty *big.Int            `json:"difficulty" gencodec:"required"`
	Mixhash    common.Hash         `json:"mixHash"`
	Coinbase   common.Address      `json:"coinbase"`
	Alloc      GenesisAlloc        `json:"alloc"      gencodec:"required"`

	// These fields are used for consensus tests. Please don't use them
	// in actual genesis blocks.
	Number     uint64      `json:"number"`
	GasUsed    uint64      `json:"gasUsed"`
	ParentHash common.Hash `json:"parentHash"`
}

// GenesisAlloc specifies the initial state that is part of the genesis block.
type GenesisAlloc map[common.Address]GenesisAccount

func (ga *GenesisAlloc) UnmarshalJSON(data []byte) error {
	m := make(map[common.UnprefixedAddress]GenesisAccount)
	if err := json.Unmarshal(data, &m); err != nil {
		return err
	}
	*ga = make(GenesisAlloc)
	for addr, a := range m {
		(*ga)[common.Address(addr)] = a
	}
	return nil
}

// GenesisAccount is an account in the state of the genesis block.
type GenesisAccount struct {
	Code       []byte                      `json:"code,omitempty"`
	Storage    map[common.Hash]common.Hash `json:"storage,omitempty"`
	Balance    *big.Int                    `json:"balance" gencodec:"required"`
	Nonce      uint64                      `json:"nonce,omitempty"`
	PrivateKey []byte                      `json:"secretKey,omitempty"` // for tests
}

// field type overrides for gencodec
type genesisSpecMarshaling struct {
	Nonce      math.HexOrDecimal64
	Timestamp  math.HexOrDecimal64
	ExtraData  hexutil.Bytes
	GasLimit   math.HexOrDecimal64
	GasUsed    math.HexOrDecimal64
	Number     math.HexOrDecimal64
	Difficulty *math.HexOrDecimal256
	Alloc      map[common.UnprefixedAddress]GenesisAccount
}

type genesisAccountMarshaling struct {
	Code       hexutil.Bytes
	Balance    *math.HexOrDecimal256
	Nonce      math.HexOrDecimal64
	Storage    map[storageJSON]storageJSON
	PrivateKey hexutil.Bytes
}

// storageJSON represents a 256 bit byte array, but allows less than 256 bits when
// unmarshaling from hex.
type storageJSON common.Hash

func (h *storageJSON) UnmarshalText(text []byte) error {
	text = bytes.TrimPrefix(text, []byte("0x"))
	if len(text) > 64 {
		return fmt.Errorf("too many hex characters in storage key/value %q", text)
	}
	offset := len(h) - len(text)/2 // pad on the left
	if _, err := hex.Decode(h[offset:], text); err != nil {
		fmt.Println(err)
		return fmt.Errorf("invalid hex storage key/value %q", text)
	}
	return nil
}

func (h storageJSON) MarshalText() ([]byte, error) {
	return hexutil.Bytes(h[:]).MarshalText()
}

// GenesisMismatchError is raised when trying to overwrite an existing
// genesis block with an incompatible one.
type GenesisMismatchError struct {
	Stored, New common.Hash
}

func (e *GenesisMismatchError) Error() string {
	return fmt.Sprintf("database already contains an incompatible genesis block (have %x, new %x)", e.Stored[:8], e.New[:8])
}

// SetupGenesisBlock writes or updates the genesis block in db.
// The block that will be used is:
//
//                          genesis == nil       genesis != nil
//                       +------------------------------------------
//     db has no genesis |  main-net default  |  genesis
//     db has genesis    |  from DB           |  genesis (if compatible)
//
// The stored chain configuration will be updated if it is compatible (i.e. does not
// specify a fork block below the local head block). In case of a conflict, the
// error is a *params.ConfigCompatError and the new, unwritten config is returned.
//
// The returned chain configuration is never nil.
func SetupGenesisBlock(db ethdb.Database, genesis *Genesis) (*params.ChainConfig, common.Hash, error) {
	if genesis != nil && genesis.Config == nil {
		return params.AllEthashProtocolChanges, common.Hash{}, errGenesisNoConfig
	}

	// Just commit the new block if there is no stored genesis block.
	stored := GetCanonicalHash(db, 0)
	if (stored == common.Hash{}) {
		if genesis == nil {
			log.Info("Writing default main-net genesis block")
			genesis = DefaultGenesisBlock()
		} else {
			log.Info("Writing custom genesis block")
		}
		block, err := genesis.Commit(db)
		return genesis.Config, block.Hash(), err
	}

	// Check whether the genesis block is already written.
	if genesis != nil {
		block, _ := genesis.ToBlock()
		hash := block.Hash()
		if hash != stored {
			return genesis.Config, block.Hash(), &GenesisMismatchError{stored, hash}
		}
	}

	// Get the existing chain configuration.
	newcfg := genesis.configOrDefault(stored)
	storedcfg, err := GetChainConfig(db, stored)
	if err != nil {
		if err == ErrChainConfigNotFound {
			// This case happens if a genesis write was interrupted.
			log.Warn("Found genesis block without chain config")
			err = WriteChainConfig(db, stored, newcfg)
		}
		return newcfg, stored, err
	}
	// Special case: don't change the existing config of a non-mainnet chain if no new
	// config is supplied. These chains would get AllProtocolChanges (and a compat error)
	// if we just continued here.
	if genesis == nil && stored != params.MainnetGenesisHash {
		return storedcfg, stored, nil
	}

	// Check config compatibility and write the config. Compatibility errors
	// are returned to the caller unless we're already at block zero.
	height := GetBlockNumber(db, GetHeadHeaderHash(db))
	if height == missingNumber {
		return newcfg, stored, fmt.Errorf("missing block number for head header hash")
	}
	compatErr := storedcfg.CheckCompatible(newcfg, height)
	if compatErr != nil && height != 0 && compatErr.RewindTo != 0 {
		return newcfg, stored, compatErr
	}
	return newcfg, stored, WriteChainConfig(db, stored, newcfg)
}

func (g *Genesis) configOrDefault(ghash common.Hash) *params.ChainConfig {
	switch {
	case g != nil:
		return g.Config
	case ghash == params.MainnetGenesisHash:
		return params.MainnetChainConfig
	case ghash == params.TestnetGenesisHash:
		return params.TestnetChainConfig
	default:
		return params.AllEthashProtocolChanges
	}
}

// ToBlock creates the block and state of a genesis specification.
func (g *Genesis) ToBlock() (*types.Block, *state.StateDB) {
	db, _ := ethdb.NewMemDatabase()
	statedb, _ := state.New(common.Hash{}, state.NewDatabase(db))
	for addr, account := range g.Alloc {
		statedb.AddBalance(addr, account.Balance)
		statedb.SetCode(addr, account.Code)
		statedb.SetNonce(addr, account.Nonce)
		for key, value := range account.Storage {
			statedb.SetState(addr, key, value)
		}
	}
	root := statedb.IntermediateRoot(false)
	head := &types.Header{
		Number:     new(big.Int).SetUint64(g.Number),
		Nonce:      types.EncodeNonce(g.Nonce),
		Time:       new(big.Int).SetUint64(g.Timestamp),
		ParentHash: g.ParentHash,
		Extra:      g.ExtraData,
		GasLimit:   new(big.Int).SetUint64(g.GasLimit),
		GasUsed:    new(big.Int).SetUint64(g.GasUsed),
		Difficulty: g.Difficulty,
		MixDigest:  g.Mixhash,
		Coinbase:   g.Coinbase,
		Root:       root,
	}
	if g.GasLimit == 0 {
		head.GasLimit = params.GenesisGasLimit
	}
	if g.Difficulty == nil {
		head.Difficulty = params.GenesisDifficulty
	}
	return types.NewBlock(head, nil, nil, nil), statedb
}

// Commit writes the block and state of a genesis specification to the database.
// The block is committed as the canonical head block.
func (g *Genesis) Commit(db ethdb.Database) (*types.Block, error) {
	block, statedb := g.ToBlock()
	if block.Number().Sign() != 0 {
		return nil, fmt.Errorf("can't commit genesis block with number > 0")
	}
	if _, err := statedb.CommitTo(db, false); err != nil {
		return nil, fmt.Errorf("cannot write state: %v", err)
	}
	if err := WriteTd(db, block.Hash(), block.NumberU64(), g.Difficulty); err != nil {
		return nil, err
	}
	if err := WriteBlock(db, block); err != nil {
		return nil, err
	}
	if err := WriteBlockReceipts(db, block.Hash(), block.NumberU64(), nil); err != nil {
		return nil, err
	}
	if err := WriteCanonicalHash(db, block.Hash(), block.NumberU64()); err != nil {
		return nil, err
	}
	if err := WriteHeadBlockHash(db, block.Hash()); err != nil {
		return nil, err
	}
	if err := WriteHeadHeaderHash(db, block.Hash()); err != nil {
		return nil, err
	}
	config := g.Config
	if config == nil {
		config = params.AllEthashProtocolChanges
	}
	return block, WriteChainConfig(db, block.Hash(), config)
}

// MustCommit writes the genesis block and state to db, panicking on error.
// The block is committed as the canonical head block.
func (g *Genesis) MustCommit(db ethdb.Database) *types.Block {
	block, err := g.Commit(db)
	if err != nil {
		panic(err)
	}
	return block
}

// GenesisBlockForTesting creates and writes a block in which addr has the given wei balance.
func GenesisBlockForTesting(db ethdb.Database, addr common.Address, balance *big.Int) *types.Block {
	g := Genesis{Alloc: GenesisAlloc{addr: {Balance: balance}}}
	return g.MustCommit(db)
}

// DefaultGenesisBlock returns the Ethereum main net genesis block.
func DefaultGenesisBlock() *Genesis {
	return &Genesis{
		Config:     params.MainnetChainConfig,
		Nonce:      2184,
		Timestamp:  1485633600,
		ExtraData:  hexutil.MustDecode("0x4a756d6275636b734545"),
		GasLimit:   134217728,
		Difficulty: big.NewInt(80000000000),
		Coinbase:   common.StringToAddress("3333333333333333333333333333333333333333"),
		Alloc:      decodePrealloc(mainnetAllocData),
	}
}

// DefaultTestnetGenesisBlock returns the Ropsten network genesis block.
func DefaultTestnetGenesisBlock() *Genesis {
	return &Genesis{
		Config:     params.TestnetChainConfig,
		Nonce:      273,
		ExtraData:  hexutil.MustDecode("0x4a756d6275636b734545"),
		GasLimit:   134217728,
		Difficulty: big.NewInt(983040),
		Alloc:      decodePrealloc(testnetAllocData),
	}
}

// DefaultRinkebyGenesisBlock returns the Rinkeby network genesis block.
func DefaultRinkebyGenesisBlock() *Genesis {
	return &Genesis{
		Config:     params.RinkebyChainConfig,
		Timestamp:  1492009146,
		ExtraData:  hexutil.MustDecode("0x52657370656374206d7920617574686f7269746168207e452e436172746d616e42eb768f2244c8811c63729a21a3569731535f067ffc57839b00206d1ad20c69a1981b489f772031b279182d99e65703f0076e4812653aab85fca0f00000000000000000000000000000000000000000000000000000000000000000000000000000000000000000000000000000000000000000000000000000000000"),
		GasLimit:   4700000,
		Difficulty: big.NewInt(1),
		Alloc:      decodePrealloc(rinkebyAllocData),
	}
}

<<<<<<< HEAD
// DevGenesisBlock returns the 'gubiq --dev' genesis block.
func DevGenesisBlock() *Genesis {
=======
// DeveloperGenesisBlock returns the 'geth --dev' genesis block. Note, this must
// be seeded with the
func DeveloperGenesisBlock(period uint64, faucet common.Address) *Genesis {
	// Override the default period to the user requested one
	config := *params.AllCliqueProtocolChanges
	config.Clique.Period = period

	// Assemble and return the genesis with the precompiles and faucet pre-funded
>>>>>>> 4bb3c89d
	return &Genesis{
		Config:     &config,
		ExtraData:  append(append(make([]byte, 32), faucet[:]...), make([]byte, 65)...),
		GasLimit:   6283185,
		Difficulty: big.NewInt(1),
		Alloc: map[common.Address]GenesisAccount{
			common.BytesToAddress([]byte{1}): {Balance: big.NewInt(1)}, // ECRecover
			common.BytesToAddress([]byte{2}): {Balance: big.NewInt(1)}, // SHA256
			common.BytesToAddress([]byte{3}): {Balance: big.NewInt(1)}, // RIPEMD
			common.BytesToAddress([]byte{4}): {Balance: big.NewInt(1)}, // Identity
			common.BytesToAddress([]byte{5}): {Balance: big.NewInt(1)}, // ModExp
			common.BytesToAddress([]byte{6}): {Balance: big.NewInt(1)}, // ECAdd
			common.BytesToAddress([]byte{7}): {Balance: big.NewInt(1)}, // ECScalarMul
			common.BytesToAddress([]byte{8}): {Balance: big.NewInt(1)}, // ECPairing
			faucet: {Balance: new(big.Int).Sub(new(big.Int).Lsh(big.NewInt(1), 256), big.NewInt(9))},
		},
	}
}

func decodePrealloc(data string) GenesisAlloc {
	var p []struct{ Addr, Balance *big.Int }
	if err := rlp.NewStream(strings.NewReader(data), 0).Decode(&p); err != nil {
		panic(err)
	}
	ga := make(GenesisAlloc, len(p))
	for _, account := range p {
		ga[common.BigToAddress(account.Addr)] = GenesisAccount{Balance: account.Balance}
	}
	return ga
}<|MERGE_RESOLUTION|>--- conflicted
+++ resolved
@@ -151,7 +151,7 @@
 // The returned chain configuration is never nil.
 func SetupGenesisBlock(db ethdb.Database, genesis *Genesis) (*params.ChainConfig, common.Hash, error) {
 	if genesis != nil && genesis.Config == nil {
-		return params.AllEthashProtocolChanges, common.Hash{}, errGenesisNoConfig
+		return params.AllUbqhashProtocolChanges, common.Hash{}, errGenesisNoConfig
 	}
 
 	// Just commit the new block if there is no stored genesis block.
@@ -216,7 +216,7 @@
 	case ghash == params.TestnetGenesisHash:
 		return params.TestnetChainConfig
 	default:
-		return params.AllEthashProtocolChanges
+		return params.AllUbqhashProtocolChanges
 	}
 }
 
@@ -285,7 +285,7 @@
 	}
 	config := g.Config
 	if config == nil {
-		config = params.AllEthashProtocolChanges
+		config = params.AllUbqhashProtocolChanges
 	}
 	return block, WriteChainConfig(db, block.Hash(), config)
 }
@@ -332,23 +332,7 @@
 	}
 }
 
-// DefaultRinkebyGenesisBlock returns the Rinkeby network genesis block.
-func DefaultRinkebyGenesisBlock() *Genesis {
-	return &Genesis{
-		Config:     params.RinkebyChainConfig,
-		Timestamp:  1492009146,
-		ExtraData:  hexutil.MustDecode("0x52657370656374206d7920617574686f7269746168207e452e436172746d616e42eb768f2244c8811c63729a21a3569731535f067ffc57839b00206d1ad20c69a1981b489f772031b279182d99e65703f0076e4812653aab85fca0f00000000000000000000000000000000000000000000000000000000000000000000000000000000000000000000000000000000000000000000000000000000000"),
-		GasLimit:   4700000,
-		Difficulty: big.NewInt(1),
-		Alloc:      decodePrealloc(rinkebyAllocData),
-	}
-}
-
-<<<<<<< HEAD
-// DevGenesisBlock returns the 'gubiq --dev' genesis block.
-func DevGenesisBlock() *Genesis {
-=======
-// DeveloperGenesisBlock returns the 'geth --dev' genesis block. Note, this must
+// DeveloperGenesisBlock returns the 'gubiq --dev' genesis block. Note, this must
 // be seeded with the
 func DeveloperGenesisBlock(period uint64, faucet common.Address) *Genesis {
 	// Override the default period to the user requested one
@@ -356,7 +340,6 @@
 	config.Clique.Period = period
 
 	// Assemble and return the genesis with the precompiles and faucet pre-funded
->>>>>>> 4bb3c89d
 	return &Genesis{
 		Config:     &config,
 		ExtraData:  append(append(make([]byte, 32), faucet[:]...), make([]byte, 65)...),
