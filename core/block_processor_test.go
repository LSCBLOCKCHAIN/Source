--- conflicted
+++ resolved
@@ -48,21 +48,14 @@
 	statedb := state.New(chain.Genesis().Root(), chain.chainDb)
 	header := makeHeader(chain.Genesis(), statedb)
 	header.Number = big.NewInt(3)
-<<<<<<< HEAD
-	err := ValidateHeader(pow, header, chain.Genesis(), false, false)
-=======
 	err := ValidateHeader(pow, header, chain.Genesis().Header(), false, false)
->>>>>>> 2800c332
 	if err != BlockNumberErr {
 		t.Errorf("expected block number error, got %q", err)
 	}
 
 	header = makeHeader(chain.Genesis(), statedb)
-<<<<<<< HEAD
-	err = ValidateHeader(pow, header, chain.Genesis(), false, false)
-=======
+
 	err = ValidateHeader(pow, header, chain.Genesis().Header(), false, false)
->>>>>>> 2800c332
 	if err == BlockNumberErr {
 		t.Errorf("didn't expect block number error")
 	}
