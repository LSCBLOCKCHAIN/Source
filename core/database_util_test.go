// Copyright 2015 The go-expanse Authors
// This file is part of the go-expanse library.
//
// The go-expanse library is free software: you can redistribute it and/or modify
// it under the terms of the GNU Lesser General Public License as published by
// the Free Software Foundation, either version 3 of the License, or
// (at your option) any later version.
//
// The go-expanse library is distributed in the hope that it will be useful,
// but WITHOUT ANY WARRANTY; without even the implied warranty of
// MERCHANTABILITY or FITNESS FOR A PARTICULAR PURPOSE. See the
// GNU Lesser General Public License for more details.
//
// You should have received a copy of the GNU Lesser General Public License
// along with the go-expanse library. If not, see <http://www.gnu.org/licenses/>.

package core

import (
	"bytes"
	"encoding/json"
	"io/ioutil"
	"math/big"
	"os"
	"testing"

<<<<<<< HEAD
	"github.com/expanse-project/go-expanse/common"
	"github.com/expanse-project/go-expanse/core/types"
	"github.com/expanse-project/go-expanse/core/vm"
	"github.com/expanse-project/go-expanse/crypto"
	"github.com/expanse-project/go-expanse/crypto/sha3"
	"github.com/expanse-project/go-expanse/ethdb"
	"github.com/expanse-project/go-expanse/rlp"
=======
	"github.com/ethereum/go-ethereum/common"
	"github.com/ethereum/go-ethereum/core/types"
	"github.com/ethereum/go-ethereum/crypto"
	"github.com/ethereum/go-ethereum/crypto/sha3"
	"github.com/ethereum/go-ethereum/ethdb"
	"github.com/ethereum/go-ethereum/params"
	"github.com/ethereum/go-ethereum/rlp"
>>>>>>> a973d1d5
)

type diffTest struct {
	ParentTimestamp    uint64
	ParentDifficulty   *big.Int
	CurrentTimestamp   uint64
	CurrentBlocknumber *big.Int
	CurrentDifficulty  *big.Int
}

func (d *diffTest) UnmarshalJSON(b []byte) (err error) {
	var ext struct {
		ParentTimestamp    string
		ParentDifficulty   string
		CurrentTimestamp   string
		CurrentBlocknumber string
		CurrentDifficulty  string
	}
	if err := json.Unmarshal(b, &ext); err != nil {
		return err
	}

	d.ParentTimestamp = common.String2Big(ext.ParentTimestamp).Uint64()
	d.ParentDifficulty = common.String2Big(ext.ParentDifficulty)
	d.CurrentTimestamp = common.String2Big(ext.CurrentTimestamp).Uint64()
	d.CurrentBlocknumber = common.String2Big(ext.CurrentBlocknumber)
	d.CurrentDifficulty = common.String2Big(ext.CurrentDifficulty)

	return nil
}

func TestCalcDifficulty(t *testing.T) {
	file, err := os.Open("../tests/files/BasicTests/difficulty.json")
	if err != nil {
		t.Fatal(err)
	}
	defer file.Close()

	tests := make(map[string]diffTest)
	err = json.NewDecoder(file).Decode(&tests)
	if err != nil {
		t.Fatal(err)
	}

<<<<<<< HEAD
	config := &ChainConfig{HomesteadBlock: big.NewInt(1150000)}
=======
	config := &params.ChainConfig{HomesteadBlock: big.NewInt(1150000)}
>>>>>>> a973d1d5
	for name, test := range tests {
		number := new(big.Int).Sub(test.CurrentBlocknumber, big.NewInt(1))
		diff := CalcDifficulty(config, test.CurrentTimestamp, test.ParentTimestamp, number, test.ParentDifficulty)
		if diff.Cmp(test.CurrentDifficulty) != 0 {
			t.Error(name, "failed. Expected", test.CurrentDifficulty, "and calculated", diff)
		}
	}
}

// Tests block header storage and retrieval operations.
func TestHeaderStorage(t *testing.T) {
	db, _ := ethdb.NewMemDatabase()

	// Create a test header to move around the database and make sure it's really new
	header := &types.Header{Number: big.NewInt(42), Extra: []byte("test header")}
	if entry := GetHeader(db, header.Hash(), header.Number.Uint64()); entry != nil {
		t.Fatalf("Non existent header returned: %v", entry)
	}
	// Write and verify the header in the database
	if err := WriteHeader(db, header); err != nil {
		t.Fatalf("Failed to write header into database: %v", err)
	}
	if entry := GetHeader(db, header.Hash(), header.Number.Uint64()); entry == nil {
		t.Fatalf("Stored header not found")
	} else if entry.Hash() != header.Hash() {
		t.Fatalf("Retrieved header mismatch: have %v, want %v", entry, header)
	}
	if entry := GetHeaderRLP(db, header.Hash(), header.Number.Uint64()); entry == nil {
		t.Fatalf("Stored header RLP not found")
	} else {
		hasher := sha3.NewKeccak256()
		hasher.Write(entry)

		if hash := common.BytesToHash(hasher.Sum(nil)); hash != header.Hash() {
			t.Fatalf("Retrieved RLP header mismatch: have %v, want %v", entry, header)
		}
	}
	// Delete the header and verify the execution
	DeleteHeader(db, header.Hash(), header.Number.Uint64())
	if entry := GetHeader(db, header.Hash(), header.Number.Uint64()); entry != nil {
		t.Fatalf("Deleted header returned: %v", entry)
	}
}

// Tests block body storage and retrieval operations.
func TestBodyStorage(t *testing.T) {
	db, _ := ethdb.NewMemDatabase()

	// Create a test body to move around the database and make sure it's really new
	body := &types.Body{Uncles: []*types.Header{{Extra: []byte("test header")}}}

	hasher := sha3.NewKeccak256()
	rlp.Encode(hasher, body)
	hash := common.BytesToHash(hasher.Sum(nil))

	if entry := GetBody(db, hash, 0); entry != nil {
		t.Fatalf("Non existent body returned: %v", entry)
	}
	// Write and verify the body in the database
	if err := WriteBody(db, hash, 0, body); err != nil {
		t.Fatalf("Failed to write body into database: %v", err)
	}
	if entry := GetBody(db, hash, 0); entry == nil {
		t.Fatalf("Stored body not found")
	} else if types.DeriveSha(types.Transactions(entry.Transactions)) != types.DeriveSha(types.Transactions(body.Transactions)) || types.CalcUncleHash(entry.Uncles) != types.CalcUncleHash(body.Uncles) {
		t.Fatalf("Retrieved body mismatch: have %v, want %v", entry, body)
	}
	if entry := GetBodyRLP(db, hash, 0); entry == nil {
		t.Fatalf("Stored body RLP not found")
	} else {
		hasher := sha3.NewKeccak256()
		hasher.Write(entry)

		if calc := common.BytesToHash(hasher.Sum(nil)); calc != hash {
			t.Fatalf("Retrieved RLP body mismatch: have %v, want %v", entry, body)
		}
	}
	// Delete the body and verify the execution
	DeleteBody(db, hash, 0)
	if entry := GetBody(db, hash, 0); entry != nil {
		t.Fatalf("Deleted body returned: %v", entry)
	}
}

// Tests block storage and retrieval operations.
func TestBlockStorage(t *testing.T) {
	db, _ := ethdb.NewMemDatabase()

	// Create a test block to move around the database and make sure it's really new
	block := types.NewBlockWithHeader(&types.Header{
		Extra:       []byte("test block"),
		UncleHash:   types.EmptyUncleHash,
		TxHash:      types.EmptyRootHash,
		ReceiptHash: types.EmptyRootHash,
	})
	if entry := GetBlock(db, block.Hash(), block.NumberU64()); entry != nil {
		t.Fatalf("Non existent block returned: %v", entry)
	}
	if entry := GetHeader(db, block.Hash(), block.NumberU64()); entry != nil {
		t.Fatalf("Non existent header returned: %v", entry)
	}
	if entry := GetBody(db, block.Hash(), block.NumberU64()); entry != nil {
		t.Fatalf("Non existent body returned: %v", entry)
	}
	// Write and verify the block in the database
	if err := WriteBlock(db, block); err != nil {
		t.Fatalf("Failed to write block into database: %v", err)
	}
	if entry := GetBlock(db, block.Hash(), block.NumberU64()); entry == nil {
		t.Fatalf("Stored block not found")
	} else if entry.Hash() != block.Hash() {
		t.Fatalf("Retrieved block mismatch: have %v, want %v", entry, block)
	}
	if entry := GetHeader(db, block.Hash(), block.NumberU64()); entry == nil {
		t.Fatalf("Stored header not found")
	} else if entry.Hash() != block.Header().Hash() {
		t.Fatalf("Retrieved header mismatch: have %v, want %v", entry, block.Header())
	}
	if entry := GetBody(db, block.Hash(), block.NumberU64()); entry == nil {
		t.Fatalf("Stored body not found")
	} else if types.DeriveSha(types.Transactions(entry.Transactions)) != types.DeriveSha(block.Transactions()) || types.CalcUncleHash(entry.Uncles) != types.CalcUncleHash(block.Uncles()) {
		t.Fatalf("Retrieved body mismatch: have %v, want %v", entry, block.Body())
	}
	// Delete the block and verify the execution
	DeleteBlock(db, block.Hash(), block.NumberU64())
	if entry := GetBlock(db, block.Hash(), block.NumberU64()); entry != nil {
		t.Fatalf("Deleted block returned: %v", entry)
	}
	if entry := GetHeader(db, block.Hash(), block.NumberU64()); entry != nil {
		t.Fatalf("Deleted header returned: %v", entry)
	}
	if entry := GetBody(db, block.Hash(), block.NumberU64()); entry != nil {
		t.Fatalf("Deleted body returned: %v", entry)
	}
}

// Tests that partial block contents don't get reassembled into full blocks.
func TestPartialBlockStorage(t *testing.T) {
	db, _ := ethdb.NewMemDatabase()
	block := types.NewBlockWithHeader(&types.Header{
		Extra:       []byte("test block"),
		UncleHash:   types.EmptyUncleHash,
		TxHash:      types.EmptyRootHash,
		ReceiptHash: types.EmptyRootHash,
	})
	// Store a header and check that it's not recognized as a block
	if err := WriteHeader(db, block.Header()); err != nil {
		t.Fatalf("Failed to write header into database: %v", err)
	}
	if entry := GetBlock(db, block.Hash(), block.NumberU64()); entry != nil {
		t.Fatalf("Non existent block returned: %v", entry)
	}
	DeleteHeader(db, block.Hash(), block.NumberU64())

	// Store a body and check that it's not recognized as a block
	if err := WriteBody(db, block.Hash(), block.NumberU64(), block.Body()); err != nil {
		t.Fatalf("Failed to write body into database: %v", err)
	}
	if entry := GetBlock(db, block.Hash(), block.NumberU64()); entry != nil {
		t.Fatalf("Non existent block returned: %v", entry)
	}
	DeleteBody(db, block.Hash(), block.NumberU64())

	// Store a header and a body separately and check reassembly
	if err := WriteHeader(db, block.Header()); err != nil {
		t.Fatalf("Failed to write header into database: %v", err)
	}
	if err := WriteBody(db, block.Hash(), block.NumberU64(), block.Body()); err != nil {
		t.Fatalf("Failed to write body into database: %v", err)
	}
	if entry := GetBlock(db, block.Hash(), block.NumberU64()); entry == nil {
		t.Fatalf("Stored block not found")
	} else if entry.Hash() != block.Hash() {
		t.Fatalf("Retrieved block mismatch: have %v, want %v", entry, block)
	}
}

// Tests block total difficulty storage and retrieval operations.
func TestTdStorage(t *testing.T) {
	db, _ := ethdb.NewMemDatabase()

	// Create a test TD to move around the database and make sure it's really new
	hash, td := common.Hash{}, big.NewInt(314)
	if entry := GetTd(db, hash, 0); entry != nil {
		t.Fatalf("Non existent TD returned: %v", entry)
	}
	// Write and verify the TD in the database
	if err := WriteTd(db, hash, 0, td); err != nil {
		t.Fatalf("Failed to write TD into database: %v", err)
	}
	if entry := GetTd(db, hash, 0); entry == nil {
		t.Fatalf("Stored TD not found")
	} else if entry.Cmp(td) != 0 {
		t.Fatalf("Retrieved TD mismatch: have %v, want %v", entry, td)
	}
	// Delete the TD and verify the execution
	DeleteTd(db, hash, 0)
	if entry := GetTd(db, hash, 0); entry != nil {
		t.Fatalf("Deleted TD returned: %v", entry)
	}
}

// Tests that canonical numbers can be mapped to hashes and retrieved.
func TestCanonicalMappingStorage(t *testing.T) {
	db, _ := ethdb.NewMemDatabase()

	// Create a test canonical number and assinged hash to move around
	hash, number := common.Hash{0: 0xff}, uint64(314)
	if entry := GetCanonicalHash(db, number); entry != (common.Hash{}) {
		t.Fatalf("Non existent canonical mapping returned: %v", entry)
	}
	// Write and verify the TD in the database
	if err := WriteCanonicalHash(db, hash, number); err != nil {
		t.Fatalf("Failed to write canonical mapping into database: %v", err)
	}
	if entry := GetCanonicalHash(db, number); entry == (common.Hash{}) {
		t.Fatalf("Stored canonical mapping not found")
	} else if entry != hash {
		t.Fatalf("Retrieved canonical mapping mismatch: have %v, want %v", entry, hash)
	}
	// Delete the TD and verify the execution
	DeleteCanonicalHash(db, number)
	if entry := GetCanonicalHash(db, number); entry != (common.Hash{}) {
		t.Fatalf("Deleted canonical mapping returned: %v", entry)
	}
}

// Tests that head headers and head blocks can be assigned, individually.
func TestHeadStorage(t *testing.T) {
	db, _ := ethdb.NewMemDatabase()

	blockHead := types.NewBlockWithHeader(&types.Header{Extra: []byte("test block header")})
	blockFull := types.NewBlockWithHeader(&types.Header{Extra: []byte("test block full")})
	blockFast := types.NewBlockWithHeader(&types.Header{Extra: []byte("test block fast")})

	// Check that no head entries are in a pristine database
	if entry := GetHeadHeaderHash(db); entry != (common.Hash{}) {
		t.Fatalf("Non head header entry returned: %v", entry)
	}
	if entry := GetHeadBlockHash(db); entry != (common.Hash{}) {
		t.Fatalf("Non head block entry returned: %v", entry)
	}
	if entry := GetHeadFastBlockHash(db); entry != (common.Hash{}) {
		t.Fatalf("Non fast head block entry returned: %v", entry)
	}
	// Assign separate entries for the head header and block
	if err := WriteHeadHeaderHash(db, blockHead.Hash()); err != nil {
		t.Fatalf("Failed to write head header hash: %v", err)
	}
	if err := WriteHeadBlockHash(db, blockFull.Hash()); err != nil {
		t.Fatalf("Failed to write head block hash: %v", err)
	}
	if err := WriteHeadFastBlockHash(db, blockFast.Hash()); err != nil {
		t.Fatalf("Failed to write fast head block hash: %v", err)
	}
	// Check that both heads are present, and different (i.e. two heads maintained)
	if entry := GetHeadHeaderHash(db); entry != blockHead.Hash() {
		t.Fatalf("Head header hash mismatch: have %v, want %v", entry, blockHead.Hash())
	}
	if entry := GetHeadBlockHash(db); entry != blockFull.Hash() {
		t.Fatalf("Head block hash mismatch: have %v, want %v", entry, blockFull.Hash())
	}
	if entry := GetHeadFastBlockHash(db); entry != blockFast.Hash() {
		t.Fatalf("Fast head block hash mismatch: have %v, want %v", entry, blockFast.Hash())
	}
}

// Tests that transactions and associated metadata can be stored and retrieved.
func TestTransactionStorage(t *testing.T) {
	db, _ := ethdb.NewMemDatabase()

	tx1 := types.NewTransaction(1, common.BytesToAddress([]byte{0x11}), big.NewInt(111), big.NewInt(1111), big.NewInt(11111), []byte{0x11, 0x11, 0x11})
	tx2 := types.NewTransaction(2, common.BytesToAddress([]byte{0x22}), big.NewInt(222), big.NewInt(2222), big.NewInt(22222), []byte{0x22, 0x22, 0x22})
	tx3 := types.NewTransaction(3, common.BytesToAddress([]byte{0x33}), big.NewInt(333), big.NewInt(3333), big.NewInt(33333), []byte{0x33, 0x33, 0x33})
	txs := []*types.Transaction{tx1, tx2, tx3}

	block := types.NewBlock(&types.Header{Number: big.NewInt(314)}, txs, nil, nil)

	// Check that no transactions entries are in a pristine database
	for i, tx := range txs {
		if txn, _, _, _ := GetTransaction(db, tx.Hash()); txn != nil {
			t.Fatalf("tx #%d [%x]: non existent transaction returned: %v", i, tx.Hash(), txn)
		}
	}
	// Insert all the transactions into the database, and verify contents
	if err := WriteTransactions(db, block); err != nil {
		t.Fatalf("failed to write transactions: %v", err)
	}
	for i, tx := range txs {
		if txn, hash, number, index := GetTransaction(db, tx.Hash()); txn == nil {
			t.Fatalf("tx #%d [%x]: transaction not found", i, tx.Hash())
		} else {
			if hash != block.Hash() || number != block.NumberU64() || index != uint64(i) {
				t.Fatalf("tx #%d [%x]: positional metadata mismatch: have %x/%d/%d, want %x/%v/%v", i, tx.Hash(), hash, number, index, block.Hash(), block.NumberU64(), i)
			}
			if tx.String() != txn.String() {
				t.Fatalf("tx #%d [%x]: transaction mismatch: have %v, want %v", i, tx.Hash(), txn, tx)
			}
		}
	}
	// Delete the transactions and check purge
	for i, tx := range txs {
		DeleteTransaction(db, tx.Hash())
		if txn, _, _, _ := GetTransaction(db, tx.Hash()); txn != nil {
			t.Fatalf("tx #%d [%x]: deleted transaction returned: %v", i, tx.Hash(), txn)
		}
	}
}

// Tests that receipts can be stored and retrieved.
func TestReceiptStorage(t *testing.T) {
	db, _ := ethdb.NewMemDatabase()

	receipt1 := &types.Receipt{
		PostState:         []byte{0x01},
		CumulativeGasUsed: big.NewInt(1),
		Logs: []*types.Log{
			{Address: common.BytesToAddress([]byte{0x11})},
			{Address: common.BytesToAddress([]byte{0x01, 0x11})},
		},
		TxHash:          common.BytesToHash([]byte{0x11, 0x11}),
		ContractAddress: common.BytesToAddress([]byte{0x01, 0x11, 0x11}),
		GasUsed:         big.NewInt(111111),
	}
	receipt2 := &types.Receipt{
		PostState:         []byte{0x02},
		CumulativeGasUsed: big.NewInt(2),
		Logs: []*types.Log{
			{Address: common.BytesToAddress([]byte{0x22})},
			{Address: common.BytesToAddress([]byte{0x02, 0x22})},
		},
		TxHash:          common.BytesToHash([]byte{0x22, 0x22}),
		ContractAddress: common.BytesToAddress([]byte{0x02, 0x22, 0x22}),
		GasUsed:         big.NewInt(222222),
	}
	receipts := []*types.Receipt{receipt1, receipt2}

	// Check that no receipt entries are in a pristine database
	for i, receipt := range receipts {
		if r := GetReceipt(db, receipt.TxHash); r != nil {
			t.Fatalf("receipt #%d [%x]: non existent receipt returned: %v", i, receipt.TxHash, r)
		}
	}
	// Insert all the receipts into the database, and verify contents
	if err := WriteReceipts(db, receipts); err != nil {
		t.Fatalf("failed to write receipts: %v", err)
	}
	for i, receipt := range receipts {
		if r := GetReceipt(db, receipt.TxHash); r == nil {
			t.Fatalf("receipt #%d [%x]: receipt not found", i, receipt.TxHash)
		} else {
			rlpHave, _ := rlp.EncodeToBytes(r)
			rlpWant, _ := rlp.EncodeToBytes(receipt)

			if !bytes.Equal(rlpHave, rlpWant) {
				t.Fatalf("receipt #%d [%x]: receipt mismatch: have %v, want %v", i, receipt.TxHash, r, receipt)
			}
		}
	}
	// Delete the receipts and check purge
	for i, receipt := range receipts {
		DeleteReceipt(db, receipt.TxHash)
		if r := GetReceipt(db, receipt.TxHash); r != nil {
			t.Fatalf("receipt #%d [%x]: deleted receipt returned: %v", i, receipt.TxHash, r)
		}
	}
}

// Tests that receipts associated with a single block can be stored and retrieved.
func TestBlockReceiptStorage(t *testing.T) {
	db, _ := ethdb.NewMemDatabase()

	receipt1 := &types.Receipt{
		PostState:         []byte{0x01},
		CumulativeGasUsed: big.NewInt(1),
		Logs: []*types.Log{
			{Address: common.BytesToAddress([]byte{0x11})},
			{Address: common.BytesToAddress([]byte{0x01, 0x11})},
		},
		TxHash:          common.BytesToHash([]byte{0x11, 0x11}),
		ContractAddress: common.BytesToAddress([]byte{0x01, 0x11, 0x11}),
		GasUsed:         big.NewInt(111111),
	}
	receipt2 := &types.Receipt{
		PostState:         []byte{0x02},
		CumulativeGasUsed: big.NewInt(2),
		Logs: []*types.Log{
			{Address: common.BytesToAddress([]byte{0x22})},
			{Address: common.BytesToAddress([]byte{0x02, 0x22})},
		},
		TxHash:          common.BytesToHash([]byte{0x22, 0x22}),
		ContractAddress: common.BytesToAddress([]byte{0x02, 0x22, 0x22}),
		GasUsed:         big.NewInt(222222),
	}
	receipts := []*types.Receipt{receipt1, receipt2}

	// Check that no receipt entries are in a pristine database
	hash := common.BytesToHash([]byte{0x03, 0x14})
	if rs := GetBlockReceipts(db, hash, 0); len(rs) != 0 {
		t.Fatalf("non existent receipts returned: %v", rs)
	}
	// Insert the receipt slice into the database and check presence
	if err := WriteBlockReceipts(db, hash, 0, receipts); err != nil {
		t.Fatalf("failed to write block receipts: %v", err)
	}
	if rs := GetBlockReceipts(db, hash, 0); len(rs) == 0 {
		t.Fatalf("no receipts returned")
	} else {
		for i := 0; i < len(receipts); i++ {
			rlpHave, _ := rlp.EncodeToBytes(rs[i])
			rlpWant, _ := rlp.EncodeToBytes(receipts[i])

			if !bytes.Equal(rlpHave, rlpWant) {
				t.Fatalf("receipt #%d: receipt mismatch: have %v, want %v", i, rs[i], receipts[i])
			}
		}
	}
	// Delete the receipt slice and check purge
	DeleteBlockReceipts(db, hash, 0)
	if rs := GetBlockReceipts(db, hash, 0); len(rs) != 0 {
		t.Fatalf("deleted receipts returned: %v", rs)
	}
}

func TestMipmapBloom(t *testing.T) {
	db, _ := ethdb.NewMemDatabase()

	receipt1 := new(types.Receipt)
	receipt1.Logs = []*types.Log{
		{Address: common.BytesToAddress([]byte("test"))},
		{Address: common.BytesToAddress([]byte("address"))},
	}
	receipt2 := new(types.Receipt)
	receipt2.Logs = []*types.Log{
		{Address: common.BytesToAddress([]byte("test"))},
		{Address: common.BytesToAddress([]byte("address1"))},
	}

	WriteMipmapBloom(db, 1, types.Receipts{receipt1})
	WriteMipmapBloom(db, 2, types.Receipts{receipt2})

	for _, level := range MIPMapLevels {
		bloom := GetMipmapBloom(db, 2, level)
		if !bloom.Test(new(big.Int).SetBytes([]byte("address1"))) {
			t.Error("expected test to be included on level:", level)
		}
	}

	// reset
	db, _ = ethdb.NewMemDatabase()
	receipt := new(types.Receipt)
	receipt.Logs = []*types.Log{
		{Address: common.BytesToAddress([]byte("test"))},
	}
	WriteMipmapBloom(db, 999, types.Receipts{receipt1})

	receipt = new(types.Receipt)
	receipt.Logs = []*types.Log{
		{Address: common.BytesToAddress([]byte("test 1"))},
	}
	WriteMipmapBloom(db, 1000, types.Receipts{receipt})

	bloom := GetMipmapBloom(db, 1000, 1000)
	if bloom.TestBytes([]byte("test")) {
		t.Error("test should not have been included")
	}
}

func TestMipmapChain(t *testing.T) {
	dir, err := ioutil.TempDir("", "mipmap")
	if err != nil {
		t.Fatal(err)
	}
	defer os.RemoveAll(dir)

	var (
		db, _   = ethdb.NewLDBDatabase(dir, 0, 0)
		key1, _ = crypto.HexToECDSA("b71c71a67e1177ad4e901695e1b4b9ee17ae16c6668d313eac2f96dbcda3f291")
		addr    = crypto.PubkeyToAddress(key1.PublicKey)
		addr2   = common.BytesToAddress([]byte("jeff"))

		hash1 = common.BytesToHash([]byte("topic1"))
	)
	defer db.Close()

	genesis := WriteGenesisBlockForTesting(db, GenesisAccount{addr, big.NewInt(1000000)})
<<<<<<< HEAD
	chain, receipts := GenerateChain(nil, genesis, db, 1010, func(i int, gen *BlockGen) {
=======
	chain, receipts := GenerateChain(params.TestChainConfig, genesis, db, 1010, func(i int, gen *BlockGen) {
>>>>>>> a973d1d5
		var receipts types.Receipts
		switch i {
		case 1:
			receipt := types.NewReceipt(nil, new(big.Int))
			receipt.Logs = []*types.Log{{Address: addr, Topics: []common.Hash{hash1}}}
			gen.AddUncheckedReceipt(receipt)
			receipts = types.Receipts{receipt}
		case 1000:
			receipt := types.NewReceipt(nil, new(big.Int))
			receipt.Logs = []*types.Log{{Address: addr2}}
			gen.AddUncheckedReceipt(receipt)
			receipts = types.Receipts{receipt}

		}

		// store the receipts
		err := WriteReceipts(db, receipts)
		if err != nil {
			t.Fatal(err)
		}
		WriteMipmapBloom(db, uint64(i+1), receipts)
	})
	for i, block := range chain {
		WriteBlock(db, block)
		if err := WriteCanonicalHash(db, block.Hash(), block.NumberU64()); err != nil {
			t.Fatalf("failed to insert block number: %v", err)
		}
		if err := WriteHeadBlockHash(db, block.Hash()); err != nil {
			t.Fatalf("failed to insert block number: %v", err)
		}
		if err := WriteBlockReceipts(db, block.Hash(), block.NumberU64(), receipts[i]); err != nil {
			t.Fatal("error writing block receipts:", err)
		}
	}

	bloom := GetMipmapBloom(db, 0, 1000)
	if bloom.TestBytes(addr2[:]) {
		t.Error("address was included in bloom and should not have")
	}
}<|MERGE_RESOLUTION|>--- conflicted
+++ resolved
@@ -1,18 +1,18 @@
-// Copyright 2015 The go-expanse Authors
-// This file is part of the go-expanse library.
+// Copyright 2015 The go-ethereum Authors
+// This file is part of the go-ethereum library.
 //
-// The go-expanse library is free software: you can redistribute it and/or modify
+// The go-ethereum library is free software: you can redistribute it and/or modify
 // it under the terms of the GNU Lesser General Public License as published by
 // the Free Software Foundation, either version 3 of the License, or
 // (at your option) any later version.
 //
-// The go-expanse library is distributed in the hope that it will be useful,
+// The go-ethereum library is distributed in the hope that it will be useful,
 // but WITHOUT ANY WARRANTY; without even the implied warranty of
 // MERCHANTABILITY or FITNESS FOR A PARTICULAR PURPOSE. See the
 // GNU Lesser General Public License for more details.
 //
 // You should have received a copy of the GNU Lesser General Public License
-// along with the go-expanse library. If not, see <http://www.gnu.org/licenses/>.
+// along with the go-ethereum library. If not, see <http://www.gnu.org/licenses/>.
 
 package core
 
@@ -24,23 +24,13 @@
 	"os"
 	"testing"
 
-<<<<<<< HEAD
-	"github.com/expanse-project/go-expanse/common"
-	"github.com/expanse-project/go-expanse/core/types"
-	"github.com/expanse-project/go-expanse/core/vm"
-	"github.com/expanse-project/go-expanse/crypto"
-	"github.com/expanse-project/go-expanse/crypto/sha3"
-	"github.com/expanse-project/go-expanse/ethdb"
-	"github.com/expanse-project/go-expanse/rlp"
-=======
-	"github.com/ethereum/go-ethereum/common"
-	"github.com/ethereum/go-ethereum/core/types"
-	"github.com/ethereum/go-ethereum/crypto"
-	"github.com/ethereum/go-ethereum/crypto/sha3"
-	"github.com/ethereum/go-ethereum/ethdb"
-	"github.com/ethereum/go-ethereum/params"
-	"github.com/ethereum/go-ethereum/rlp"
->>>>>>> a973d1d5
+	"github.com/expanse-org/go-expanse/common"
+	"github.com/expanse-org/go-expanse/core/types"
+	"github.com/expanse-org/go-expanse/crypto"
+	"github.com/expanse-org/go-expanse/crypto/sha3"
+	"github.com/expanse-org/go-expanse/ethdb"
+	"github.com/expanse-org/go-expanse/params"
+	"github.com/expanse-org/go-expanse/rlp"
 )
 
 type diffTest struct {
@@ -85,11 +75,7 @@
 		t.Fatal(err)
 	}
 
-<<<<<<< HEAD
-	config := &ChainConfig{HomesteadBlock: big.NewInt(1150000)}
-=======
 	config := &params.ChainConfig{HomesteadBlock: big.NewInt(1150000)}
->>>>>>> a973d1d5
 	for name, test := range tests {
 		number := new(big.Int).Sub(test.CurrentBlocknumber, big.NewInt(1))
 		diff := CalcDifficulty(config, test.CurrentTimestamp, test.ParentTimestamp, number, test.ParentDifficulty)
@@ -576,11 +562,7 @@
 	defer db.Close()
 
 	genesis := WriteGenesisBlockForTesting(db, GenesisAccount{addr, big.NewInt(1000000)})
-<<<<<<< HEAD
-	chain, receipts := GenerateChain(nil, genesis, db, 1010, func(i int, gen *BlockGen) {
-=======
 	chain, receipts := GenerateChain(params.TestChainConfig, genesis, db, 1010, func(i int, gen *BlockGen) {
->>>>>>> a973d1d5
 		var receipts types.Receipts
 		switch i {
 		case 1:
