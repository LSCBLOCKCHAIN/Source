// Copyright 2015 The go-expanse Authors
// This file is part of the go-expanse library.
//
// The go-expanse library is free software: you can redistribute it and/or modify
// it under the terms of the GNU Lesser General Public License as published by
// the Free Software Foundation, either version 3 of the License, or
// (at your option) any later version.
//
// The go-expanse library is distributed in the hope that it will be useful,
// but WITHOUT ANY WARRANTY; without even the implied warranty of
// MERCHANTABILITY or FITNESS FOR A PARTICULAR PURPOSE. See the
// GNU Lesser General Public License for more details.
//
// You should have received a copy of the GNU Lesser General Public License
// along with the go-expanse library. If not, see <http://www.gnu.org/licenses/>.

package core

import (
	"fmt"
	"math/big"

<<<<<<< HEAD
	"github.com/expanse-project/go-expanse/core/types"
	"github.com/expanse-project/go-expanse/crypto"
	"github.com/expanse-project/go-expanse/ethdb"
	"github.com/expanse-project/go-expanse/event"
	"github.com/expanse-project/go-expanse/params"
=======
	"github.com/ethereum/go-ethereum/core/types"
	"github.com/ethereum/go-ethereum/core/vm"
	"github.com/ethereum/go-ethereum/crypto"
	"github.com/ethereum/go-ethereum/ethdb"
	"github.com/ethereum/go-ethereum/event"
	"github.com/ethereum/go-ethereum/params"
>>>>>>> a973d1d5
)

func ExampleGenerateChain() {
	params.MinGasLimit = big.NewInt(125000)      // Minimum the gas limit may ever be.
	params.GenesisGasLimit = big.NewInt(3141592) // Gas limit of the Genesis block.

	var (
		key1, _ = crypto.HexToECDSA("b71c71a67e1177ad4e901695e1b4b9ee17ae16c6668d313eac2f96dbcda3f291")
		key2, _ = crypto.HexToECDSA("8a1f9a8f95be41cd7ccb6168179afb4504aefe388d1e14474d32c45c72ce7b7a")
		key3, _ = crypto.HexToECDSA("49a7b37aa6f6645917e7b807e9d1c00d4fa71f18343b0d4122a4d2df64dd6fee")
		addr1   = crypto.PubkeyToAddress(key1.PublicKey)
		addr2   = crypto.PubkeyToAddress(key2.PublicKey)
		addr3   = crypto.PubkeyToAddress(key3.PublicKey)
		db, _   = ethdb.NewMemDatabase()
		signer  = types.HomesteadSigner{}
	)

	chainConfig := &params.ChainConfig{
		HomesteadBlock: new(big.Int),
	}
	// Ensure that key1 has some funds in the genesis block.
	genesis := WriteGenesisBlockForTesting(db, GenesisAccount{addr1, big.NewInt(1000000)})

	// This call generates a chain of 5 blocks. The function runs for
	// each block and adds different features to gen based on the
	// block index.
<<<<<<< HEAD
	chain, _ := GenerateChain(nil, genesis, db, 5, func(i int, gen *BlockGen) {
		switch i {
		case 0:
			// In block 1, addr1 sends addr2 some expanse.
			tx, _ := types.NewTransaction(gen.TxNonce(addr1), addr2, big.NewInt(10000), params.TxGas, nil, nil).SignECDSA(key1)
=======
	chain, _ := GenerateChain(chainConfig, genesis, db, 5, func(i int, gen *BlockGen) {
		switch i {
		case 0:
			// In block 1, addr1 sends addr2 some ether.
			tx, _ := types.SignTx(types.NewTransaction(gen.TxNonce(addr1), addr2, big.NewInt(10000), bigTxGas, nil, nil), signer, key1)
>>>>>>> a973d1d5
			gen.AddTx(tx)
		case 1:
			// In block 2, addr1 sends some more expanse to addr2.
			// addr2 passes it on to addr3.
			tx1, _ := types.SignTx(types.NewTransaction(gen.TxNonce(addr1), addr2, big.NewInt(1000), bigTxGas, nil, nil), signer, key1)
			tx2, _ := types.SignTx(types.NewTransaction(gen.TxNonce(addr2), addr3, big.NewInt(1000), bigTxGas, nil, nil), signer, key2)
			gen.AddTx(tx1)
			gen.AddTx(tx2)
		case 2:
			// Block 3 is empty but was mined by addr3.
			gen.SetCoinbase(addr3)
			gen.SetExtra([]byte("yeehaw"))
		case 3:
			// Block 4 includes blocks 2 and 3 as uncle headers (with modified extra data).
			b2 := gen.PrevBlock(1).Header()
			b2.Extra = []byte("foo")
			gen.AddUncle(b2)
			b3 := gen.PrevBlock(2).Header()
			b3.Extra = []byte("foo")
			gen.AddUncle(b3)
		}
	})

	// Import the chain. This runs all block validation rules.
	evmux := &event.TypeMux{}
	blockchain, _ := NewBlockChain(db, chainConfig, FakePow{}, evmux, vm.Config{})
	if i, err := blockchain.InsertChain(chain); err != nil {
		fmt.Printf("insert error (block %d): %v\n", chain[i].NumberU64(), err)
		return
	}

	state, _ := blockchain.State()
	fmt.Printf("last block: #%d\n", blockchain.CurrentBlock().Number())
	fmt.Println("balance of addr1:", state.GetBalance(addr1))
	fmt.Println("balance of addr2:", state.GetBalance(addr2))
	fmt.Println("balance of addr3:", state.GetBalance(addr3))
	// Output:
	// last block: #5
	// balance of addr1: 989000
	// balance of addr2: 10000
	// balance of addr3: 19687500000000001000
}<|MERGE_RESOLUTION|>--- conflicted
+++ resolved
@@ -1,18 +1,18 @@
-// Copyright 2015 The go-expanse Authors
-// This file is part of the go-expanse library.
+// Copyright 2015 The go-ethereum Authors
+// This file is part of the go-ethereum library.
 //
-// The go-expanse library is free software: you can redistribute it and/or modify
+// The go-ethereum library is free software: you can redistribute it and/or modify
 // it under the terms of the GNU Lesser General Public License as published by
 // the Free Software Foundation, either version 3 of the License, or
 // (at your option) any later version.
 //
-// The go-expanse library is distributed in the hope that it will be useful,
+// The go-ethereum library is distributed in the hope that it will be useful,
 // but WITHOUT ANY WARRANTY; without even the implied warranty of
 // MERCHANTABILITY or FITNESS FOR A PARTICULAR PURPOSE. See the
 // GNU Lesser General Public License for more details.
 //
 // You should have received a copy of the GNU Lesser General Public License
-// along with the go-expanse library. If not, see <http://www.gnu.org/licenses/>.
+// along with the go-ethereum library. If not, see <http://www.gnu.org/licenses/>.
 
 package core
 
@@ -20,20 +20,12 @@
 	"fmt"
 	"math/big"
 
-<<<<<<< HEAD
-	"github.com/expanse-project/go-expanse/core/types"
-	"github.com/expanse-project/go-expanse/crypto"
-	"github.com/expanse-project/go-expanse/ethdb"
-	"github.com/expanse-project/go-expanse/event"
-	"github.com/expanse-project/go-expanse/params"
-=======
-	"github.com/ethereum/go-ethereum/core/types"
-	"github.com/ethereum/go-ethereum/core/vm"
-	"github.com/ethereum/go-ethereum/crypto"
-	"github.com/ethereum/go-ethereum/ethdb"
-	"github.com/ethereum/go-ethereum/event"
-	"github.com/ethereum/go-ethereum/params"
->>>>>>> a973d1d5
+	"github.com/expanse-org/go-expanse/core/types"
+	"github.com/expanse-org/go-expanse/core/vm"
+	"github.com/expanse-org/go-expanse/crypto"
+	"github.com/expanse-org/go-expanse/ethdb"
+	"github.com/expanse-org/go-expanse/event"
+	"github.com/expanse-org/go-expanse/params"
 )
 
 func ExampleGenerateChain() {
@@ -60,22 +52,14 @@
 	// This call generates a chain of 5 blocks. The function runs for
 	// each block and adds different features to gen based on the
 	// block index.
-<<<<<<< HEAD
-	chain, _ := GenerateChain(nil, genesis, db, 5, func(i int, gen *BlockGen) {
-		switch i {
-		case 0:
-			// In block 1, addr1 sends addr2 some expanse.
-			tx, _ := types.NewTransaction(gen.TxNonce(addr1), addr2, big.NewInt(10000), params.TxGas, nil, nil).SignECDSA(key1)
-=======
 	chain, _ := GenerateChain(chainConfig, genesis, db, 5, func(i int, gen *BlockGen) {
 		switch i {
 		case 0:
 			// In block 1, addr1 sends addr2 some ether.
 			tx, _ := types.SignTx(types.NewTransaction(gen.TxNonce(addr1), addr2, big.NewInt(10000), bigTxGas, nil, nil), signer, key1)
->>>>>>> a973d1d5
 			gen.AddTx(tx)
 		case 1:
-			// In block 2, addr1 sends some more expanse to addr2.
+			// In block 2, addr1 sends some more ether to addr2.
 			// addr2 passes it on to addr3.
 			tx1, _ := types.SignTx(types.NewTransaction(gen.TxNonce(addr1), addr2, big.NewInt(1000), bigTxGas, nil, nil), signer, key1)
 			tx2, _ := types.SignTx(types.NewTransaction(gen.TxNonce(addr2), addr3, big.NewInt(1000), bigTxGas, nil, nil), signer, key2)
