// Copyright 2014 The go-ethereum Authors && Copyright 2015 go-expanse Authors
// This file is part of the go-expanse library.
//
// The go-expanse library is free software: you can redistribute it and/or modify
// it under the terms of the GNU Lesser General Public License as published by
// the Free Software Foundation, either version 3 of the License, or
// (at your option) any later version.
//
// The go-expanse library is distributed in the hope that it will be useful,
// but WITHOUT ANY WARRANTY; without even the implied warranty of
// MERCHANTABILITY or FITNESS FOR A PARTICULAR PURPOSE. See the
// GNU Lesser General Public License for more details.
//
// You should have received a copy of the GNU Lesser General Public License
// along with the go-expanse library. If not, see <http://www.gnu.org/licenses/>.

package types

import (
	"container/heap"
	"crypto/ecdsa"
	"errors"
	"fmt"
	"io"
	"math/big"
	"sync/atomic"

	"github.com/expanse-project/go-expanse/common"
	"github.com/expanse-project/go-expanse/crypto"
	"github.com/expanse-project/go-expanse/logger"
	"github.com/expanse-project/go-expanse/logger/glog"
	"github.com/expanse-project/go-expanse/rlp"
)

var ErrInvalidSig = errors.New("invalid v, r, s values")

type Transaction struct {
	data txdata
	// caches
	hash atomic.Value
	size atomic.Value
	from atomic.Value
}

type txdata struct {
	AccountNonce    uint64
	Price, GasLimit *big.Int
	Recipient       *common.Address `rlp:"nil"` // nil means contract creation
	Amount          *big.Int
	Payload         []byte
	V               byte     // signature
	R, S            *big.Int // signature
}

func NewContractCreation(nonce uint64, amount, gasLimit, gasPrice *big.Int, data []byte) *Transaction {
	if len(data) > 0 {
		data = common.CopyBytes(data)
	}
	return &Transaction{data: txdata{
		AccountNonce: nonce,
		Recipient:    nil,
		Amount:       new(big.Int).Set(amount),
		GasLimit:     new(big.Int).Set(gasLimit),
		Price:        new(big.Int).Set(gasPrice),
		Payload:      data,
		R:            new(big.Int),
		S:            new(big.Int),
	}}
}

func NewTransaction(nonce uint64, to common.Address, amount, gasLimit, gasPrice *big.Int, data []byte) *Transaction {
	if len(data) > 0 {
		data = common.CopyBytes(data)
	}
	d := txdata{
		AccountNonce: nonce,
		Recipient:    &to,
		Payload:      data,
		Amount:       new(big.Int),
		GasLimit:     new(big.Int),
		Price:        new(big.Int),
		R:            new(big.Int),
		S:            new(big.Int),
	}
	if amount != nil {
		d.Amount.Set(amount)
	}
	if gasLimit != nil {
		d.GasLimit.Set(gasLimit)
	}
	if gasPrice != nil {
		d.Price.Set(gasPrice)
	}
	return &Transaction{data: d}
}

func (tx *Transaction) EncodeRLP(w io.Writer) error {
	return rlp.Encode(w, &tx.data)
}

func (tx *Transaction) DecodeRLP(s *rlp.Stream) error {
	_, size, _ := s.Kind()
	err := s.Decode(&tx.data)
	if err == nil {
		tx.size.Store(common.StorageSize(rlp.ListSize(size)))
	}
	return err
}

func (tx *Transaction) Data() []byte       { return common.CopyBytes(tx.data.Payload) }
func (tx *Transaction) Gas() *big.Int      { return new(big.Int).Set(tx.data.GasLimit) }
func (tx *Transaction) GasPrice() *big.Int { return new(big.Int).Set(tx.data.Price) }
func (tx *Transaction) Value() *big.Int    { return new(big.Int).Set(tx.data.Amount) }
func (tx *Transaction) Nonce() uint64      { return tx.data.AccountNonce }

func (tx *Transaction) To() *common.Address {
	if tx.data.Recipient == nil {
		return nil
	} else {
		to := *tx.data.Recipient
		return &to
	}
}

// Hash hashes the RLP encoding of tx.
// It uniquely identifies the transaction.
func (tx *Transaction) Hash() common.Hash {
	if hash := tx.hash.Load(); hash != nil {
		return hash.(common.Hash)
	}
	v := rlpHash(tx)
	tx.hash.Store(v)
	return v
}

// SigHash returns the hash to be signed by the sender.
// It does not uniquely identify the transaction.
func (tx *Transaction) SigHash() common.Hash {
	return rlpHash([]interface{}{
		tx.data.AccountNonce,
		tx.data.Price,
		tx.data.GasLimit,
		tx.data.Recipient,
		tx.data.Amount,
		tx.data.Payload,
	})
}

func (tx *Transaction) Size() common.StorageSize {
	if size := tx.size.Load(); size != nil {
		return size.(common.StorageSize)
	}
	c := writeCounter(0)
	rlp.Encode(&c, &tx.data)
	tx.size.Store(common.StorageSize(c))
	return common.StorageSize(c)
}

// From returns the address derived from the signature (V, R, S) using secp256k1
// elliptic curve and an error if it failed deriving or upon an incorrect
// signature.
//
// From Uses the homestead consensus rules to determine whether the signature is
// valid.
//
// From caches the address, allowing it to be used regardless of
// Frontier / Homestead. however, the first time called it runs
// signature validations, so we need two versions. This makes it
// easier to ensure backwards compatibility of things like package rpc
// where exp_getblockbynumber uses tx.From() and needs to work for
// both txs before and after the first homestead block. Signatures
// valid in homestead are a subset of valid ones in Frontier)
func (tx *Transaction) From() (common.Address, error) {
	return doFrom(tx, true)
}

// FromFrontier returns the address derived from the signature (V, R, S) using
// secp256k1 elliptic curve and an error if it failed deriving or upon an
// incorrect signature.
//
// FromFrantier uses the frontier consensus rules to determine whether the
// signature is valid.
//
// FromFrontier caches the address, allowing it to be used regardless of
// Frontier / Homestead. however, the first time called it runs
// signature validations, so we need two versions. This makes it
// easier to ensure backwards compatibility of things like package rpc
// where exp_getblockbynumber uses tx.From() and needs to work for
// both txs before and after the first homestead block. Signatures
// valid in homestead are a subset of valid ones in Frontier)
func (tx *Transaction) FromFrontier() (common.Address, error) {
	return doFrom(tx, false)
}

func doFrom(tx *Transaction, homestead bool) (common.Address, error) {
	if from := tx.from.Load(); from != nil {
		return from.(common.Address), nil
	}
	pubkey, err := tx.publicKey(homestead)
	if err != nil {
		return common.Address{}, err
	}
	var addr common.Address
	copy(addr[:], crypto.Keccak256(pubkey[1:])[12:])
	tx.from.Store(addr)
	return addr, nil
}

// Cost returns amount + gasprice * gaslimit.
func (tx *Transaction) Cost() *big.Int {
	total := new(big.Int).Mul(tx.data.Price, tx.data.GasLimit)
	total.Add(total, tx.data.Amount)
	return total
}

func (tx *Transaction) SignatureValues() (v byte, r *big.Int, s *big.Int) {
	return tx.data.V, new(big.Int).Set(tx.data.R), new(big.Int).Set(tx.data.S)
}

func (tx *Transaction) publicKey(homestead bool) ([]byte, error) {
	if !crypto.ValidateSignatureValues(tx.data.V, tx.data.R, tx.data.S, homestead) {
		return nil, ErrInvalidSig
	}

	// encode the signature in uncompressed format
	r, s := tx.data.R.Bytes(), tx.data.S.Bytes()
	sig := make([]byte, 65)
	copy(sig[32-len(r):32], r)
	copy(sig[64-len(s):64], s)
	sig[64] = tx.data.V - 27

	// recover the public key from the signature
	hash := tx.SigHash()
	pub, err := crypto.Ecrecover(hash[:], sig)
	if err != nil {
		glog.V(logger.Error).Infof("Could not get pubkey from signature: ", err)
		return nil, err
	}
	if len(pub) == 0 || pub[0] != 4 {
		return nil, errors.New("invalid public key")
	}
	return pub, nil
}

func (tx *Transaction) WithSignature(sig []byte) (*Transaction, error) {
	if len(sig) != 65 {
		panic(fmt.Sprintf("wrong size for signature: got %d, want 65", len(sig)))
	}
	cpy := &Transaction{data: tx.data}
	cpy.data.R = new(big.Int).SetBytes(sig[:32])
	cpy.data.S = new(big.Int).SetBytes(sig[32:64])
	cpy.data.V = sig[64] + 27
	return cpy, nil
}

func (tx *Transaction) SignECDSA(prv *ecdsa.PrivateKey) (*Transaction, error) {
	h := tx.SigHash()
	sig, err := crypto.Sign(h[:], prv)
	if err != nil {
		return nil, err
	}
	return tx.WithSignature(sig)
}

func (tx *Transaction) String() string {
	var from, to string
	if f, err := tx.From(); err != nil {
		from = "[invalid sender]"
	} else {
		from = fmt.Sprintf("%x", f[:])
	}
	if tx.data.Recipient == nil {
		to = "[contract creation]"
	} else {
		to = fmt.Sprintf("%x", tx.data.Recipient[:])
	}
	enc, _ := rlp.EncodeToBytes(&tx.data)
	return fmt.Sprintf(`
	TX(%x)
	Contract: %v
	From:     %s
	To:       %s
	Nonce:    %v
	GasPrice: %v
	GasLimit  %v
	Value:    %v
	Data:     0x%x
	V:        0x%x
	R:        0x%x
	S:        0x%x
	Hex:      %x
`,
		tx.Hash(),
		len(tx.data.Recipient) == 0,
		from,
		to,
		tx.data.AccountNonce,
		tx.data.Price,
		tx.data.GasLimit,
		tx.data.Amount,
		tx.data.Payload,
		tx.data.V,
		tx.data.R,
		tx.data.S,
		enc,
	)
}

// Transaction slice type for basic sorting.
type Transactions []*Transaction

// Len returns the length of s
func (s Transactions) Len() int { return len(s) }

// Swap swaps the i'th and the j'th element in s
func (s Transactions) Swap(i, j int) { s[i], s[j] = s[j], s[i] }

// GetRlp implements Rlpable and returns the i'th element of s in rlp
func (s Transactions) GetRlp(i int) []byte {
	enc, _ := rlp.EncodeToBytes(s[i])
	return enc
}

// Returns a new set t which is the difference between a to b
func TxDifference(a, b Transactions) (keep Transactions) {
	keep = make(Transactions, 0, len(a))

	remove := make(map[common.Hash]struct{})
	for _, tx := range b {
		remove[tx.Hash()] = struct{}{}
	}

	for _, tx := range a {
		if _, ok := remove[tx.Hash()]; !ok {
			keep = append(keep, tx)
		}
	}

	return keep
}

// TxByNonce implements the sort interface to allow sorting a list of transactions
// by their nonces. This is usually only useful for sorting transactions from a
// single account, otherwise a nonce comparison doesn't make much sense.
type TxByNonce Transactions

func (s TxByNonce) Len() int           { return len(s) }
func (s TxByNonce) Less(i, j int) bool { return s[i].data.AccountNonce < s[j].data.AccountNonce }
func (s TxByNonce) Swap(i, j int)      { s[i], s[j] = s[j], s[i] }

// TxByPrice implements both the sort and the heap interface, making it useful
// for all at once sorting as well as individually adding and removing elements.
type TxByPrice Transactions

func (s TxByPrice) Len() int           { return len(s) }
func (s TxByPrice) Less(i, j int) bool { return s[i].data.Price.Cmp(s[j].data.Price) > 0 }
func (s TxByPrice) Swap(i, j int)      { s[i], s[j] = s[j], s[i] }

func (s *TxByPrice) Push(x interface{}) {
	*s = append(*s, x.(*Transaction))
}

func (s *TxByPrice) Pop() interface{} {
	old := *s
	n := len(old)
	x := old[n-1]
	*s = old[0 : n-1]
	return x
}

// TransactionsByPriceAndNonce represents a set of transactions that can return
// transactions in a profit-maximising sorted order, while supporting removing
// entire batches of transactions for non-executable accounts.
type TransactionsByPriceAndNonce struct {
	txs   map[common.Address]Transactions // Per account nonce-sorted list of transactions
	heads TxByPrice                       // Next transaction for each unique account (price heap)
}

// NewTransactionsByPriceAndNonce creates a transaction set that can retrieve
// price sorted transactions in a nonce-honouring way.
//
<<<<<<< HEAD
// This method first sorts the separates the list of transactions into individual
// sender accounts and sorts them by nonce. After the account nonce ordering is
// satisfied, the results are merged back togexper by price, always comparing only
// the head transaction from each account. This is done via a heap to keep it fast.
func SortByPriceAndNonce(txs []*Transaction) {
	// Separate the transactions by account and sort by nonce
	byNonce := make(map[common.Address][]*Transaction)
	for _, tx := range txs {
		acc, _ := tx.From() // we only sort valid txs so this cannot fail
		byNonce[acc] = append(byNonce[acc], tx)
=======
// Note, the input map is reowned so the caller should not interact any more with
// if after providng it to the constructor.
func NewTransactionsByPriceAndNonce(txs map[common.Address]Transactions) *TransactionsByPriceAndNonce {
	// Initialize a price based heap with the head transactions
	heads := make(TxByPrice, 0, len(txs))
	for acc, accTxs := range txs {
		heads = append(heads, accTxs[0])
		txs[acc] = accTxs[1:]
>>>>>>> 3885907c
	}
	heap.Init(&heads)

	// Assemble and return the transaction set
	return &TransactionsByPriceAndNonce{
		txs:   txs,
		heads: heads,
	}
}

// Peek returns the next transaction by price.
func (t *TransactionsByPriceAndNonce) Peek() *Transaction {
	if len(t.heads) == 0 {
		return nil
	}
	return t.heads[0]
}

// Shift replaces the current best head with the next one from the same account.
func (t *TransactionsByPriceAndNonce) Shift() {
	acc, _ := t.heads[0].From() // we only sort valid txs so this cannot fail

	if txs, ok := t.txs[acc]; ok && len(txs) > 0 {
		t.heads[0], t.txs[acc] = txs[0], txs[1:]
		heap.Fix(&t.heads, 0)
	} else {
		heap.Pop(&t.heads)
	}
}

// Pop removes the best transaction, *not* replacing it with the next one from
// the same account. This should be used when a transaction cannot be executed
// and hence all subsequent ones should be discarded from the same account.
func (t *TransactionsByPriceAndNonce) Pop() {
	heap.Pop(&t.heads)
}<|MERGE_RESOLUTION|>--- conflicted
+++ resolved
@@ -379,18 +379,6 @@
 // NewTransactionsByPriceAndNonce creates a transaction set that can retrieve
 // price sorted transactions in a nonce-honouring way.
 //
-<<<<<<< HEAD
-// This method first sorts the separates the list of transactions into individual
-// sender accounts and sorts them by nonce. After the account nonce ordering is
-// satisfied, the results are merged back togexper by price, always comparing only
-// the head transaction from each account. This is done via a heap to keep it fast.
-func SortByPriceAndNonce(txs []*Transaction) {
-	// Separate the transactions by account and sort by nonce
-	byNonce := make(map[common.Address][]*Transaction)
-	for _, tx := range txs {
-		acc, _ := tx.From() // we only sort valid txs so this cannot fail
-		byNonce[acc] = append(byNonce[acc], tx)
-=======
 // Note, the input map is reowned so the caller should not interact any more with
 // if after providng it to the constructor.
 func NewTransactionsByPriceAndNonce(txs map[common.Address]Transactions) *TransactionsByPriceAndNonce {
@@ -399,7 +387,6 @@
 	for acc, accTxs := range txs {
 		heads = append(heads, accTxs[0])
 		txs[acc] = accTxs[1:]
->>>>>>> 3885907c
 	}
 	heap.Init(&heads)
 
