## Expanse Go

Expanse Go Client, by Christopher Franko (forked from Jeffrey Wilcke (and some other people)'s Expanse Go client).

          | Linux   | OSX | ARM | Windows | Tests
----------|---------|-----|-----|---------|------
develop   | [![Build+Status](https://build.ethdev.com/buildstatusimage?builder=Linux%20Go%20develop%20branch)](https://build.ethdev.com/builders/Linux%20Go%20develop%20branch/builds/-1) | [![Build+Status](https://build.ethdev.com/buildstatusimage?builder=Linux%20Go%20develop%20branch)](https://build.ethdev.com/builders/OSX%20Go%20develop%20branch/builds/-1) | [![Build+Status](https://build.ethdev.com/buildstatusimage?builder=ARM%20Go%20develop%20branch)](https://build.ethdev.com/builders/ARM%20Go%20develop%20branch/builds/-1) | [![Build+Status](https://build.ethdev.com/buildstatusimage?builder=Windows%20Go%20develop%20branch)](https://build.ethdev.com/builders/Windows%20Go%20develop%20branch/builds/-1) | [![Buildr+Status](https://travis-ci.org/expanse-project/go-expanse.svg?branch=develop)](https://travis-ci.org/expanse/go-expanse) [![Coverage Status](https://coveralls.io/repos/expanse-project/go-expanse/badge.svg?branch=develop)](https://coveralls.io/r/expanse/go-expanse?branch=develop)
master    | [![Build+Status](https://build.ethdev.com/buildstatusimage?builder=Linux%20Go%20master%20branch)](https://build.ethdev.com/builders/Linux%20Go%20master%20branch/builds/-1) | [![Build+Status](https://build.ethdev.com/buildstatusimage?builder=OSX%20Go%20master%20branch)](https://build.ethdev.com/builders/OSX%20Go%20master%20branch/builds/-1) | [![Build+Status](https://build.ethdev.com/buildstatusimage?builder=ARM%20Go%20master%20branch)](https://build.ethdev.com/builders/ARM%20Go%20master%20branch/builds/-1) | [![Build+Status](https://build.ethdev.com/buildstatusimage?builder=Windows%20Go%20master%20branch)](https://build.ethdev.com/builders/Windows%20Go%20master%20branch/builds/-1) | [![Buildr+Status](https://travis-ci.org/expanse-project/go-expanse.svg?branch=master)](https://travis-ci.org/expanse-project/go-expanse) [![Coverage Status](https://coveralls.io/repos/expanse-project/go-expanse/badge.svg?branch=master)](https://coveralls.io/r/expanse-project/go-expanse?branch=master)

[![Bugs](https://badge.waffle.io/expanse-project/go-expanse.png?label=bug&title=Bugs)](https://waffle.io/expanse/go-expanse)
[![Stories in Ready](https://badge.waffle.io/expanse-project/go-expanse.png?label=ready&title=Ready)](https://waffle.io/expanse/go-expanse)
[![Stories in Progress](https://badge.waffle.io/expanse-project/go-expanse.svg?label=in%20progress&title=In Progress)](http://waffle.io/expanse/go-expanse)
[![Gitter](https://badges.gitter.im/Join%20Chat.svg)](https://gitter.im/expanse/go-expanse?utm_source=badge&utm_medium=badge&utm_campaign=pr-badge)

## Automated development builds

The following builds are build automatically by our build servers after each push to the [develop](https://github.com/expanse-project/go-expanse/tree/develop) branch.

* [Docker](https://registry.hub.docker.com/u/expanse/go-expanse/)
* [OS X](http://build.ethdev.com/builds/OSX%20Go%20develop%20branch/Mist-OSX-latest.dmg)
* Ubuntu
  [trusty](https://build.ethdev.com/builds/Linux%20Go%20develop%20deb%20i386-trusty/latest/) |
  [utopic](https://build.ethdev.com/builds/Linux%20Go%20develop%20deb%20i386-utopic/latest/)
* [Windows 64-bit](https://build.ethdev.com/builds/Windows%20Go%20develop%20branch/Gexp-Win64-latest.zip)
* [ARM](https://build.ethdev.com/builds/ARM%20Go%20develop%20branch/gexp-ARM-latest.tar.bz2)

## Building the source

For prerequisites and detailed build instructions please read the
[Installation Instructions](https://github.com/expanse-project/go-expanse/wiki/Building-Expanse)
on the wiki.

<<<<<<< HEAD
Building gexp requires two external dependencies, Go and GMP.
=======
Building geth requires both a Go and a C compiler.
>>>>>>> d3f8b763
You can install them using your favourite package manager.
Once the dependencies are installed, run

    make gexp

## Executables

Go Expanse comes with several wrappers/executables found in
[the `cmd` directory](https://github.com/expanse-project/go-expanse/tree/develop/cmd):

* `gexp` Expanse CLI (expanse command line interface client)
* `bootnode` runs a bootstrap node for the Discovery Protocol
* `exptest` test tool which runs with the [tests](https://github.com/expanse-project/tests) suite:
  `/path/to/test.json > exptest --test BlockTests --stdin`.
* `evm` is a generic Expanse Virtual Machine: `evm -code 60ff60ff -gas
  10000 -price 0 -dump`. See `-h` for a detailed description.
* `disasm` disassembles EVM code: `echo "6001" | disasm`
* `rlpdump` prints RLP structures

## Command line options

`gexp` can be configured via command line options, environment variables and config files.

To get the options available:

    geth help

For further details on options, see the [wiki](https://github.com/expanse-project/go-expanse/wiki/Command-Line-Options)

## Contribution

If you'd like to contribute to go-expanse please fork, fix, commit and
send a pull request. Commits who do not comply with the coding standards
are ignored (use gofmt!). If you send pull requests make absolute sure that you
commit on the `develop` branch and that you do not merge to master.
Commits that are directly based on master are simply ignored.

See [Developers' Guide](https://github.com/expanse-project/go-expanse/wiki/Developers'-Guide)
for more details on configuring your environment, testing, and
dependency management.
<|MERGE_RESOLUTION|>--- conflicted
+++ resolved
@@ -30,11 +30,7 @@
 [Installation Instructions](https://github.com/expanse-project/go-expanse/wiki/Building-Expanse)
 on the wiki.
 
-<<<<<<< HEAD
-Building gexp requires two external dependencies, Go and GMP.
-=======
-Building geth requires both a Go and a C compiler.
->>>>>>> d3f8b763
+Building gexp requires both a Go and a C compiler.
 You can install them using your favourite package manager.
 Once the dependencies are installed, run
 
