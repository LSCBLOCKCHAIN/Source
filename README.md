--- conflicted
+++ resolved
@@ -37,15 +37,9 @@
 | `bootnode` | Stripped down version of our Ethereum client implementation that only takes part in the network node discovery protocol, but does not run any of the higher level application protocols. It can be used as a lightweight bootstrap node to aid in finding peers in private networks. |
 | `disasm` | Bytecode disassembler to convert EVM (Ethereum Virtual Machine) bytecode into more user friendly assembly-like opcodes (e.g. `echo "6001" | disasm`). For details on the individual opcodes, please see pages 22-30 of the [Ethereum Yellow Paper](http://gavwood.com/paper.pdf). |
 | `evm` | Developer utility version of the EVM (Ethereum Virtual Machine) that is capable of running bytecode snippets within a configurable environment and execution mode. Its purpose is to allow insolated, fine-grained debugging of EVM opcodes (e.g. `evm --code 60ff60ff --debug`). |
-<<<<<<< HEAD
 | `gubiqrpctest` | Developer utility tool to support our [ubiq/rpc-test](https://github.com/ubiq/rpc-tests) test suite which validates baseline conformity to the [Ethereum JSON RPC](https://github.com/ubiq/wiki/wiki/JSON-RPC) specs. Please see the [test suite's readme](https://github.com/ubiq/rpc-tests/blob/master/README.md) for details. |
 | `rlpdump` | Developer utility tool to convert binary RLP ([Recursive Length Prefix](https://github.com/ubiq/wiki/wiki/RLP)) dumps (data encoding used by the Ethereum protocol both network as well as consensus wise) to user friendlier hierarchical representation (e.g. `rlpdump --hex CE0183FFFFFFC4C304050583616263`). |
-| `bzzd`    | swarm daemon. This is the entrypoint for the swarm network. `bzzd --help` for command line options. See http://swarm-guide.readthedocs.io for swarm documentation. |
-=======
-| `gethrpctest` | Developer utility tool to support our [ethereum/rpc-test](https://github.com/ethereum/rpc-tests) test suite which validates baseline conformity to the [Ethereum JSON RPC](https://github.com/ethereum/wiki/wiki/JSON-RPC) specs. Please see the [test suite's readme](https://github.com/ethereum/rpc-tests/blob/master/README.md) for details. |
-| `rlpdump` | Developer utility tool to convert binary RLP ([Recursive Length Prefix](https://github.com/ethereum/wiki/wiki/RLP)) dumps (data encoding used by the Ethereum protocol both network as well as consensus wise) to user friendlier hierarchical representation (e.g. `rlpdump --hex CE0183FFFFFFC4C304050583616263`). |
 | `bzzd`    | swarm daemon. This is the entrypoint for the swarm network. `bzzd --help` for command line options. See https://swarm-guide.readthedocs.io for swarm documentation. |
->>>>>>> 2dcf75a7
 | `bzzup`   | swarm command line file uploader. `bzzup --help` for command line options |
 | `bzzhash`   | command to calculate the swarm hash of a file or directory. `bzzhash --help` for command line options |
 
@@ -113,9 +107,9 @@
 One of the quickest ways to get Ethereum up and running on your machine is by using Docker:
 
 ```
-docker run -d --name ethereum-node -v /Users/alice/ethereum:/root \
+docker run -d --name ubiq-node -v /Users/alice/ubiq:/root \
            -p 8588:8588 -p 30388:30388 \
-           ethereum/client-go --fast --cache=512
+           ubiq/client-go --fast --cache=512
 ```
 
 This will start gubiq in fast sync mode with a DB memory allowance of 512MB just as the above command does.  It will also create a persistent volume in your home directory for saving your blockchain as well as map the default ports. There is also an `alpine` tag available for a slim version of the image.
