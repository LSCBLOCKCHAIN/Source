<<<<<<< HEAD
## Ubiq Go
=======
## Go Ethereum
>>>>>>> ab5646c5

Official golang implementation of the Ubiq protocol.

[![API Reference](
https://camo.githubusercontent.com/915b7be44ada53c290eb157634330494ebe3e30a/68747470733a2f2f676f646f632e6f72672f6769746875622e636f6d2f676f6c616e672f6764646f3f7374617475732e737667
)](https://godoc.org/github.com/ubiq/go-ubiq)

Automated builds are available for stable releases and the unstable master branch.
Binary archives are published at [releases](https://github.com/ubiq/go-ubiq/releases) page.

## Building the source

For prerequisites and detailed build instructions please read the [Ethereum's Installation Instructions](https://github.com/ethereum/go-ethereum/wiki/Building-Ethereum) on their wiki. 

<<<<<<< HEAD
*Note*: Keep in mind that Ubiq aims to be 100% compatible with Ethereum, so mostly all the documentation you can find on Ethereum wiki, will apply for sure to Ubiq.
=======
Building geth requires both a Go (version 1.7 or later) and a C compiler.
You can install them using your favourite package manager.
Once the dependencies are installed, run
>>>>>>> ab5646c5

Building gubiq requires both a Go and a C compiler (version 1.7 or later). You can install them using your favourite package manager. Once the dependencies are installed, run

    make gubiq

or, to build the full suite of utilities:

    make all

## Executables

The go-ubiq project comes with several wrappers/executables found in the `cmd` directory.

| Command    | Description |
|:----------:|-------------|
<<<<<<< HEAD
| **`gubiq`** | Our main Ubiq CLI client. It is the entry point into the Ubiq network (main-, test- or private net), capable of running as a full node (default) archive node (retaining all historical state) or a light node (retrieving data live). It can be used by other processes as a gateway into the Ubiq network via JSON RPC endpoints exposed on top of HTTP, WebSocket and/or IPC transports. `gubiq --help` and the [CLI Wiki page](https://github.com/ethereum/go-ethereum/wiki/Command-Line-Options) for command line options |
| `abigen` | Source code generator to convert Ubiq contract definitions into easy to use, compile-time type-safe Go packages. It operates on plain [Ethereum contract ABIs](https://github.com/ethereum/wiki/wiki/Ethereum-Contract-ABI) with expanded functionality if the contract bytecode is also available. However it also accepts Solidity source files, making development much more streamlined. Please see [Ethereum Native DApps](https://github.com/ethereum/go-ethereum/wiki/Native-DApps:-Go-bindings-to-Ethereum-contracts) wiki page for details. |
| `bootnode` | Stripped down version of our Ubiq client implementation that only takes part in the network node discovery protocol, but does not run any of the higher level application protocols. It can be used as a lightweight bootstrap node to aid in finding peers in private networks. |
=======
| **`geth`** | Our main Ethereum CLI client. It is the entry point into the Ethereum network (main-, test- or private net), capable of running as a full node (default) archive node (retaining all historical state) or a light node (retrieving data live). It can be used by other processes as a gateway into the Ethereum network via JSON RPC endpoints exposed on top of HTTP, WebSocket and/or IPC transports. `geth --help` and the [CLI Wiki page](https://github.com/ethereum/go-ethereum/wiki/Command-Line-Options) for command line options. |
| `abigen` | Source code generator to convert Ethereum contract definitions into easy to use, compile-time type-safe Go packages. It operates on plain [Ethereum contract ABIs](https://github.com/ethereum/wiki/wiki/Ethereum-Contract-ABI) with expanded functionality if the contract bytecode is also available. However it also accepts Solidity source files, making development much more streamlined. Please see our [Native DApps](https://github.com/ethereum/go-ethereum/wiki/Native-DApps:-Go-bindings-to-Ethereum-contracts) wiki page for details. |
| `bootnode` | Stripped down version of our Ethereum client implementation that only takes part in the network node discovery protocol, but does not run any of the higher level application protocols. It can be used as a lightweight bootstrap node to aid in finding peers in private networks. |
>>>>>>> ab5646c5
| `disasm` | Bytecode disassembler to convert EVM (Ethereum Virtual Machine) bytecode into more user friendly assembly-like opcodes (e.g. `echo "6001" | disasm`). For details on the individual opcodes, please see pages 22-30 of the [Ethereum Yellow Paper](http://gavwood.com/paper.pdf). |
| `evm` | Developer utility version of the EVM (Ethereum Virtual Machine) that is capable of running bytecode snippets within a configurable environment and execution mode. Its purpose is to allow insolated, fine-grained debugging of EVM opcodes (e.g. `evm --code 60ff60ff --debug`). |
| `gubiqrpctest` | Developer utility tool to support our [ubiq/rpc-test](https://github.com/ubiq/rpc-tests) test suite which validates baseline conformity to the [Ethereum JSON RPC](https://github.com/ubiq/wiki/wiki/JSON-RPC) specs. Please see the [test suite's readme](https://github.com/ubiq/rpc-tests/blob/master/README.md) for details. |
| `rlpdump` | Developer utility tool to convert binary RLP ([Recursive Length Prefix](https://github.com/ubiq/wiki/wiki/RLP)) dumps (data encoding used by the Ethereum protocol both network as well as consensus wise) to user friendlier hierarchical representation (e.g. `rlpdump --hex CE0183FFFFFFC4C304050583616263`). |

## Running gubiq

Going through all the possible command line flags is out of scope here (please consult 
[Ethereum CLI Wiki page](https://github.com/ethereum/go-ethereum/wiki/Command-Line-Options)), but we've
enumerated a few common parameter combos to get you up to speed quickly on how you can run your
own Gubiq instance.

### Full node on the main Ubiq network

By far the most common scenario is people wanting to simply interact with the Ubiq network:
create accounts; transfer funds; deploy and interact with contracts. For this particular use-case
the user doesn't care about years-old historical data, so we can fast-sync quickly to the current
state of the network. To do so:

```
$ gubiq --fast --cache=512 console
```

This command will:

 * Start gubiq in fast sync mode (`--fast`), causing it to download more data in exchange for avoiding
   processing the entire history of the Ethereum network, which is very CPU intensive.
 * Bump the memory allowance of the database to 512MB (`--cache=512`), which can help significantly in
   sync times especially for HDD users. This flag is optional and you can set it as high or as low as
   you'd like, though we'd recommend the 512MB - 2GB range.
 * Start up Gubiq's built-in interactive [JavaScript console](https://github.com/ethereum/go-ethereum/wiki/JavaScript-Console),
   (via the trailing `console` subcommand) through which you can invoke all official [`web3` methods](https://github.com/ethereum/wiki/wiki/JavaScript-API)
<<<<<<< HEAD
   as well as Gubiq's own [management APIs](https://github.com/ethereum/go-ethereum/wiki/Management-APIs).
   This too is optional and if you leave it out you can always attach to an already running Gubiq instance
   with `gubiq --attach`.
=======
   as well as Geth's own [management APIs](https://github.com/ethereum/go-ethereum/wiki/Management-APIs).
   This too is optional and if you leave it out you can always attach to an already running Geth instance
   with `geth attach`.
>>>>>>> ab5646c5

### Full node on the Ubiq test network

Transitioning towards developers, if you'd like to play around with creating Ethereum contracts, you
almost certainly would like to do that without any real money involved until you get the hang of the
entire system. In other words, instead of attaching to the main network, you want to join the **test**
network with your node, which is fully equivalent to the main network, but with play-Ether only.

```
$ gubiq --testnet --fast --cache=512 console
```

The `--fast`, `--cache` flags and `console` subcommand have the exact same meaning as above and they
are equally useful on the testnet too. Please see above for their explanations if you've skipped to
here.

Specifying the `--testnet` flag however will reconfigure your Gubiq instance a bit:

<<<<<<< HEAD
 * Instead of using the default data directory (`~/.ubiq` on Linux for example), Gubiq will nest
   itself one level deeper into a `testnet` subfolder (`~/.ubiq/testnet` on Linux).
 * Instead of connecting the main Ubiq network, the client will connect to the test network,
=======
 * Instead of using the default data directory (`~/.ethereum` on Linux for example), Geth will nest
   itself one level deeper into a `testnet` subfolder (`~/.ethereum/testnet` on Linux). Note, on OSX
   and Linux this also means that attaching to a running testnet node requires the use of a custom
   endpoint since `geth attach` will try to attach to a production node endpoint by default. E.g.
   `geth attach <datadir>/testnet/geth.ipc`. Windows users are not affected by this.
 * Instead of connecting the main Ethereum network, the client will connect to the test network,
>>>>>>> ab5646c5
   which uses different P2P bootnodes, different network IDs and genesis states.
   
*Note: Although there are some internal protective measures to prevent transactions from crossing
<<<<<<< HEAD
over between the main network and test network (different starting nonces), you should make sure to
always use separate accounts for play-money and real-money. Unless you manually move accounts, Gubiq
will by default correctly separate the two networks and will not make any accounts available between
them.*
=======
over between the main network and test network, you should make sure to always use separate accounts
for play-money and real-money. Unless you manually move accounts, Geth will by default correctly
separate the two networks and will not make any accounts available between them.*

### Configuration

As an alternative to passing the numerous flags to the `geth` binary, you can also pass a configuration file via:

```
$ geth --config /path/to/your_config.toml
```

To get an idea how the file should look like you can use the `dumpconfig` subcommand to export your existing configuration:

```
$ geth --your-favourite-flags dumpconfig
```

*Note: This works only with geth v1.6.0 and above*
>>>>>>> ab5646c5

#### Docker quick start

One of the quickest ways to get Ubiq up and running on your machine is by using Docker:

```
docker run -d --name ubiq-node -v /Users/alice/ubiq:/root \
           -p 8588:8588 -p 30388:30388 \
           ubiqsmart/gubiq --fast --cache=512
```

This will start gubiq in fast sync mode with a DB memory allowance of 512MB just as the above command does.  It will also create a persistent volume in your home directory for saving your blockchain as well as map the default ports.

### Programatically interfacing Gubiq nodes

As a developer, sooner rather than later you'll want to start interacting with Gubiq and the Ubiq
network via your own programs and not manually through the console. To aid this, Gubiq has built in
support for a JSON-RPC based APIs ([standard APIs](https://github.com/ethereum/wiki/wiki/JSON-RPC) and
<<<<<<< HEAD
[Gubiq specific APIs](https://github.com/ethereum/go-ethereum/wiki/Management-APIs)). These can be
exposed via HTTP, WebSockets and IPC (unix sockets on unix based platroms, and named pipes on Windows).
=======
[Geth specific APIs](https://github.com/ethereum/go-ethereum/wiki/Management-APIs)). These can be
exposed via HTTP, WebSockets and IPC (unix sockets on unix based platforms, and named pipes on Windows).
>>>>>>> ab5646c5

The IPC interface is enabled by default and exposes all the APIs supported by Gubiq, whereas the HTTP
and WS interfaces need to manually be enabled and only expose a subset of APIs due to security reasons.
These can be turned on/off and configured as you'd expect.

HTTP based JSON-RPC API options:

  * `--rpc` Enable the HTTP-RPC server
  * `--rpcaddr` HTTP-RPC server listening interface (default: "localhost")
  * `--rpcport` HTTP-RPC server listening port (default: 8588)
  * `--rpcapi` API's offered over the HTTP-RPC interface (default: "eth,net,web3")
  * `--rpccorsdomain` Comma separated list of domains from which to accept cross origin requests (browser enforced)
  * `--ws` Enable the WS-RPC server
  * `--wsaddr` WS-RPC server listening interface (default: "localhost")
  * `--wsport` WS-RPC server listening port (default: 8589)
  * `--wsapi` API's offered over the WS-RPC interface (default: "eth,net,web3")
  * `--wsorigins` Origins from which to accept websockets requests
  * `--ipcdisable` Disable the IPC-RPC server
  * `--ipcapi` API's offered over the IPC-RPC interface (default: "admin,debug,eth,miner,net,personal,shh,txpool,web3")
  * `--ipcpath` Filename for IPC socket/pipe within the datadir (explicit paths escape it)

You'll need to use your own programming environments' capabilities (libraries, tools, etc) to connect
via HTTP, WS or IPC to a Gubiq node configured with the above flags and you'll need to speak [JSON-RPC](http://www.jsonrpc.org/specification)
on all transports. You can reuse the same connection for multiple requests!

**Note: Please understand the security implications of opening up an HTTP/WS based transport before
doing so! Hackers on the internet are actively trying to subvert Ethereum nodes with exposed APIs!
Further, all browser tabs can access locally running webservers, so malicious webpages could try to
subvert locally available APIs!**

### Operating a private network

Maintaining your own private network is more involved as a lot of configurations taken for granted in
the official networks need to be manually set up.

#### Defining the private genesis state

First, you'll need to create the genesis state of your networks, which all nodes need to be aware of
and agree upon. This consists of a small JSON file (e.g. call it `genesis.json`):

```json
{
  "config": {
        "chainId": 0,
        "homesteadBlock": 0,
        "eip155Block": 0,
        "eip158Block": 0
    },
  "alloc"      : {},
  "coinbase"   : "0x0000000000000000000000000000000000000000",
  "difficulty" : "0x20000",
  "extraData"  : "",
  "gasLimit"   : "0x2fefd8",
  "nonce"      : "0x0000000000000042",
  "mixhash"    : "0x0000000000000000000000000000000000000000000000000000000000000000",
  "parentHash" : "0x0000000000000000000000000000000000000000000000000000000000000000",
  "timestamp"  : "0x00"
}
```

The above fields should be fine for most purposes, although we'd recommend changing the `nonce` to
some random value so you prevent unknown remote nodes from being able to connect to you. If you'd
like to pre-fund some accounts for easier testing, you can populate the `alloc` field with account
configs:

```json
"alloc": {
  "0x0000000000000000000000000000000000000001": {"balance": "111111111"},
  "0x0000000000000000000000000000000000000002": {"balance": "222222222"}
}
```

With the genesis state defined in the above JSON file, you'll need to initialize **every** Gubiq node
with it prior to starting it up to ensure all blockchain parameters are correctly set:

```
$ gubiq init path/to/genesis.json
```

#### Creating the rendezvous point

With all nodes that you want to run initialized to the desired genesis state, you'll need to start a
bootstrap node that others can use to find each other in your network and/or over the internet. The
clean way is to configure and run a dedicated bootnode:

```
$ bootnode --genkey=boot.key
$ bootnode --nodekey=boot.key
```

With the bootnode online, it will display an [`enode` URL](https://github.com/ethereum/wiki/wiki/enode-url-format)
that other nodes can use to connect to it and exchange peer information. Make sure to replace the
displayed IP address information (most probably `[::]`) with your externally accessible IP to get the
actual `enode` URL.

*Note: You could also use a full fledged Gubiq node as a bootnode, but it's the less recommended way.*

#### Starting up your member nodes

With the bootnode operational and externally reachable (you can try `telnet <ip> <port>` to ensure
it's indeed reachable), start every subsequent Gubiq node pointed to the bootnode for peer discovery
via the `--bootnodes` flag. It will probably also be desirable to keep the data directory of your
private network separated, so do also specify a custom `--datadir` flag.

```
$ gubiq --datadir=path/to/custom/data/folder --bootnodes=<bootnode-enode-url-from-above>
```

*Note: Since your network will be completely cut off from the main and test networks, you'll also
need to configure a miner to process transactions and create new blocks for you.*

## Contribution

Thank you for considering to help out with the source code! We welcome contributions from
anyone on the internet, and are grateful for even the smallest of fixes!

If you'd like to contribute to go-ubiq, please fork, fix, commit and send a pull request
for the maintainers to review and merge into the main code base. If you wish to submit more
complex changes though, please check up with the core devs first on [our Discord channel](https://discord.gg/HF6vEGF)
to ensure those changes are in line with the general philosophy of the project and/or get some
early feedback which can make both your efforts much lighter as well as our review and merge
procedures quick and simple.

Please make sure your contributions adhere to our coding guidelines:

 * Code must adhere to the official Go [formatting](https://golang.org/doc/effective_go.html#formatting) guidelines (i.e. uses [gofmt](https://golang.org/cmd/gofmt/)).
 * Code must be documented adhering to the official Go [commentary](https://golang.org/doc/effective_go.html#commentary) guidelines.
 * Pull requests need to be based on and opened against the `master` branch.
 * Commit messages should be prefixed with the package(s) they modify.
   * E.g. "eth, rpc: make trace configs optional"

Please see the [Developers' Guide](https://github.com/ethereum/go-ethereum/wiki/Developers'-Guide)
for more details on configuring your environment, managing project dependencies and testing procedures.

## License

    The go-ubiq library (i.e. all code outside of the `cmd` directory) is licensed under the
    [GNU Lesser General Public License v3.0](https://www.gnu.org/licenses/lgpl-3.0.en.html), also
    included in our repository in the `COPYING.LESSER` file.

    The go-ubiq binaries (i.e. all code inside of the `cmd` directory) is licensed under the
    [GNU General Public License v3.0](https://www.gnu.org/licenses/gpl-3.0.en.html), also included
    in our repository in the `COPYING` file.<|MERGE_RESOLUTION|>--- conflicted
+++ resolved
@@ -1,8 +1,4 @@
-<<<<<<< HEAD
-## Ubiq Go
-=======
-## Go Ethereum
->>>>>>> ab5646c5
+## Go Ubiq
 
 Official golang implementation of the Ubiq protocol.
 
@@ -15,15 +11,9 @@
 
 ## Building the source
 
-For prerequisites and detailed build instructions please read the [Ethereum's Installation Instructions](https://github.com/ethereum/go-ethereum/wiki/Building-Ethereum) on their wiki. 
-
-<<<<<<< HEAD
+For prerequisites and detailed build instructions please read the [Ubiq's Installation Instructions](https://github.com/ubiq/go-ubiq/wiki/Building-Ubiq) on their wiki. 
+
 *Note*: Keep in mind that Ubiq aims to be 100% compatible with Ethereum, so mostly all the documentation you can find on Ethereum wiki, will apply for sure to Ubiq.
-=======
-Building geth requires both a Go (version 1.7 or later) and a C compiler.
-You can install them using your favourite package manager.
-Once the dependencies are installed, run
->>>>>>> ab5646c5
 
 Building gubiq requires both a Go and a C compiler (version 1.7 or later). You can install them using your favourite package manager. Once the dependencies are installed, run
 
@@ -39,24 +29,18 @@
 
 | Command    | Description |
 |:----------:|-------------|
-<<<<<<< HEAD
-| **`gubiq`** | Our main Ubiq CLI client. It is the entry point into the Ubiq network (main-, test- or private net), capable of running as a full node (default) archive node (retaining all historical state) or a light node (retrieving data live). It can be used by other processes as a gateway into the Ubiq network via JSON RPC endpoints exposed on top of HTTP, WebSocket and/or IPC transports. `gubiq --help` and the [CLI Wiki page](https://github.com/ethereum/go-ethereum/wiki/Command-Line-Options) for command line options |
-| `abigen` | Source code generator to convert Ubiq contract definitions into easy to use, compile-time type-safe Go packages. It operates on plain [Ethereum contract ABIs](https://github.com/ethereum/wiki/wiki/Ethereum-Contract-ABI) with expanded functionality if the contract bytecode is also available. However it also accepts Solidity source files, making development much more streamlined. Please see [Ethereum Native DApps](https://github.com/ethereum/go-ethereum/wiki/Native-DApps:-Go-bindings-to-Ethereum-contracts) wiki page for details. |
+| **`gubiq`** | Our main Ubiq CLI client. It is the entry point into the Ubiq network (main-, test- or private net), capable of running as a full node (default) archive node (retaining all historical state) or a light node (retrieving data live). It can be used by other processes as a gateway into the Ubiq network via JSON RPC endpoints exposed on top of HTTP, WebSocket and/or IPC transports. `gubiq --help` and the [CLI Wiki page](https://github.com/ubiq/go-ubiq/wiki/Command-Line-Options) for command line options. |
+| `abigen` | Source code generator to convert Ubiq contract definitions into easy to use, compile-time type-safe Go packages. It operates on plain [Ubiq contract ABIs](https://github.com/ethereum/wiki/wiki/Ethereum-Contract-ABI) with expanded functionality if the contract bytecode is also available. However it also accepts Solidity source files, making development much more streamlined. Please see our [Native DApps](https://github.com/ubiq/go-ubiq/wiki/Native-DApps:-Go-bindings-to-Ethereum-contracts) wiki page for details. |
 | `bootnode` | Stripped down version of our Ubiq client implementation that only takes part in the network node discovery protocol, but does not run any of the higher level application protocols. It can be used as a lightweight bootstrap node to aid in finding peers in private networks. |
-=======
-| **`geth`** | Our main Ethereum CLI client. It is the entry point into the Ethereum network (main-, test- or private net), capable of running as a full node (default) archive node (retaining all historical state) or a light node (retrieving data live). It can be used by other processes as a gateway into the Ethereum network via JSON RPC endpoints exposed on top of HTTP, WebSocket and/or IPC transports. `geth --help` and the [CLI Wiki page](https://github.com/ethereum/go-ethereum/wiki/Command-Line-Options) for command line options. |
-| `abigen` | Source code generator to convert Ethereum contract definitions into easy to use, compile-time type-safe Go packages. It operates on plain [Ethereum contract ABIs](https://github.com/ethereum/wiki/wiki/Ethereum-Contract-ABI) with expanded functionality if the contract bytecode is also available. However it also accepts Solidity source files, making development much more streamlined. Please see our [Native DApps](https://github.com/ethereum/go-ethereum/wiki/Native-DApps:-Go-bindings-to-Ethereum-contracts) wiki page for details. |
-| `bootnode` | Stripped down version of our Ethereum client implementation that only takes part in the network node discovery protocol, but does not run any of the higher level application protocols. It can be used as a lightweight bootstrap node to aid in finding peers in private networks. |
->>>>>>> ab5646c5
 | `disasm` | Bytecode disassembler to convert EVM (Ethereum Virtual Machine) bytecode into more user friendly assembly-like opcodes (e.g. `echo "6001" | disasm`). For details on the individual opcodes, please see pages 22-30 of the [Ethereum Yellow Paper](http://gavwood.com/paper.pdf). |
 | `evm` | Developer utility version of the EVM (Ethereum Virtual Machine) that is capable of running bytecode snippets within a configurable environment and execution mode. Its purpose is to allow insolated, fine-grained debugging of EVM opcodes (e.g. `evm --code 60ff60ff --debug`). |
 | `gubiqrpctest` | Developer utility tool to support our [ubiq/rpc-test](https://github.com/ubiq/rpc-tests) test suite which validates baseline conformity to the [Ethereum JSON RPC](https://github.com/ubiq/wiki/wiki/JSON-RPC) specs. Please see the [test suite's readme](https://github.com/ubiq/rpc-tests/blob/master/README.md) for details. |
-| `rlpdump` | Developer utility tool to convert binary RLP ([Recursive Length Prefix](https://github.com/ubiq/wiki/wiki/RLP)) dumps (data encoding used by the Ethereum protocol both network as well as consensus wise) to user friendlier hierarchical representation (e.g. `rlpdump --hex CE0183FFFFFFC4C304050583616263`). |
+| `rlpdump` | Developer utility tool to convert binary RLP ([Recursive Length Prefix](https://github.com/ubiq/wiki/wiki/RLP)) dumps (data encoding used by the Ubiq protocol both network as well as consensus wise) to user friendlier hierarchical representation (e.g. `rlpdump --hex CE0183FFFFFFC4C304050583616263`). |
 
 ## Running gubiq
 
 Going through all the possible command line flags is out of scope here (please consult 
-[Ethereum CLI Wiki page](https://github.com/ethereum/go-ethereum/wiki/Command-Line-Options)), but we've
+[Ubiq CLI Wiki page](https://github.com/ubiq/go-ubiq/wiki/Command-Line-Options)), but we've
 enumerated a few common parameter combos to get you up to speed quickly on how you can run your
 own Gubiq instance.
 
@@ -74,25 +58,19 @@
 This command will:
 
  * Start gubiq in fast sync mode (`--fast`), causing it to download more data in exchange for avoiding
-   processing the entire history of the Ethereum network, which is very CPU intensive.
+   processing the entire history of the Ubiq network, which is very CPU intensive.
  * Bump the memory allowance of the database to 512MB (`--cache=512`), which can help significantly in
    sync times especially for HDD users. This flag is optional and you can set it as high or as low as
    you'd like, though we'd recommend the 512MB - 2GB range.
- * Start up Gubiq's built-in interactive [JavaScript console](https://github.com/ethereum/go-ethereum/wiki/JavaScript-Console),
+ * Start up Gubiq's built-in interactive [JavaScript console](https://github.com/ubiq/go-ubiq/wiki/JavaScript-Console),
    (via the trailing `console` subcommand) through which you can invoke all official [`web3` methods](https://github.com/ethereum/wiki/wiki/JavaScript-API)
-<<<<<<< HEAD
-   as well as Gubiq's own [management APIs](https://github.com/ethereum/go-ethereum/wiki/Management-APIs).
+   as well as Gubiq's own [management APIs](https://github.com/ubiq/go-ubiq/wiki/Management-APIs).
    This too is optional and if you leave it out you can always attach to an already running Gubiq instance
-   with `gubiq --attach`.
-=======
-   as well as Geth's own [management APIs](https://github.com/ethereum/go-ethereum/wiki/Management-APIs).
-   This too is optional and if you leave it out you can always attach to an already running Geth instance
-   with `geth attach`.
->>>>>>> ab5646c5
+   with `gubiq attach`.
 
 ### Full node on the Ubiq test network
 
-Transitioning towards developers, if you'd like to play around with creating Ethereum contracts, you
+Transitioning towards developers, if you'd like to play around with creating Ubiq contracts, you
 almost certainly would like to do that without any real money involved until you get the hang of the
 entire system. In other words, instead of attaching to the main network, you want to join the **test**
 network with your node, which is fully equivalent to the main network, but with play-Ether only.
@@ -107,47 +85,34 @@
 
 Specifying the `--testnet` flag however will reconfigure your Gubiq instance a bit:
 
-<<<<<<< HEAD
  * Instead of using the default data directory (`~/.ubiq` on Linux for example), Gubiq will nest
-   itself one level deeper into a `testnet` subfolder (`~/.ubiq/testnet` on Linux).
+   itself one level deeper into a `testnet` subfolder (`~/.ubiq/testnet` on Linux). Note, on OSX
+   and Linux this also means that attaching to a running testnet node requires the use of a custom
+   endpoint since `gubiq attach` will try to attach to a production node endpoint by default. E.g.
+   `gubiq attach <datadir>/testnet/gubiq.ipc`. Windows users are not affected by this.
  * Instead of connecting the main Ubiq network, the client will connect to the test network,
-=======
- * Instead of using the default data directory (`~/.ethereum` on Linux for example), Geth will nest
-   itself one level deeper into a `testnet` subfolder (`~/.ethereum/testnet` on Linux). Note, on OSX
-   and Linux this also means that attaching to a running testnet node requires the use of a custom
-   endpoint since `geth attach` will try to attach to a production node endpoint by default. E.g.
-   `geth attach <datadir>/testnet/geth.ipc`. Windows users are not affected by this.
- * Instead of connecting the main Ethereum network, the client will connect to the test network,
->>>>>>> ab5646c5
    which uses different P2P bootnodes, different network IDs and genesis states.
    
 *Note: Although there are some internal protective measures to prevent transactions from crossing
-<<<<<<< HEAD
-over between the main network and test network (different starting nonces), you should make sure to
-always use separate accounts for play-money and real-money. Unless you manually move accounts, Gubiq
-will by default correctly separate the two networks and will not make any accounts available between
-them.*
-=======
 over between the main network and test network, you should make sure to always use separate accounts
-for play-money and real-money. Unless you manually move accounts, Geth will by default correctly
+for play-money and real-money. Unless you manually move accounts, Gubiq will by default correctly
 separate the two networks and will not make any accounts available between them.*
 
 ### Configuration
 
-As an alternative to passing the numerous flags to the `geth` binary, you can also pass a configuration file via:
-
-```
-$ geth --config /path/to/your_config.toml
+As an alternative to passing the numerous flags to the `gubiq` binary, you can also pass a configuration file via:
+
+```
+$ gubiq --config /path/to/your_config.toml
 ```
 
 To get an idea how the file should look like you can use the `dumpconfig` subcommand to export your existing configuration:
 
 ```
-$ geth --your-favourite-flags dumpconfig
-```
-
-*Note: This works only with geth v1.6.0 and above*
->>>>>>> ab5646c5
+$ gubiq --your-favourite-flags dumpconfig
+```
+
+*Note: This works only with gubiq v1.6.0 and above*
 
 #### Docker quick start
 
@@ -166,13 +131,8 @@
 As a developer, sooner rather than later you'll want to start interacting with Gubiq and the Ubiq
 network via your own programs and not manually through the console. To aid this, Gubiq has built in
 support for a JSON-RPC based APIs ([standard APIs](https://github.com/ethereum/wiki/wiki/JSON-RPC) and
-<<<<<<< HEAD
-[Gubiq specific APIs](https://github.com/ethereum/go-ethereum/wiki/Management-APIs)). These can be
-exposed via HTTP, WebSockets and IPC (unix sockets on unix based platroms, and named pipes on Windows).
-=======
-[Geth specific APIs](https://github.com/ethereum/go-ethereum/wiki/Management-APIs)). These can be
+[Gubiq specific APIs](https://github.com/ubiq/go-ubiq/wiki/Management-APIs)). These can be
 exposed via HTTP, WebSockets and IPC (unix sockets on unix based platforms, and named pipes on Windows).
->>>>>>> ab5646c5
 
 The IPC interface is enabled by default and exposes all the APIs supported by Gubiq, whereas the HTTP
 and WS interfaces need to manually be enabled and only expose a subset of APIs due to security reasons.
@@ -199,7 +159,7 @@
 on all transports. You can reuse the same connection for multiple requests!
 
 **Note: Please understand the security implications of opening up an HTTP/WS based transport before
-doing so! Hackers on the internet are actively trying to subvert Ethereum nodes with exposed APIs!
+doing so! Hackers on the internet are actively trying to subvert Ubiq nodes with exposed APIs!
 Further, all browser tabs can access locally running webservers, so malicious webpages could try to
 subvert locally available APIs!**
 
@@ -304,7 +264,7 @@
  * Commit messages should be prefixed with the package(s) they modify.
    * E.g. "eth, rpc: make trace configs optional"
 
-Please see the [Developers' Guide](https://github.com/ethereum/go-ethereum/wiki/Developers'-Guide)
+Please see the [Developers' Guide](https://github.com/ubiq/go-ubiq/wiki/Developers'-Guide)
 for more details on configuring your environment, managing project dependencies and testing procedures.
 
 ## License
