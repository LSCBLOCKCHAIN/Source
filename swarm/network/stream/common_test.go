--- conflicted
+++ resolved
@@ -93,14 +93,9 @@
 	db := storage.NewDBAPI(store)
 	delivery := NewDelivery(kad, db)
 	deliveries[id] = delivery
-<<<<<<< HEAD
 	r := NewRegistry(addr, delivery, db, state.NewInmemoryStore(), &RegistryOptions{
-		SkipCheck: defaultSkipCheck,
-=======
-	r := NewRegistry(addr, delivery, db, state.NewMemStore(), &RegistryOptions{
 		SkipCheck:  defaultSkipCheck,
 		DoRetrieve: false,
->>>>>>> 54c354b0
 	})
 	RegisterSwarmSyncerServer(r, db)
 	RegisterSwarmSyncerClient(r, db)
