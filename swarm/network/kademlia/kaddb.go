--- conflicted
+++ resolved
@@ -24,12 +24,7 @@
 	"sync"
 	"time"
 
-<<<<<<< HEAD
-	"github.com/ubiq/go-ubiq/logger"
-	"github.com/ubiq/go-ubiq/logger/glog"
-=======
-	"github.com/ethereum/go-ethereum/log"
->>>>>>> ab5646c5
+	"github.com/ubiq/go-ubiq/log"
 )
 
 type NodeData interface {
