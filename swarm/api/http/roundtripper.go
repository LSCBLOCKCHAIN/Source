// Copyright 2016 The go-ethereum Authors
// This file is part of the go-ethereum library.
//
// The go-ethereum library is free software: you can redistribute it and/or modify
// it under the terms of the GNU Lesser General Public License as published by
// the Free Software Foundation, either version 3 of the License, or
// (at your option) any later version.
//
// The go-ethereum library is distributed in the hope that it will be useful,
// but WITHOUT ANY WARRANTY; without even the implied warranty of
// MERCHANTABILITY or FITNESS FOR A PARTICULAR PURPOSE. See the
// GNU Lesser General Public License for more details.
//
// You should have received a copy of the GNU Lesser General Public License
// along with the go-ethereum library. If not, see <http://www.gnu.org/licenses/>.

package http

import (
	"fmt"
	"net/http"

<<<<<<< HEAD
	"github.com/ubiq/go-ubiq/log"
=======
	"github.com/ethereum/go-ethereum/swarm/log"
>>>>>>> c9427004
)

/*
http roundtripper to register for bzz url scheme
see https://github.com/ubiq/go-ubiq/issues/2040
Usage:

import (
 "github.com/ubiq/go-ubiq/common/httpclient"
 "github.com/ubiq/go-ubiq/swarm/api/http"
)
client := httpclient.New()
// for (private) swarm proxy running locally
client.RegisterScheme("bzz", &http.RoundTripper{Port: port})
client.RegisterScheme("bzz-immutable", &http.RoundTripper{Port: port})
client.RegisterScheme("bzz-raw", &http.RoundTripper{Port: port})

The port you give the Roundtripper is the port the swarm proxy is listening on.
If Host is left empty, localhost is assumed.

Using a public gateway, the above few lines gives you the leanest
bzz-scheme aware read-only http client. You really only ever need this
if you need go-native swarm access to bzz addresses.
*/

type RoundTripper struct {
	Host string
	Port string
}

func (self *RoundTripper) RoundTrip(req *http.Request) (resp *http.Response, err error) {
	host := self.Host
	if len(host) == 0 {
		host = "localhost"
	}
	url := fmt.Sprintf("http://%s:%s/%s:/%s/%s", host, self.Port, req.Proto, req.URL.Host, req.URL.Path)
	log.Info(fmt.Sprintf("roundtripper: proxying request '%s' to '%s'", req.RequestURI, url))
	reqProxy, err := http.NewRequest(req.Method, url, req.Body)
	if err != nil {
		return nil, err
	}
	return http.DefaultClient.Do(reqProxy)
}<|MERGE_RESOLUTION|>--- conflicted
+++ resolved
@@ -20,11 +20,7 @@
 	"fmt"
 	"net/http"
 
-<<<<<<< HEAD
-	"github.com/ubiq/go-ubiq/log"
-=======
-	"github.com/ethereum/go-ethereum/swarm/log"
->>>>>>> c9427004
+	"github.com/ubiq/go-ubiq/swarm/log"
 )
 
 /*
