--- conflicted
+++ resolved
@@ -290,18 +290,12 @@
 	fmt.Fprint(w, newKey)
 }
 
-<<<<<<< HEAD
 // HandleGet handles a GET request to
-// - bzzr://<key> and responds with the raw content stored at the
+// - bzz-raw://<key> and responds with the raw content stored at the
 //   given storage key
 // - bzz-hash://<key> and responds with the hash of the content stored
 //   at the given storage key as a text/plain response
 func (s *Server) HandleGet(w http.ResponseWriter, r *Request) {
-=======
-// HandleGetRaw handles a GET request to bzz-raw://<key> and responds with
-// the raw content stored at the given storage key
-func (s *Server) HandleGetRaw(w http.ResponseWriter, r *Request) {
->>>>>>> 50df2b78
 	key, err := s.api.Resolve(r.uri)
 	if err != nil {
 		s.Error(w, r, fmt.Errorf("error resolving %s: %s", r.uri.Addr, err))
@@ -635,13 +629,8 @@
 		s.HandleDelete(w, req)
 
 	case "GET":
-<<<<<<< HEAD
-		if uri.Raw() || uri.Hash() {
+		if uri.Raw() || uri.Hash() || uri.DeprecatedRaw() {
 			s.HandleGet(w, req)
-=======
-		if uri.Raw() || uri.DeprecatedRaw() {
-			s.HandleGetRaw(w, req)
->>>>>>> 50df2b78
 			return
 		}
 
