// Copyright 2017 The go-ethereum Authors
// This file is part of the go-ethereum library.
//
// The go-ethereum library is free software: you can redistribute it and/or modify
// it under the terms of the GNU Lesser General Public License as published by
// the Free Software Foundation, either version 3 of the License, or
// (at your option) any later version.
//
// The go-ethereum library is distributed in the hope that it will be useful,
// but WITHOUT ANY WARRANTY; without even the implied warranty of
// MERCHANTABILITY or FITNESS FOR A PARTICULAR PURPOSE. See the
// GNU Lesser General Public License for more details.
//
// You should have received a copy of the GNU Lesser General Public License
// along with the go-ethereum library. If not, see <http://www.gnu.org/licenses/>.

package http_test

import (
	"bytes"
	"errors"
	"fmt"
	"io/ioutil"
	"net/http"
	"strings"
	"sync"
	"testing"

	"github.com/ethereum/go-ethereum/common"
	"github.com/ethereum/go-ethereum/swarm/api"
	swarm "github.com/ethereum/go-ethereum/swarm/api/client"
	"github.com/ethereum/go-ethereum/swarm/storage"
	"github.com/ethereum/go-ethereum/swarm/testutil"
)

func TestBzzGetPath(t *testing.T) {

	var err error

	testmanifest := []string{
		`{"entries":[{"path":"a/","hash":"674af7073604ebfc0282a4ab21e5ef1a3c22913866879ebc0816f8a89896b2ed","contentType":"application/bzz-manifest+json","status":0}]}`,
		`{"entries":[{"path":"a","hash":"011b4d03dd8c01f1049143cf9c4c817e4b167f1d1b83e5c6f0f10d89ba1e7bce","contentType":"","status":0},{"path":"b/","hash":"0a87b1c3e4bf013686cdf107ec58590f2004610ee58cc2240f26939f691215f5","contentType":"application/bzz-manifest+json","status":0}]}`,
		`{"entries":[{"path":"b","hash":"011b4d03dd8c01f1049143cf9c4c817e4b167f1d1b83e5c6f0f10d89ba1e7bce","contentType":"","status":0},{"path":"c","hash":"011b4d03dd8c01f1049143cf9c4c817e4b167f1d1b83e5c6f0f10d89ba1e7bce","contentType":"","status":0}]}`,
	}

	testrequests := make(map[string]int)
	testrequests["/"] = 0
	testrequests["/a/"] = 1
	testrequests["/a/b/"] = 2
	testrequests["/x"] = 0
	testrequests[""] = 0

	expectedfailrequests := []string{"", "/x"}

	reader := [3]*bytes.Reader{}

	key := [3]storage.Key{}

	srv := testutil.NewTestSwarmServer(t)
	defer srv.Close()

	wg := &sync.WaitGroup{}

	for i, mf := range testmanifest {
		reader[i] = bytes.NewReader([]byte(mf))
		key[i], err = srv.Dpa.Store(reader[i], int64(len(mf)), wg, nil)
		if err != nil {
			t.Fatal(err)
		}
		wg.Wait()
	}

	_, err = http.Get(srv.URL + "/bzz-raw:/" + common.ToHex(key[0])[2:] + "/a")
	if err != nil {
		t.Fatalf("Failed to connect to proxy: %v", err)
	}

	for k, v := range testrequests {
		var resp *http.Response
		var respbody []byte

		url := srv.URL + "/bzz-raw:/"
		if k[:] != "" {
			url += common.ToHex(key[0])[2:] + "/" + k[1:] + "?content_type=text/plain"
		}
		resp, err = http.Get(url)
		if err != nil {
			t.Fatalf("Request failed: %v", err)
		}
		defer resp.Body.Close()
		respbody, err = ioutil.ReadAll(resp.Body)

		if string(respbody) != testmanifest[v] {
			isexpectedfailrequest := false

			for _, r := range expectedfailrequests {
				if k[:] == r {
					isexpectedfailrequest = true
				}
			}
			if !isexpectedfailrequest {
				t.Fatalf("Response body does not match, expected: %v, got %v", testmanifest[v], string(respbody))
			}
		}
	}

<<<<<<< HEAD
	for k, v := range testrequests {
		var resp *http.Response
		var respbody []byte

		url := srv.URL + "/bzz-hash:/"
		if k[:] != "" {
			url += common.ToHex(key[0])[2:] + "/" + k[1:]
		}
		resp, err = http.Get(url)
		if err != nil {
			t.Fatalf("Request failed: %v", err)
		}
		defer resp.Body.Close()
		respbody, err = ioutil.ReadAll(resp.Body)

		if string(respbody) != key[v].String() {
			isexpectedfailrequest := false

			for _, r := range expectedfailrequests {
				if k[:] == r {
					isexpectedfailrequest = true
				}
			}
			if !isexpectedfailrequest {
				t.Fatalf("Response body does not match, expected: %v, got %v", key[v], string(respbody))
			}
		}
=======
	for _, c := range []struct {
		path string
		json string
		html string
	}{
		{
			path: "/",
			json: `{"common_prefixes":["a/"]}`,
			html: "<!DOCTYPE html>\n<html>\n<head>\n  <meta http-equiv=\"Content-Type\" content=\"text/html; charset=utf-8\">\n  <meta name=\"viewport\" content=\"width=device-width, initial-scale=1\">\n  <title>Swarm index of bzz:/262e5c08c03c2789b6daef487dfa14b4d132f5340d781a3ecb1d5122ab65640c/</title>\n</head>\n\n<body>\n  <h1>Swarm index of bzz:/262e5c08c03c2789b6daef487dfa14b4d132f5340d781a3ecb1d5122ab65640c/</h1>\n  <hr>\n  <table>\n    <thead>\n      <tr>\n\t<th>Path</th>\n\t<th>Type</th>\n\t<th>Size</th>\n      </tr>\n    </thead>\n\n    <tbody>\n      \n\t<tr>\n\t  <td><a href=\"a/\">a/</a></td>\n\t  <td>DIR</td>\n\t  <td>-</td>\n\t</tr>\n      \n\n      \n  </table>\n  <hr>\n</body>\n",
		},
		{
			path: "/a/",
			json: `{"common_prefixes":["a/b/"],"entries":[{"hash":"011b4d03dd8c01f1049143cf9c4c817e4b167f1d1b83e5c6f0f10d89ba1e7bce","path":"a/a","mod_time":"0001-01-01T00:00:00Z"}]}`,
			html: "<!DOCTYPE html>\n<html>\n<head>\n  <meta http-equiv=\"Content-Type\" content=\"text/html; charset=utf-8\">\n  <meta name=\"viewport\" content=\"width=device-width, initial-scale=1\">\n  <title>Swarm index of bzz:/262e5c08c03c2789b6daef487dfa14b4d132f5340d781a3ecb1d5122ab65640c/a/</title>\n</head>\n\n<body>\n  <h1>Swarm index of bzz:/262e5c08c03c2789b6daef487dfa14b4d132f5340d781a3ecb1d5122ab65640c/a/</h1>\n  <hr>\n  <table>\n    <thead>\n      <tr>\n\t<th>Path</th>\n\t<th>Type</th>\n\t<th>Size</th>\n      </tr>\n    </thead>\n\n    <tbody>\n      \n\t<tr>\n\t  <td><a href=\"b/\">b/</a></td>\n\t  <td>DIR</td>\n\t  <td>-</td>\n\t</tr>\n      \n\n      \n\t<tr>\n\t  <td><a href=\"a\">a</a></td>\n\t  <td></td>\n\t  <td>0</td>\n\t</tr>\n      \n  </table>\n  <hr>\n</body>\n",
		},
		{
			path: "/a/b/",
			json: `{"entries":[{"hash":"011b4d03dd8c01f1049143cf9c4c817e4b167f1d1b83e5c6f0f10d89ba1e7bce","path":"a/b/b","mod_time":"0001-01-01T00:00:00Z"},{"hash":"011b4d03dd8c01f1049143cf9c4c817e4b167f1d1b83e5c6f0f10d89ba1e7bce","path":"a/b/c","mod_time":"0001-01-01T00:00:00Z"}]}`,
			html: "<!DOCTYPE html>\n<html>\n<head>\n  <meta http-equiv=\"Content-Type\" content=\"text/html; charset=utf-8\">\n  <meta name=\"viewport\" content=\"width=device-width, initial-scale=1\">\n  <title>Swarm index of bzz:/262e5c08c03c2789b6daef487dfa14b4d132f5340d781a3ecb1d5122ab65640c/a/b/</title>\n</head>\n\n<body>\n  <h1>Swarm index of bzz:/262e5c08c03c2789b6daef487dfa14b4d132f5340d781a3ecb1d5122ab65640c/a/b/</h1>\n  <hr>\n  <table>\n    <thead>\n      <tr>\n\t<th>Path</th>\n\t<th>Type</th>\n\t<th>Size</th>\n      </tr>\n    </thead>\n\n    <tbody>\n      \n\n      \n\t<tr>\n\t  <td><a href=\"b\">b</a></td>\n\t  <td></td>\n\t  <td>0</td>\n\t</tr>\n      \n\t<tr>\n\t  <td><a href=\"c\">c</a></td>\n\t  <td></td>\n\t  <td>0</td>\n\t</tr>\n      \n  </table>\n  <hr>\n</body>\n",
		},
		{
			path: "/x",
		},
		{
			path: "",
		},
	} {
		k := c.path
		url := srv.URL + "/bzz-list:/"
		if k[:] != "" {
			url += common.ToHex(key[0])[2:] + "/" + k[1:]
		}
		t.Run("json list "+c.path, func(t *testing.T) {
			resp, err := http.Get(url)
			if err != nil {
				t.Fatalf("HTTP request: %v", err)
			}
			defer resp.Body.Close()
			respbody, err := ioutil.ReadAll(resp.Body)
			if err != nil {
				t.Fatalf("Read response body: %v", err)
			}

			body := strings.TrimSpace(string(respbody))
			if body != c.json {
				isexpectedfailrequest := false

				for _, r := range expectedfailrequests {
					if k[:] == r {
						isexpectedfailrequest = true
					}
				}
				if !isexpectedfailrequest {
					t.Errorf("Response list body %q does not match, expected: %v, got %v", k, c.json, body)
				}
			}
		})
		t.Run("html list "+c.path, func(t *testing.T) {
			req, err := http.NewRequest(http.MethodGet, url, nil)
			if err != nil {
				t.Fatalf("New request: %v", err)
			}
			req.Header.Set("Accept", "text/html")
			resp, err := http.DefaultClient.Do(req)
			if err != nil {
				t.Fatalf("HTTP request: %v", err)
			}
			defer resp.Body.Close()
			respbody, err := ioutil.ReadAll(resp.Body)
			if err != nil {
				t.Fatalf("Read response body: %v", err)
			}

			if string(respbody) != c.html {
				isexpectedfailrequest := false

				for _, r := range expectedfailrequests {
					if k[:] == r {
						isexpectedfailrequest = true
					}
				}
				if !isexpectedfailrequest {
					t.Errorf("Response list body %q does not match, expected: %q, got %q", k, c.html, string(respbody))
				}
			}
		})
>>>>>>> 50df2b78
	}

	nonhashtests := []string{
		srv.URL + "/bzz:/name",
<<<<<<< HEAD
		srv.URL + "/bzzi:/nonhash",
		srv.URL + "/bzzr:/nonhash",
		srv.URL + "/bzz-hash:/nonhash",
=======
		srv.URL + "/bzz-immutable:/nonhash",
		srv.URL + "/bzz-raw:/nonhash",
		srv.URL + "/bzz-list:/nonhash",
>>>>>>> 50df2b78
	}

	nonhashresponses := []string{
		"error resolving name: no DNS to resolve name: &#34;name&#34;",
		"error resolving nonhash: immutable address not a content hash: &#34;nonhash&#34;",
		"error resolving nonhash: no DNS to resolve name: &#34;nonhash&#34;",
		"error resolving nonhash: no DNS to resolve name: &#34;nonhash&#34;",
	}

	for i, url := range nonhashtests {
		var resp *http.Response
		var respbody []byte

		resp, err = http.Get(url)

		if err != nil {
			t.Fatalf("Request failed: %v", err)
		}
		defer resp.Body.Close()
		respbody, err = ioutil.ReadAll(resp.Body)
		if err != nil {
			t.Fatalf("ReadAll failed: %v", err)
		}
		if !strings.Contains(string(respbody), nonhashresponses[i]) {
			t.Fatalf("Non-Hash response body does not match, expected: %v, got: %v", nonhashresponses[i], string(respbody))
		}
	}

}

// TestBzzRootRedirect tests that getting the root path of a manifest without
// a trailing slash gets redirected to include the trailing slash so that
// relative URLs work as expected.
func TestBzzRootRedirect(t *testing.T) {
	srv := testutil.NewTestSwarmServer(t)
	defer srv.Close()

	// create a manifest with some data at the root path
	client := swarm.NewClient(srv.URL)
	data := []byte("data")
	file := &swarm.File{
		ReadCloser: ioutil.NopCloser(bytes.NewReader(data)),
		ManifestEntry: api.ManifestEntry{
			Path:        "",
			ContentType: "text/plain",
			Size:        int64(len(data)),
		},
	}
	hash, err := client.Upload(file, "")
	if err != nil {
		t.Fatal(err)
	}

	// define a CheckRedirect hook which ensures there is only a single
	// redirect to the correct URL
	redirected := false
	httpClient := http.Client{
		CheckRedirect: func(req *http.Request, via []*http.Request) error {
			if redirected {
				return errors.New("too many redirects")
			}
			redirected = true
			expectedPath := "/bzz:/" + hash + "/"
			if req.URL.Path != expectedPath {
				return fmt.Errorf("expected redirect to %q, got %q", expectedPath, req.URL.Path)
			}
			return nil
		},
	}

	// perform the GET request and assert the response
	res, err := httpClient.Get(srv.URL + "/bzz:/" + hash)
	if err != nil {
		t.Fatal(err)
	}
	defer res.Body.Close()
	if !redirected {
		t.Fatal("expected GET /bzz:/<hash> to redirect to /bzz:/<hash>/ but it didn't")
	}
	gotData, err := ioutil.ReadAll(res.Body)
	if err != nil {
		t.Fatal(err)
	}
	if !bytes.Equal(gotData, data) {
		t.Fatalf("expected response to equal %q, got %q", data, gotData)
	}
}<|MERGE_RESOLUTION|>--- conflicted
+++ resolved
@@ -104,7 +104,6 @@
 		}
 	}
 
-<<<<<<< HEAD
 	for k, v := range testrequests {
 		var resp *http.Response
 		var respbody []byte
@@ -132,7 +131,8 @@
 				t.Fatalf("Response body does not match, expected: %v, got %v", key[v], string(respbody))
 			}
 		}
-=======
+	}
+
 	for _, c := range []struct {
 		path string
 		json string
@@ -219,25 +219,20 @@
 				}
 			}
 		})
->>>>>>> 50df2b78
 	}
 
 	nonhashtests := []string{
 		srv.URL + "/bzz:/name",
-<<<<<<< HEAD
-		srv.URL + "/bzzi:/nonhash",
-		srv.URL + "/bzzr:/nonhash",
-		srv.URL + "/bzz-hash:/nonhash",
-=======
 		srv.URL + "/bzz-immutable:/nonhash",
 		srv.URL + "/bzz-raw:/nonhash",
 		srv.URL + "/bzz-list:/nonhash",
->>>>>>> 50df2b78
+		srv.URL + "/bzz-hash:/nonhash",
 	}
 
 	nonhashresponses := []string{
 		"error resolving name: no DNS to resolve name: &#34;name&#34;",
 		"error resolving nonhash: immutable address not a content hash: &#34;nonhash&#34;",
+		"error resolving nonhash: no DNS to resolve name: &#34;nonhash&#34;",
 		"error resolving nonhash: no DNS to resolve name: &#34;nonhash&#34;",
 		"error resolving nonhash: no DNS to resolve name: &#34;nonhash&#34;",
 	}
