// Copyright 2016 The go-ethereum Authors
// This file is part of the go-ethereum library.
//
// The go-ethereum library is free software: you can redistribute it and/or modify
// it under the terms of the GNU Lesser General Public License as published by
// the Free Software Foundation, either version 3 of the License, or
// (at your option) any later version.
//
// The go-ethereum library is distributed in the hope that it will be useful,
// but WITHOUT ANY WARRANTY; without even the implied warranty of
// MERCHANTABILITY or FITNESS FOR A PARTICULAR PURPOSE. See the
// GNU Lesser General Public License for more details.
//
// You should have received a copy of the GNU Lesser General Public License
// along with the go-ethereum library. If not, see <http://www.gnu.org/licenses/>.

package http

import (
	"io/ioutil"
	"net/http"
	"strings"
	"testing"
	"time"
<<<<<<< HEAD

	"github.com/ubiq/go-ubiq/common/httpclient"
=======
>>>>>>> 2dcf75a7
)

const port = "3222"

func TestRoundTripper(t *testing.T) {
	serveMux := http.NewServeMux()
	serveMux.HandleFunc("/", func(w http.ResponseWriter, r *http.Request) {
		if r.Method == "GET" {
			w.Header().Set("Content-Type", "text/plain")
			http.ServeContent(w, r, "", time.Unix(0, 0), strings.NewReader(r.RequestURI))
		} else {
			http.Error(w, "Method "+r.Method+" is not supported.", http.StatusMethodNotAllowed)
		}
	})
	go http.ListenAndServe(":"+port, serveMux)

	rt := &RoundTripper{Port: port}
	trans := &http.Transport{}
	trans.RegisterProtocol("bzz", rt)
	client := &http.Client{Transport: trans}
	resp, err := client.Get("bzz://test.com/path")
	if err != nil {
		t.Errorf("expected no error, got %v", err)
		return
	}

	defer func() {
		if resp != nil {
			resp.Body.Close()
		}
	}()

	content, err := ioutil.ReadAll(resp.Body)
	if err != nil {
		t.Errorf("expected no error, got %v", err)
		return
	}
	if string(content) != "/HTTP/1.1:/test.com/path" {
		t.Errorf("incorrect response from http server: expected '%v', got '%v'", "/HTTP/1.1:/test.com/path", string(content))
	}

}<|MERGE_RESOLUTION|>--- conflicted
+++ resolved
@@ -22,11 +22,6 @@
 	"strings"
 	"testing"
 	"time"
-<<<<<<< HEAD
-
-	"github.com/ubiq/go-ubiq/common/httpclient"
-=======
->>>>>>> 2dcf75a7
 )
 
 const port = "3222"
